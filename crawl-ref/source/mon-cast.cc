/**
 * @file
 * @brief Monster spell casting.
**/

#include "AppHdr.h"
#include "mon-cast.h"

#include "act-iter.h"
#include "beam.h"
#include "cloud.h"
#include "colour.h"
#include "coordit.h"
#include "delay.h"
#include "database.h"
#include "effects.h"
#include "env.h"
#include "fight.h"
#include "fprop.h"
#include "ghost.h"
#include "items.h"
#include "libutil.h"
#include "mapmark.h"
#include "misc.h"
#include "message.h"
#include "mon-behv.h"
#include "mon-clone.h"
#include "mon-death.h"
#include "mon-iter.h"
#include "mon-place.h"
#include "mon-project.h"
#include "terrain.h"
#include "mislead.h"
#include "mgen_data.h"
#include "mon-gear.h"
#include "mon-speak.h"
#include "mon-stuff.h"
#include "mon-util.h"
#include "monster.h"
#include "random.h"
#include "religion.h"
#include "shout.h"
#include "spl-book.h"
#include "spl-util.h"
#include "spl-cast.h"
#include "spl-clouds.h"
#include "spl-damage.h"
#include "spl-summoning.h"
#include "state.h"
#include "stuff.h"
#include "areas.h"
#include "teleport.h"
#include "traps.h"
#include "view.h"
#include "viewchar.h"

#include <algorithm>

// kraken stuff
const int MAX_ACTIVE_KRAKEN_TENTACLES = 4;

static bool _valid_mon_spells[NUM_SPELLS];

static int  _mons_mesmerise(monster* mons, bool actual = true);
static int  _mons_cause_fear(monster* mons, bool actual = true);
static bool _mons_drain_life(monster* mons, bool actual = true);

void init_mons_spells()
{
    monster fake_mon;
    fake_mon.type       = MONS_BLACK_DRACONIAN;
    fake_mon.hit_points = 1;

    bolt pbolt;

    for (int i = 0; i < NUM_SPELLS; i++)
    {
        spell_type spell = (spell_type) i;

        _valid_mon_spells[i] = false;

        if (!is_valid_spell(spell))
            continue;

        if (setup_mons_cast(&fake_mon, pbolt, spell, true))
            _valid_mon_spells[i] = true;
    }
}

bool is_valid_mon_spell(spell_type spell)
{
    if (spell < 0 || spell >= NUM_SPELLS)
        return (false);

    return (_valid_mon_spells[spell]);
}

static void _scale_draconian_breath(bolt& beam, int drac_type)
{
    int scaling = 100;
    switch (drac_type)
    {
    case MONS_RED_DRACONIAN:
        beam.name       = "searing blast";
        beam.aux_source = "blast of searing breath";
        scaling         = 65;
        break;

    case MONS_WHITE_DRACONIAN:
        beam.name       = "chilling blast";
        beam.aux_source = "blast of chilling breath";
        beam.short_name = "frost";
        scaling         = 65;
        break;

    case MONS_PLAYER_GHOST: // draconians only
        beam.name       = "blast of negative energy";
        beam.aux_source = "blast of draining breath";
        beam.flavour    = BEAM_NEG;
        beam.colour     = DARKGREY;
        scaling         = 65;
        break;
    }
    beam.damage.size = scaling * beam.damage.size / 100;
}

static spell_type _draco_type_to_breath(int drac_type)
{
    switch (drac_type)
    {
    case MONS_BLACK_DRACONIAN:   return SPELL_LIGHTNING_BOLT;
    case MONS_MOTTLED_DRACONIAN: return SPELL_STICKY_FLAME_SPLASH;
    case MONS_YELLOW_DRACONIAN:  return SPELL_ACID_SPLASH;
    case MONS_GREEN_DRACONIAN:   return SPELL_POISONOUS_CLOUD;
    case MONS_PURPLE_DRACONIAN:  return SPELL_QUICKSILVER_BOLT;
    case MONS_RED_DRACONIAN:     return SPELL_FIRE_BREATH;
    case MONS_WHITE_DRACONIAN:   return SPELL_COLD_BREATH;
    case MONS_GREY_DRACONIAN:    return SPELL_NO_SPELL;
    case MONS_PALE_DRACONIAN:    return SPELL_STEAM_BALL;

    // Handled later.
    case MONS_PLAYER_GHOST:      return SPELL_DRACONIAN_BREATH;

    default:
        die("Invalid monster using draconian breath spell");
        break;
    }

    return (SPELL_DRACONIAN_BREATH);
}

static bool _flavour_benefits_monster(beam_type flavour, monster& monster)
{
    switch (flavour)
    {
    case BEAM_HASTE:
        return (!monster.has_ench(ENCH_HASTE));

    case BEAM_MIGHT:
        return (!monster.has_ench(ENCH_MIGHT));

    case BEAM_INVISIBILITY:
        return (!monster.has_ench(ENCH_INVIS));

    case BEAM_HEALING:
        return (monster.hit_points != monster.max_hit_points);

    default:
        return false;
    }
}

// Find an allied monster to cast a beneficial beam spell at.
static bool _set_allied_target(monster* caster, bolt & pbolt)
{
    monster* selected_target = NULL;
    int min_distance = INT_MAX;

    monster_type caster_genus = mons_genus(caster->type);

    for (monster_iterator targ(caster); targ; ++targ)
    {
        if (*targ == caster)
            continue;

        int targ_distance = grid_distance(targ->pos(), caster->pos());

        bool got_target = false;

        // Shedu only heal each other.
        if (mons_is_shedu(caster))
            if (mons_is_shedu(*targ) && caster->mid == targ->number
                && caster->number == targ->mid)
            {
                got_target = true;
            }
            else
                continue;

        else if (mons_genus(targ->type) == caster_genus
                 || mons_genus(targ->base_monster) == caster_genus
                 || targ->is_holy() && caster->is_holy()
            && mons_aligned(*targ, caster)
            && !targ->has_ench(ENCH_CHARM)
            && _flavour_benefits_monster(pbolt.flavour, **targ))
        {
            got_target = true;
        }

        if (got_target && targ_distance < min_distance && targ_distance < pbolt.range)
        {
            min_distance = targ_distance;
            selected_target = *targ;
        }
    }

    if (selected_target)
    {
        pbolt.target = selected_target->pos();
        return (true);
    }

    // Didn't find a target
    return (false);
}

bolt mons_spells(monster* mons, spell_type spell_cast, int power,
                  bool check_validity)
{
    ASSERT(power > 0);

    bolt beam;

    // Initialise to some bogus values so we can catch problems.
    beam.name         = "****";
    beam.colour       = 1000;
    beam.hit          = -1;
    beam.damage       = dice_def(1, 0);
    beam.ench_power   = -1;
    beam.glyph        = 0;
    beam.flavour      = BEAM_NONE;
    beam.thrower      = KILL_MISC;
    beam.is_beam      = false;
    beam.is_explosion = false;

     switch (spell_cast)
     { // add touch or range-setting spells here
        case SPELL_SANDBLAST:
            break;
        case SPELL_FLAME_TONGUE:
            // HD:1 monsters would get range 2, HD:2 -- 3, other 4, let's
            // use the mighty Throw Flame for big ranges.
            // Here, we have HD:1 -- 1, HD:2+ -- 2.
            beam.range = (power >= 20) ? 2 : 1;
            break;
        default:
        beam.range = spell_range(spell_cast, power, true, false);
     }

    const int drac_type = (mons_genus(mons->type) == MONS_DRACONIAN)
                            ? draco_subspecies(mons) : mons->type;

    spell_type real_spell = spell_cast;

    if (spell_cast == SPELL_DRACONIAN_BREATH)
        real_spell = _draco_type_to_breath(drac_type);

     if (spell_cast == SPELL_EVAPORATE)
     {
        int cloud = random2(5);
        switch (cloud)
        {
            case 0:
                real_spell = SPELL_MEPHITIC_CLOUD;
                break;
            case 1:
                real_spell = SPELL_MIASMA_CLOUD;
                break;
            case 2:
                real_spell = SPELL_POISON_CLOUD;
                break;
            case 3:
                real_spell = SPELL_FIRE_CLOUD;
                break;
            default:
                real_spell = SPELL_STEAM_CLOUD;
                break;
        }
    }

    beam.glyph = dchar_glyph(DCHAR_FIRED_ZAP); // default
    beam.thrower = KILL_MON_MISSILE;
    beam.origin_spell = real_spell;

    // FIXME: this should use the zap_data[] struct from beam.cc!
    switch (real_spell)
    {
    case SPELL_MAGIC_DART:
        beam.colour   = LIGHTMAGENTA;
        beam.name     = "magic dart";
        beam.damage   = dice_def(3, 4 + (power / 100));
        beam.hit      = AUTOMATIC_HIT;
        beam.flavour  = BEAM_MMISSILE;
        break;

    case SPELL_THROW_FLAME:
        beam.colour   = RED;
        beam.name     = "puff of flame";
        beam.damage   = dice_def(3, 5 + (power / 40));
        beam.hit      = 25 + power / 40;
        beam.flavour  = BEAM_FIRE;
        break;

    case SPELL_THROW_FROST:
        beam.colour   = WHITE;
        beam.name     = "puff of frost";
        beam.damage   = dice_def(3, 5 + (power / 40));
        beam.hit      = 25 + power / 40;
        beam.flavour  = BEAM_COLD;
        break;

    case SPELL_SANDBLAST:
        beam.colour   = BROWN;
        beam.name     = "rocky blast";
        beam.damage   = dice_def(3, 5 + (power / 40));
        beam.hit      = 20 + power / 40;
        beam.flavour  = BEAM_FRAG;
        beam.range    = 2;      // spell_range() is wrong here
        break;

    case SPELL_DISPEL_UNDEAD:
        beam.flavour  = BEAM_DISPEL_UNDEAD;
        beam.damage   = dice_def(3, std::min(6 + power / 10, 40));
        beam.is_beam  = true;
        break;

    case SPELL_PARALYSE:
        beam.flavour  = BEAM_PARALYSIS;
        beam.is_beam  = true;
        break;

    case SPELL_PETRIFY:
        beam.flavour  = BEAM_PETRIFY;
        beam.is_beam  = true;
        break;

    case SPELL_SLOW:
        beam.flavour  = BEAM_SLOW;
        beam.is_beam  = true;
        break;

    case SPELL_HASTE_OTHER:
        beam.flavour  = BEAM_HASTE;
        beam.is_beam  = true;
        break;

    case SPELL_HASTE:              // (self)
        beam.flavour  = BEAM_HASTE;
        break;

    case SPELL_MIGHT:
        beam.flavour  = BEAM_MIGHT;
        break;

    case SPELL_CORONA:
        beam.flavour  = BEAM_CORONA;
        beam.is_beam  = true;
        break;

    case SPELL_CONFUSE:
        beam.flavour  = BEAM_CONFUSION;
        beam.is_beam  = true;
        break;

    case SPELL_HIBERNATION:
        beam.flavour  = BEAM_HIBERNATION;
        beam.is_beam  = true;
        break;

    case SPELL_SLEEP:
        beam.flavour  = BEAM_SLEEP;
        beam.is_beam  = true;
        break;

    case SPELL_POLYMORPH_OTHER:
        beam.flavour  = BEAM_POLYMORPH;
        beam.is_beam  = true;
        // Be careful with this one.
        // Having allies mutate you is infuriating.
        beam.foe_ratio = 1000;
        break;

    case SPELL_FLAME_TONGUE:
        beam.name     = "flame";
        beam.damage   = dice_def(3, 3 + power / 12);
        beam.colour   = RED;
        beam.flavour  = BEAM_FIRE;
        beam.hit      = 7 + power / 6;
        beam.is_beam  = true;
        break;

    case SPELL_VENOM_BOLT:
        beam.name     = "bolt of poison";
        beam.damage   = dice_def(3, 6 + power / 13);
        beam.colour   = LIGHTGREEN;
        beam.flavour  = BEAM_POISON;
        beam.hit      = 19 + power / 20;
        beam.is_beam  = true;
        break;

    case SPELL_POISON_ARROW:
        beam.name     = "poison arrow";
        beam.damage   = dice_def(3, 7 + power / 12);
        beam.colour   = LIGHTGREEN;
        beam.glyph    = dchar_glyph(DCHAR_FIRED_MISSILE);
        beam.flavour  = BEAM_POISON_ARROW;
        beam.hit      = 20 + power / 25;
        break;

    case SPELL_BOLT_OF_MAGMA:
        beam.name     = "bolt of magma";
        beam.damage   = dice_def(3, 8 + power / 11);
        beam.colour   = RED;
        beam.flavour  = BEAM_LAVA;
        beam.hit      = 17 + power / 25;
        beam.is_beam  = true;
        break;

    case SPELL_BOLT_OF_FIRE:
        beam.name     = "bolt of fire";
        beam.damage   = dice_def(3, 8 + power / 11);
        beam.colour   = RED;
        beam.flavour  = BEAM_FIRE;
        beam.hit      = 17 + power / 25;
        beam.is_beam  = true;
        break;

    case SPELL_THROW_ICICLE:
        beam.name     = "shard of ice";
        beam.damage   = dice_def(3, 8 + power / 11);
        beam.colour   = WHITE;
        beam.flavour  = BEAM_ICE;
        beam.hit      = 17 + power / 25;
        break;

    case SPELL_BOLT_OF_COLD:
        beam.name     = "bolt of cold";
        beam.damage   = dice_def(3, 8 + power / 11);
        beam.colour   = WHITE;
        beam.flavour  = BEAM_COLD;
        beam.hit      = 17 + power / 25;
        beam.is_beam  = true;
        break;

    case SPELL_BOLT_OF_INACCURACY:
        beam.name     = "narrow beam of energy";
        beam.damage   = calc_dice(12, 40 + (3 * power)/ 2);
        beam.colour   = YELLOW;
        beam.flavour  = BEAM_ENERGY;
        beam.hit      = 1;
        beam.is_beam  = true;
        break;

    case SPELL_PRIMAL_WAVE:
        beam.name     = "great wave of water";
        // Water attack is weaker than the pure elemental damage
        // attacks, but also less resistible.
        beam.damage   = dice_def(3, 6 + power / 12);
        beam.colour   = LIGHTBLUE;
        beam.flavour  = BEAM_WATER;
        // Huge wave of water is hard to dodge.
        beam.hit      = 20 + power / 20;
        beam.is_beam  = false;
        beam.glyph    = dchar_glyph(DCHAR_WAVY);
        break;

    case SPELL_FREEZING_CLOUD:
        beam.name     = "freezing blast";
        beam.damage   = dice_def(2, 9 + power / 11);
        beam.colour   = WHITE;
        beam.flavour  = BEAM_COLD;
        beam.hit      = 17 + power / 25;
        beam.is_beam  = true;
        beam.is_big_cloud = true;
        break;

    case SPELL_SHOCK:
        beam.name     = "zap";
        beam.damage   = dice_def(1, 8 + (power / 20));
        beam.colour   = LIGHTCYAN;
        beam.flavour  = BEAM_ELECTRICITY;
        beam.hit      = 17 + power / 20;
        beam.is_beam  = true;
        break;

    case SPELL_LIGHTNING_BOLT:
        beam.name     = "bolt of lightning";
        beam.damage   = dice_def(3, 10 + power / 17);
        beam.colour   = LIGHTCYAN;
        beam.flavour  = BEAM_ELECTRICITY;
        beam.hit      = 16 + power / 40;
        beam.is_beam  = true;
        break;

    case SPELL_INVISIBILITY:
        beam.flavour  = BEAM_INVISIBILITY;
        break;

    case SPELL_FIREBALL:
        beam.colour   = RED;
        beam.name     = "fireball";
        beam.damage   = dice_def(3, 7 + power / 10);
        beam.hit      = 40;
        beam.flavour  = BEAM_FIRE;
        beam.foe_ratio = 80;
        beam.is_explosion = true;
        break;

    case SPELL_FIRE_STORM:
        setup_fire_storm(mons, power / 2, beam);
        beam.foe_ratio = random_range(40, 55);
        break;

    case SPELL_ICE_STORM:
        beam.name           = "great blast of cold";
        beam.colour         = BLUE;
        beam.damage         = calc_dice(10, 18 + power / 2);
        beam.hit            = 20 + power / 10;    // 50: 25   100: 30
        beam.ench_power     = power;              // used for radius
        beam.flavour        = BEAM_ICE;           // half resisted
        beam.is_explosion   = true;
        beam.foe_ratio      = random_range(40, 55);
        break;

    case SPELL_HELLFIRE_BURST:
        beam.aux_source   = "burst of hellfire";
        beam.name         = "burst of hellfire";
        beam.ex_size      = 1;
        beam.flavour      = BEAM_HELLFIRE;
        beam.is_explosion = true;
        beam.colour       = RED;
        beam.aux_source.clear();
        beam.is_tracer    = false;
        beam.hit          = 20;
        beam.damage       = mons_foe_is_mons(mons) ? dice_def(5, 7)
                                                   : dice_def(3, 15);
        break;

    case SPELL_HEAL_OTHER:
    case SPELL_MINOR_HEALING:
        beam.flavour  = BEAM_HEALING;
        beam.hit      = 25 + (power / 5);
        break;

    case SPELL_TELEPORT_SELF:
        beam.flavour  = BEAM_TELEPORT;
        break;

    case SPELL_TELEPORT_OTHER:
        beam.flavour  = BEAM_TELEPORT;
        beam.is_beam  = true;
        break;

    case SPELL_LEHUDIBS_CRYSTAL_SPEAR:      // was splinters
        beam.name     = "crystal spear";
        beam.damage   = dice_def(3, 16 + power / 10);
        beam.colour   = WHITE;
        beam.glyph    = dchar_glyph(DCHAR_FIRED_MISSILE);
        beam.flavour  = BEAM_MMISSILE;
        beam.hit      = 22 + power / 20;
        break;

    case SPELL_STRIKING:
        beam.name      = "force bolt",
        beam.damage    = dice_def(1, 8),
        beam.colour    = BLACK,
        beam.glyph    = dchar_glyph(DCHAR_FIRED_MISSILE);
        beam.flavour  = BEAM_MMISSILE;
        beam.hit      = 8 + power / 10;
        break;

    case SPELL_DIG:
        beam.flavour  = BEAM_DIGGING;
        beam.is_beam  = true;
        break;

    case SPELL_BOLT_OF_DRAINING:      // negative energy
        beam.name     = "bolt of negative energy";
        beam.damage   = dice_def(3, 6 + power / 13);
        beam.colour   = DARKGREY;
        beam.flavour  = BEAM_NEG;
        beam.hit      = 16 + power / 35;
        beam.is_beam  = true;
        break;

    case SPELL_ISKENDERUNS_MYSTIC_BLAST: // mystic blast
        beam.colour     = LIGHTMAGENTA;
        beam.name       = "orb of energy";
        beam.short_name = "energy";
        beam.damage     = dice_def(3, 7 + (power / 14));
        beam.hit        = 20 + (power / 20);
        beam.flavour    = BEAM_MMISSILE;
        break;

    case SPELL_STEAM_BALL:
        beam.colour   = LIGHTGREY;
        beam.name     = "ball of steam";
        beam.damage   = dice_def(3, 7 + (power / 15));
        beam.hit      = 20 + power / 20;
        beam.flavour  = BEAM_STEAM;
        break;

    case SPELL_PAIN:
        beam.flavour    = BEAM_PAIN;
        beam.damage     = dice_def(1, 7 + (power / 20));
        beam.ench_power = std::max(50, 8 * mons->hit_dice);
        beam.is_beam    = true;
        break;

    case SPELL_AGONY:
        beam.flavour    = BEAM_PAIN;
        beam.is_beam    = true;
        break;

    case SPELL_STICKY_FLAME:
        beam.hit = AUTOMATIC_HIT;
    case SPELL_STICKY_FLAME_SPLASH:
    case SPELL_STICKY_FLAME_RANGE:
        if (real_spell != SPELL_STICKY_FLAME)
            beam.hit      = 18 + power / 15;
        beam.colour   = RED;
        beam.name     = "sticky flame";
        beam.damage   = dice_def(3, 3 + power / 50);
        beam.flavour  = BEAM_FIRE;
        break;

    case SPELL_NOXIOUS_CLOUD:
        beam.name     = "noxious blast";
        beam.damage   = dice_def(1, 0);
        beam.colour   = GREEN;
        beam.flavour  = BEAM_POTION_STINKING_CLOUD;
        beam.hit      = 18 + power / 25;
        beam.is_beam  = true;
        beam.is_big_cloud = true;
        break;

    case SPELL_POISONOUS_CLOUD:
        beam.name     = "blast of poison";
        beam.damage   = dice_def(3, 3 + power / 25);
        beam.colour   = LIGHTGREEN;
        beam.flavour  = BEAM_POISON;
        beam.hit      = 18 + power / 25;
        beam.is_beam  = true;
        beam.is_big_cloud = true;
        break;

    case SPELL_ENERGY_BOLT:        // eye of devastation
        beam.colour     = YELLOW;
        beam.name       = "bolt of energy";
        beam.short_name = "energy";
        beam.damage     = dice_def(3, 20);
        beam.hit        = 15 + power / 30;
        beam.flavour    = BEAM_NUKE; // a magical missile which destroys walls
        beam.is_beam    = true;
        break;

    case SPELL_STING:              // sting
        beam.colour   = GREEN;
        beam.name     = "sting";
        beam.damage   = dice_def(1, 6 + power / 25);
        beam.hit      = 60;
        beam.flavour  = BEAM_POISON;
        break;

    case SPELL_IRON_SHOT:
        beam.colour   = LIGHTCYAN;
        beam.name     = "iron shot";
        beam.damage   = dice_def(3, 8 + (power / 9));
        beam.hit      = 20 + (power / 25);
        beam.glyph    = dchar_glyph(DCHAR_FIRED_MISSILE);
        beam.flavour  = BEAM_MMISSILE;   // similarly unresisted thing
        break;

    case SPELL_STONE_ARROW:
        beam.colour   = LIGHTGREY;
        beam.name     = "stone arrow";
        beam.damage   = dice_def(3, 5 + (power / 10));
        beam.hit      = 14 + power / 35;
        beam.glyph    = dchar_glyph(DCHAR_FIRED_MISSILE);
        beam.flavour  = BEAM_MMISSILE;   // similarly unresisted thing
        break;

    case SPELL_POISON_SPLASH:
        beam.colour   = GREEN;
        beam.name     = "splash of poison";
        beam.damage   = dice_def(1, 4 + power / 10);
        beam.hit      = 16 + power / 20;
        beam.flavour  = BEAM_POISON;
        break;

    case SPELL_ACID_SPLASH:
        beam.colour   = YELLOW;
        beam.name     = "splash of acid";
        beam.damage   = dice_def(3, 7);

        // Zotdef change: make acid splash dmg dependent on power
        // Oklob saplings pwr=48, oklobs pwr=120, acid blobs pwr=216
        //  =>             3d3        3d6            3d9
        if (crawl_state.game_is_zotdef())
            beam.damage   = dice_def(3, 2 + (power / 30));

        beam.hit      = 20 + (3 * mons->hit_dice);
        beam.flavour  = BEAM_ACID;
        break;

    case SPELL_DISINTEGRATE:
        beam.flavour    = BEAM_DISINTEGRATION;
        beam.ench_power = 50;
        beam.damage     = dice_def(1, 30 + (power / 10));
        beam.is_beam    = true;
        break;

    case SPELL_MEPHITIC_CLOUD:
          if (spell_cast == SPELL_EVAPORATE)
              beam.name     = "potion";
          else
              beam.name     = "foul vapour";
        beam.damage   = dice_def(1, 0);
        beam.colour   = GREEN;
        // Well, it works, even if the name isn't quite intuitive.
        beam.flavour  = BEAM_POTION_STINKING_CLOUD;
        beam.hit      = 14 + power / 30;
        beam.ench_power = power; // probably meaningless
        beam.is_explosion = true;
        beam.is_big_cloud = true;
        break;

    case SPELL_STEAM_CLOUD:
          if (spell_cast == SPELL_EVAPORATE)
              beam.name     = "potion";
          else
              beam.name     = "cloud of steam";
        beam.damage   = dice_def(1, 0);
        beam.colour   = LIGHTGREY;
        beam.flavour  = BEAM_POTION_STEAM;
        beam.hit      = 14 + power / 30;
        beam.ench_power = power;
        beam.is_explosion = true;
        beam.is_big_cloud = true;
        break;

    case SPELL_FIRE_CLOUD:
          if (spell_cast == SPELL_EVAPORATE)
              beam.name     = "potion";
          else
              beam.name     = "cloud of fire";
        beam.damage   = dice_def(1, 0);
        beam.colour   = RED;
        beam.flavour  = BEAM_POTION_FIRE;
        beam.hit      = 14 + power / 30;
        beam.ench_power = power;
        beam.is_explosion = true;
        beam.is_big_cloud = true;
        break;

    case SPELL_POISON_CLOUD:
          if (spell_cast == SPELL_EVAPORATE)
              beam.name     = "potion";
          else
              beam.name     = "cloud of poison";
        beam.damage   = dice_def(1, 0);
        beam.colour   = LIGHTGREEN;
        beam.flavour  = BEAM_POTION_POISON;
        beam.hit      = 14 + power / 30;
        beam.ench_power = power;
        beam.is_explosion = true;
        beam.is_big_cloud = true;
        break;

    case SPELL_MIASMA_CLOUD:
          if (spell_cast == SPELL_EVAPORATE)
              beam.name     = "potion";
          else
              beam.name     = "foul vapour";
        beam.damage   = dice_def(1, 0);
        beam.colour   = DARKGREY;
        beam.flavour  = BEAM_POTION_MIASMA;
        beam.hit      = 14 + power / 30;
        beam.ench_power = power;
        beam.is_explosion = true;
        beam.is_big_cloud = true;
        break;

    case SPELL_MIASMA:            // death drake
        beam.name     = "foul vapour";
        beam.damage   = dice_def(3, 5 + power / 24);
        beam.colour   = DARKGREY;
        beam.flavour  = BEAM_MIASMA;
        beam.hit      = 17 + power / 20;
        beam.is_beam  = true;
        beam.is_big_cloud = true;
        break;

    case SPELL_QUICKSILVER_BOLT:   // Quicksilver dragon and purple draconian
        beam.colour     = random_colour();
        beam.name       = "bolt of dispelling energy";
        beam.short_name = "energy";
        beam.damage     = dice_def(3, 20);
        beam.hit        = 16 + power / 25;
        beam.flavour    = BEAM_MMISSILE;
        break;

    case SPELL_HELLFIRE:           // fiend's hellfire
        beam.name         = "blast of hellfire";
        beam.aux_source   = "blast of hellfire";
        beam.colour       = RED;
        beam.damage       = dice_def(3, 20);
        beam.hit          = 24;
        beam.flavour      = BEAM_HELLFIRE;
        beam.is_beam      = true;
        beam.is_explosion = true;
        break;

    case SPELL_METAL_SPLINTERS:
        beam.name       = "spray of metal splinters";
        beam.short_name = "metal splinters";
        beam.damage     = dice_def(3, 20 + power / 20);
        beam.colour     = CYAN;
        beam.flavour    = BEAM_FRAG;
        beam.hit        = 19 + power / 30;
        beam.is_beam    = true;
        break;

    case SPELL_BANISHMENT:
        beam.flavour  = BEAM_BANISH;
        beam.is_beam  = true;
        break;

    case SPELL_BLINK_OTHER:
        beam.flavour    = BEAM_BLINK;
        beam.is_beam    = true;
        break;

    case SPELL_BLINK_OTHER_CLOSE:
        beam.flavour    = BEAM_BLINK_CLOSE;
        beam.is_beam    = true;
        break;

    case SPELL_FIRE_BREATH:
        beam.name       = "blast of flame";
        beam.aux_source = "blast of fiery breath";
        beam.damage     = dice_def(3, (mons->hit_dice * 2));
        beam.colour     = RED;
        beam.hit        = 30;
        beam.flavour    = BEAM_FIRE;
        beam.is_beam    = true;
        break;

    case SPELL_COLD_BREATH:
        beam.name       = "blast of cold";
        beam.aux_source = "blast of icy breath";
        beam.short_name = "frost";
        beam.damage     = dice_def(3, (mons->hit_dice * 2));
        beam.colour     = WHITE;
        beam.hit        = 30;
        beam.flavour    = BEAM_COLD;
        beam.is_beam    = true;
        break;

    case SPELL_HOLY_BREATH:
        beam.name     = "blast of cleansing flame";
        beam.damage   = dice_def(3, (mons->hit_dice * 2));
        beam.colour   = ETC_HOLY;
        beam.flavour  = BEAM_HOLY;
        beam.hit      = 18 + power / 25;
        beam.is_beam  = true;
        beam.is_big_cloud = true;
        break;

    case SPELL_DRACONIAN_BREATH:
        beam.damage      = dice_def(3, (mons->hit_dice * 2));
        beam.hit         = 30;
        beam.is_beam     = true;
        break;

    case SPELL_PORKALATOR:
        beam.name     = "porkalator";
        beam.glyph    = 0;
        beam.flavour  = BEAM_PORKALATOR;
        beam.thrower  = KILL_MON_MISSILE;
        beam.is_beam  = true;
        break;

    case SPELL_IOOD: // tracer only
        beam.flavour  = BEAM_NUKE;
        beam.is_beam  = true;
        break;

    case SPELL_SUNRAY:
        beam.colour   = ETC_HOLY;
        beam.name     = "ray of light";
        beam.damage   = dice_def(3, 7 + (power / 12));
        beam.hit      = 10 + power / 25; // lousy accuracy, but ignores RMsl
        beam.flavour  = BEAM_LIGHT;
        break;

    case SPELL_PETRIFYING_CLOUD:
        beam.name     = "blast of calcifying dust";
        beam.colour   = WHITE;
        beam.damage   = dice_def(2, 6);
        beam.hit      = AUTOMATIC_HIT;
        beam.flavour  = BEAM_PETRIFYING_CLOUD;
        beam.foe_ratio = 30;
        beam.is_beam  = true;
        break;

    case SPELL_HOLY_LIGHT:
        beam.name     = "beam of golden light";
        beam.damage   = dice_def(3, 8 + power / 11);
        beam.colour   = ETC_HOLY;
        beam.flavour  = BEAM_HOLY;
        beam.hit      = 17 + power / 25;
        beam.is_beam  = true;
        break;

    case SPELL_SILVER_BLAST:
        beam.colour   = LIGHTGRAY;
        beam.name     = "silver bolt";
        beam.damage   = dice_def(3, 7 + power / 10);
        beam.hit      = 40;
        beam.flavour  = BEAM_BOLT_OF_ZIN;
        beam.foe_ratio = 80;
        beam.is_explosion = true;
        break;

    default:
        if (check_validity)
        {
            beam.flavour = NUM_BEAMS;
            return (beam);
        }

        if (!is_valid_spell(real_spell))
            die("Invalid spell #%d cast by %s", (int) real_spell,
                     mons->name(DESC_PLAIN, true).c_str());

        die("Unknown monster spell '%s' cast by %s",
                 spell_title(real_spell),
                 mons->name(DESC_PLAIN, true).c_str());

        return (beam);
    }

    if (beam.is_enchantment())
    {
        beam.glyph = 0;
        beam.name = "";
    }

    if (spell_cast == SPELL_AGONY)
        beam.name = "agony";

    if (spell_cast == SPELL_DRACONIAN_BREATH)
        _scale_draconian_breath(beam, drac_type);

    // Accuracy is lowered by one quarter if the dragon is attacking
    // a target that is wielding a weapon of dragon slaying (which
    // makes the dragon/draconian avoid looking at the foe).
    // FIXME: This effect is not yet implemented for player draconians
    // or characters in dragon form breathing at monsters wielding a
    // weapon with this brand.
    if (is_dragonkind(mons))
    {
        if (actor *foe = mons->get_foe())
        {
            if (const item_def *weapon = foe->weapon())
            {
                if (get_weapon_brand(*weapon) == SPWPN_DRAGON_SLAYING)
                {
                    beam.hit *= 3;
                    beam.hit /= 4;
                }
            }
        }
    }

    return (beam);
}

static bool _los_free_spell(spell_type spell_cast)
{
    return (spell_cast == SPELL_HELLFIRE_BURST
        || spell_cast == SPELL_BRAIN_FEED
        || spell_cast == SPELL_SMITING
        || spell_cast == SPELL_HAUNT
        || spell_cast == SPELL_FIRE_STORM
        || spell_cast == SPELL_AIRSTRIKE
        || spell_cast == SPELL_MISLEAD
        || spell_cast == SPELL_RESURRECT
        || spell_cast == SPELL_SACRIFICE
        || spell_cast == SPELL_HOLY_FLAMES
        || spell_cast == SPELL_SUMMON_SPECTRAL_ORCS);
}

// Set up bolt structure for monster spell casting.
bool setup_mons_cast(monster* mons, bolt &pbolt, spell_type spell_cast,
                     bool check_validity)
{
    // always set these -- used by things other than fire_beam()

    // [ds] Used to be 12 * MHD and later buggily forced to -1 downstairs.
    // Setting this to a more realistic number now that that bug is
    // squashed.
    pbolt.ench_power = 4 * mons->hit_dice;

    if (spell_cast == SPELL_TELEPORT_SELF)
        pbolt.ench_power = 2000;
    else if (spell_cast == SPELL_SLEEP)
        pbolt.ench_power = 6 * mons->hit_dice;

    pbolt.beam_source = mons->mindex();

    // Convenience for the hapless innocent who assumes that this
    // damn function does all possible setup. [ds]
    if (pbolt.target.origin())
        pbolt.target = mons->target;

    // Set bolt type and range.
    if (_los_free_spell(spell_cast))
    {
        pbolt.range = 0;
        pbolt.glyph = 0;
        switch (spell_cast)
        {
        case SPELL_BRAIN_FEED:
        case SPELL_MISLEAD:
        case SPELL_SMITING:
        case SPELL_RESURRECT:
        case SPELL_SACRIFICE:
        case SPELL_AIRSTRIKE:
        case SPELL_HOLY_FLAMES:
            return (true);
        default:
            // Other spells get normal setup:
            break;
        }
    }

    // The below are no-ops since they don't involve direct_effect,
    // fire_tracer, or beam.
    switch (spell_cast)
    {
    case SPELL_TUKIMAS_BALL:
    case SPELL_STICKS_TO_SNAKES:
    case SPELL_SUMMON_SMALL_MAMMALS:
    case SPELL_VAMPIRIC_DRAINING:
    case SPELL_MIRROR_DAMAGE:
    case SPELL_MAJOR_HEALING:
    case SPELL_VAMPIRE_SUMMON:
    case SPELL_SHADOW_CREATURES:       // summon anything appropriate for level
    case SPELL_FAKE_RAKSHASA_SUMMON:
    case SPELL_FAKE_MARA_SUMMON:
    case SPELL_SUMMON_ILLUSION:
    case SPELL_SUMMON_RAKSHASA:
    case SPELL_SUMMON_DEMON:
    case SPELL_SUMMON_UGLY_THING:
    case SPELL_ANIMATE_DEAD:
    case SPELL_TWISTED_RESURRECTION:
    case SPELL_SIMULACRUM:
    case SPELL_CALL_IMP:
    case SPELL_SUMMON_SCORPIONS:
    case SPELL_SUMMON_SWARM:
    case SPELL_SUMMON_UFETUBUS:
    case SPELL_SUMMON_BEAST:       // Geryon
    case SPELL_SUMMON_UNDEAD:      // summon undead around player
    case SPELL_SUMMON_ICE_BEAST:
    case SPELL_SUMMON_MUSHROOMS:
    case SPELL_CONJURE_BALL_LIGHTNING:
    case SPELL_SUMMON_DRAKES:
    case SPELL_SUMMON_HORRIBLE_THINGS:
    case SPELL_MALIGN_GATEWAY:
    case SPELL_HAUNT:
    case SPELL_SYMBOL_OF_TORMENT:
    case SPELL_CAUSE_FEAR:
    case SPELL_MESMERISE:
    case SPELL_HOLY_WORD:
    case SPELL_DRAIN_LIFE:
    case SPELL_SUMMON_GREATER_DEMON:
    case SPELL_CANTRIP:
    case SPELL_BROTHERS_IN_ARMS:
    case SPELL_BERSERKER_RAGE:
    case SPELL_TROGS_HAND:
    case SPELL_SWIFTNESS:
    case SPELL_STONESKIN:
    case SPELL_WATER_ELEMENTALS:
    case SPELL_FIRE_ELEMENTALS:
    case SPELL_AIR_ELEMENTALS:
    case SPELL_EARTH_ELEMENTALS:
    case SPELL_IRON_ELEMENTALS:
    case SPELL_SUMMON_ELEMENTAL:
    case SPELL_KRAKEN_TENTACLES:
    case SPELL_BLINK:
    case SPELL_CONTROLLED_BLINK:
    case SPELL_BLINK_RANGE:
    case SPELL_BLINK_AWAY:
    case SPELL_BLINK_CLOSE:
    case SPELL_TOMB_OF_DOROKLOHE:
    case SPELL_CHAIN_LIGHTNING:    // the only user is reckless
    case SPELL_SUMMON_EYEBALLS:
    case SPELL_SUMMON_BUTTERFLIES:
    case SPELL_MISLEAD:
    case SPELL_CALL_TIDE:
    case SPELL_INK_CLOUD:
    case SPELL_SILENCE:
    case SPELL_AWAKEN_FOREST:
    case SPELL_SUMMON_CANIFORMS:
    case SPELL_SUMMON_SPECTRAL_ORCS:
    case SPELL_SUMMON_HOLIES:
    case SPELL_SUMMON_GREATER_HOLY:
    case SPELL_REGENERATION:
    case SPELL_CORPSE_ROT:
    case SPELL_LEDAS_LIQUEFACTION:
    case SPELL_SUMMON_DRAGON:
    case SPELL_SUMMON_HYDRA:
    case SPELL_FIRE_SUMMON:
    case SPELL_DEATHS_DOOR:
        return (true);
    default:
        if (check_validity)
        {
            bolt beam = mons_spells(mons, spell_cast, 1, true);
            return (beam.flavour != NUM_BEAMS);
        }
        break;
    }

    // Need to correct this for power of spellcaster
    int power = 12 * mons->hit_dice;

    bolt theBeam         = mons_spells(mons, spell_cast, power);

    // [ds] remind me again why we're doing this piecemeal copying?
    pbolt.origin_spell   = theBeam.origin_spell;
    pbolt.colour         = theBeam.colour;
    pbolt.range          = theBeam.range;
    pbolt.hit            = theBeam.hit;
    pbolt.damage         = theBeam.damage;

    if (theBeam.ench_power != -1)
        pbolt.ench_power = theBeam.ench_power;

    pbolt.glyph          = theBeam.glyph;
    pbolt.flavour        = theBeam.flavour;
    pbolt.thrower        = theBeam.thrower;
    pbolt.name           = theBeam.name;
    pbolt.short_name     = theBeam.short_name;
    pbolt.is_beam        = theBeam.is_beam;
    pbolt.source         = mons->pos();
    pbolt.is_tracer      = false;
    pbolt.is_explosion   = theBeam.is_explosion;
    pbolt.ex_size        = theBeam.ex_size;

    pbolt.foe_ratio      = theBeam.foe_ratio;

    if (!pbolt.is_enchantment())
        pbolt.aux_source = pbolt.name;
    else
        pbolt.aux_source.clear();

    if (spell_cast == SPELL_HASTE
        || spell_cast == SPELL_MIGHT
        || spell_cast == SPELL_INVISIBILITY
        || spell_cast == SPELL_MINOR_HEALING
        || spell_cast == SPELL_TELEPORT_SELF
        || spell_cast == SPELL_SILENCE)
    {
        pbolt.target = mons->pos();
    }
    else if (spell_cast == SPELL_PORKALATOR && one_chance_in(3))
    {
        monster*    targ     = NULL;
        int          count    = 0;
        monster_type hog_type = MONS_HOG;
        for (monster_iterator mi(mons); mi; ++mi)
        {
            hog_type = MONS_HOG;
            if (mi->holiness() == MH_DEMONIC)
                hog_type = MONS_HELL_HOG;
            else if (mi->holiness() != MH_NATURAL)
                continue;

            if (mi->type != hog_type
                && mons_aligned(mons, *mi)
                && mons_power(hog_type) + random2(4) >= mons_power(mi->type)
                && (!mi->can_use_spells() || coinflip())
                && one_chance_in(++count))
            {
                targ = *mi;
            }
        }

        if (targ)
        {
            pbolt.target = targ->pos();
#ifdef DEBUG_DIAGNOSTICS
            mprf("Porkalator: targetting %s instead",
                 targ->name(DESC_PLAIN).c_str());
#endif
        }
        // else target remains as specified
    }
    return (true);
}

// Returns a suitable breath weapon for the draconian; does not handle all
// draconians, does fire a tracer.
static spell_type _get_draconian_breath_spell(monster* mons)
{
    spell_type draco_breath = SPELL_NO_SPELL;

    if (mons_genus(mons->type) == MONS_DRACONIAN)
    {
        switch (draco_subspecies(mons))
        {
        case MONS_DRACONIAN:
        case MONS_YELLOW_DRACONIAN:     // already handled as ability
            break;
        case MONS_GREY_DRACONIAN:       // no breath
            break;
        default:
            draco_breath = SPELL_DRACONIAN_BREATH;
            break;
        }
    }


    if (draco_breath != SPELL_NO_SPELL)
    {
        // [ds] Check line-of-fire here. It won't happen elsewhere.
        bolt beem;
        setup_mons_cast(mons, beem, draco_breath);

        fire_tracer(mons, beem);

        if (!mons_should_fire(beem))
            draco_breath = SPELL_NO_SPELL;
    }

    return (draco_breath);
}

static bool _is_emergency_spell(const monster_spells &msp, int spell)
{
    // If the emergency spell appears early, it's probably not a dedicated
    // escape spell.
    for (int i = 0; i < 5; ++i)
        if (msp[i] == spell)
            return (false);

    return (msp[5] == spell);
}

// Function should return false if friendlies shouldn't animate any dead.
// Currently, this only happens if the player is in the middle of butchering
// a corpse (infuriating), or if they are less than satiated.  Only applies
// to friendly corpse animators. {due}
static bool _animate_dead_okay(spell_type spell)
{
    // It's always okay in the arena.
    if (crawl_state.game_is_arena())
        return (true);

    if (is_butchering() || is_vampire_feeding())
        return (false);

    if (you.hunger_state < HS_SATIATED && you.mutation[MUT_HERBIVOROUS] < 3)
        return (false);

    if (god_hates_spell(spell, you.religion))
        return (false);

    return (true);
}

// Spells that work even if magic is off.  Be careful to not add ones which
// appear both ways (SPELL_LIGHTNING_BOLT is also storm dragon breath, etc).
static bool _is_physiological_spell(spell_type spell)
{
    return spell == SPELL_QUICKSILVER_BOLT
        || spell == SPELL_METAL_SPLINTERS
        || spell == SPELL_STICKY_FLAME_SPLASH
        || spell == SPELL_POISON_SPLASH
        || spell == SPELL_HOLY_BREATH
        || spell == SPELL_FIRE_BREATH;
}

static void _mons_set_priest_wizard_god(monster* mons, bool& priest,
                                        bool& wizard, god_type& god)
{
    priest = mons->is_priest();
    wizard = mons->is_actual_spellcaster();

    // If the monster's a priest, assume summons come from priestly
    // abilities, in which case they'll have the same god. If the
    // monster is neither a priest nor a wizard, assume summons come
    // from intrinsic abilities, in which case they'll also have the
    // same god.
    god = (priest || !(priest || wizard)) ? mons->god : GOD_NO_GOD;

    // Permanent wizard summons of Yred should have the same god even
    // though they aren't priests. This is so that e.g. the zombies of
    // Yred's skeletal warriors or enslaved souls will properly turn on
    // you if you abandon Yred.
    if (mons->god == GOD_YREDELEMNUL)
        god = mons->god;
}

//---------------------------------------------------------------
//
// handle_spell
//
// Give the monster a chance to cast a spell. Returns true if
// a spell was cast.
//
//---------------------------------------------------------------
bool handle_mon_spell(monster* mons, bolt &beem)
{
    bool monsterNearby = mons_near(mons);
    bool finalAnswer   = false;   // as in: "Is that your...?" {dlb}
    const spell_type draco_breath = _get_draconian_breath_spell(mons);
    actor *foe = mons->get_foe();

    // A polymorphed unique will retain his or her spells even in another
    // form. If the new form has the SPELLCASTER flag, casting happens as
    // normally, otherwise we need to enforce it, but it only happens with
    // a 50% chance.
    const bool spellcasting_poly(
        !mons->can_use_spells()
        && mons_class_flag(mons->type, M_SPEAKS)
        && mons->has_spells());

    if (is_sanctuary(mons->pos()) && !mons->wont_attack())
        return (false);

    // Yes, there is a logic to this ordering {dlb}:
    // .. berserk check is necessary for out-of-sequence actions like emergency
    // slot spells {blue}
    if (mons->asleep()
        || mons->submerged()
        || mons->berserk()
        || (!mons->can_use_spells()
            && !spellcasting_poly
            && draco_breath == SPELL_NO_SPELL))
    {
        return (false);
    }

    bool priest;
    bool wizard;
    god_type god;

    _mons_set_priest_wizard_god(mons, priest, wizard, god);

    if ((silenced(mons->pos()) || mons->has_ench(ENCH_MUTE))
        && (priest || wizard || spellcasting_poly
            || mons_class_flag(mons->type, M_SPELL_NO_SILENT)))
    {
        return (false);
    }

    // Shapeshifters don't get spells.
    if (mons->is_shapeshifter() && (priest || wizard))
        return (false);
    else if (mons_is_confused(mons, false))
        return (false);
    else if (mons_is_ghost_demon(mons->type)
             && !mons->ghost->spellcaster)
    {
        return (false);
    }
    else if (random2(200) > mons->hit_dice + 50
             || mons->type == MONS_BALL_LIGHTNING && coinflip())
    {
        return (false);
    }
    else if (spellcasting_poly && coinflip()) // 50% chance of not casting
        return (false);
    else
    {
        spell_type spell_cast = SPELL_NO_SPELL;
        monster_spells hspell_pass(mons->spells);

        if (!mon_enemies_around(mons))
        {
            // Force the casting of dig when the player is not visible -
            // this is EVIL!
            // only do this for monsters that are actually seeking out a
            // hostile target -doy
            if (mons->has_spell(SPELL_DIG)
                && mons_is_seeking(mons)
                && !(mons->wont_attack() && mons->foe == MHITYOU))
            {
                spell_cast = SPELL_DIG;
                finalAnswer = true;
            }
            else if ((mons->has_spell(SPELL_MINOR_HEALING)
                         || mons->has_spell(SPELL_MAJOR_HEALING))
                     && mons->hit_points < mons->max_hit_points)
            {
                // The player's out of sight!
                // Quick, let's take a turn to heal ourselves. -- bwr
                spell_cast = mons->has_spell(SPELL_MAJOR_HEALING) ?
                                 SPELL_MAJOR_HEALING : SPELL_MINOR_HEALING;
                finalAnswer = true;
            }
            else if (mons_is_fleeing(mons) || mons->pacified())
            {
                // Since the player isn't around, we'll extend the monster's
                // normal choices to include the self-enchant slot.
                int foundcount = 0;
                for (int i = NUM_MONSTER_SPELL_SLOTS - 1; i >= 0; --i)
                {
                    if (ms_useful_fleeing_out_of_sight(mons, hspell_pass[i])
                        && one_chance_in(++foundcount))
                    {
                        spell_cast = hspell_pass[i];
                        finalAnswer = true;
                    }
                }
            }
            else if (mons->foe == MHITYOU && !monsterNearby)
                return (false);
        }

        // Monsters caught in a net try to get away.
        // This is only urgent if enemies are around.
        if (!finalAnswer && mon_enemies_around(mons)
            && mons->caught() && one_chance_in(4))
        {
            for (int i = 0; i < NUM_MONSTER_SPELL_SLOTS; ++i)
            {
                if (ms_quick_get_away(mons, hspell_pass[i]))
                {
                    spell_cast = hspell_pass[i];
                    finalAnswer = true;
                    break;
                }
            }
        }

        // Promote the casting of useful spells for low-HP monsters.
        // (kraken should always cast their escape spell of inky).
        if (!finalAnswer
            && mons->hit_points < mons->max_hit_points / 3
            && (coinflip() || mons->type == MONS_KRAKEN))
        {
            // Note: There should always be at least some chance we don't
            // get here... even if the monster is on its last HP.  That
            // way we don't have to worry about monsters infinitely casting
            // Healing on themselves (e.g. orc high priests).
            if ((mons_is_fleeing(mons) || mons->pacified())
                && ms_low_hitpoint_cast(mons, hspell_pass[5]))
            {
                spell_cast = hspell_pass[5];
                finalAnswer = true;
            }

            if (!finalAnswer)
            {
                int found_spell = 0;
                for (int i = 0; i < NUM_MONSTER_SPELL_SLOTS; ++i)
                {
                    if (ms_low_hitpoint_cast(mons, hspell_pass[i])
                        && one_chance_in(++found_spell))
                    {
                        spell_cast  = hspell_pass[i];
                        finalAnswer = true;
                    }
                }
            }
        }

        if (!finalAnswer)
        {
            // If nothing found by now, safe friendlies and good
            // neutrals will rarely cast.
            if (mons->wont_attack() && !mon_enemies_around(mons)
                && !one_chance_in(10))
            {
                return (false);
            }

            // Remove healing/invis/haste if we don't need them.
            int num_no_spell = 0;

            for (int i = 0; i < NUM_MONSTER_SPELL_SLOTS; ++i)
            {
                if (hspell_pass[i] == SPELL_NO_SPELL)
                    num_no_spell++;
                else if (ms_waste_of_time(mons, hspell_pass[i])
                         || hspell_pass[i] == SPELL_DIG)
                {
                    // Should monster not have selected dig by now,
                    // it never will.
                    hspell_pass[i] = SPELL_NO_SPELL;
                    num_no_spell++;
                }
            }

            // If no useful spells... cast no spell.
            if (num_no_spell == NUM_MONSTER_SPELL_SLOTS
                && draco_breath == SPELL_NO_SPELL)
            {
                return (false);
            }

            const bolt orig_beem = beem;
            // Up to four tries to pick a spell.
            for (int loopy = 0; loopy < 4; ++loopy)
            {
                beem = orig_beem;

                bool spellOK = false;

                // Setup spell - monsters that are fleeing or pacified
                // and leaving the level will always try to choose their
                // emergency spell.
                if (mons_is_fleeing(mons) || mons->pacified())
                {
                    spell_cast = (one_chance_in(5) ? SPELL_NO_SPELL
                                                   : hspell_pass[5]);

                    if (crawl_state.game_is_zotdef()
                        && mons->type == MONS_ICE_STATUE)
                    {
                        // Don't spam ice beasts when wounded.
                        spell_cast = SPELL_NO_SPELL;
                    }

                    // Pacified monsters leaving the level will only
                    // try and cast escape spells.
                    if (spell_cast != SPELL_NO_SPELL
                        && mons->pacified()
                        && !testbits(get_spell_flags(spell_cast), SPFLAG_ESCAPE))
                    {
                        spell_cast = SPELL_NO_SPELL;
                    }
                }
                else
                {
                    // Randomly picking one of the non-emergency spells:
                    spell_cast = hspell_pass[random2(5)];
                }

                // XXX: Resurrect is a do-nothing spell. Remove it!
                if (spell_cast == SPELL_NO_SPELL || spell_cast == SPELL_RESURRECT)
                    continue;

                // Setup the spell.
                if (spell_cast != SPELL_MELEE)
                    setup_mons_cast(mons, beem, spell_cast);

                // Try to find a nearby ally to haste, heal,
                // resurrect, or sacrifice itself for.
                if ((spell_cast == SPELL_HASTE_OTHER
                     || spell_cast == SPELL_HEAL_OTHER
                     || spell_cast == SPELL_SACRIFICE)
                        && !_set_allied_target(mons, beem))
                {
                    spell_cast = SPELL_NO_SPELL;
                    continue;
                }

                // Alligators shouldn't spam swiftness.
                if (spell_cast == SPELL_SWIFTNESS
                    && mons->type == MONS_ALLIGATOR
                    && ((long) mons->number + random2avg(170, 5) >=
                        you.num_turns))
                {
                    spell_cast = SPELL_NO_SPELL;
                    continue;
                }

                // And Mara shouldn't cast player ghost if he can't
                // see the player
                if (spell_cast == SPELL_SUMMON_ILLUSION
                    && mons->type == MONS_MARA
                    && (!foe
                        || !mons->can_see(foe)
                        || !actor_is_illusion_cloneable(foe)))
                {
                    spell_cast = SPELL_NO_SPELL;
                    continue;
                }

                // Monsters are limited casting it, too.
                if (spell_cast == SPELL_MALIGN_GATEWAY
                    && !can_cast_malign_gateway())
                {
                    spell_cast = SPELL_NO_SPELL;
                    continue;
                }

                // Same limitations as player.
                if (spell_cast == SPELL_LEDAS_LIQUEFACTION
                    && (!mons->stand_on_solid_ground()
                        || liquefied(mons->pos())))
                {
                    spell_cast = SPELL_NO_SPELL;
                    continue;
                }

                // Monsters shouldn't cast BiA before going berserk.
                // Thematically, they are berserkers, they rush into
                // battle without thinking. Stopping before berserk to
                // ask your god for a few friends seems like too
                // complicated a thought.
                if (spell_cast == SPELL_BROTHERS_IN_ARMS
                    && !mons->props.exists("went_berserk"))
                {
                    spell_cast = SPELL_NO_SPELL;
                    continue;
                }

                // beam-type spells requiring tracers
                if (spell_needs_tracer(spell_cast))
                {
                    const bool explode =
                        spell_is_direct_explosion(spell_cast);
                    fire_tracer(mons, beem, explode);
                    // Good idea?
                    if (mons_should_fire(beem))
                        spellOK = true;
                }
                else
                {
                    // All direct-effect/summoning/self-enchantments/etc.
                    spellOK = true;

                    if (ms_direct_nasty(spell_cast)
                        && mons_aligned(mons, (mons->foe == MHITYOU) ?
                           &you : foe)) // foe=get_foe() is NULL for friendlies
                    {                   // targetting you, which is bad here.
                        spellOK = false;
                    }
                    else if (mons->foe == MHITYOU || mons->foe == MHITNOT)
                    {
                        // XXX: Note the crude hack so that monsters can
                        // use ME_ALERT to target (we should really have
                        // a measure of time instead of peeking to see
                        // if the player is still there). -- bwr
                        if (!you.visible_to(mons)
                            && (mons->target != you.pos() || coinflip()))
                        {
                            spellOK = false;
                        }
                    }
                    else if (!mons->can_see(&menv[mons->foe]))
                    {
                        spellOK = false;
                    }
                    else if (mons->type == MONS_DAEVA
                             && mons->god == GOD_SHINING_ONE)
                    {
                        const monster* mon = &menv[mons->foe];

                        // Don't allow TSO-worshipping daevas to make
                        // unchivalric magic attacks, except against
                        // appropriate monsters.
                        if (is_unchivalric_attack(mons, mon)
                            && !tso_unchivalric_attack_safe_monster(mon))
                        {
                            spellOK = false;
                        }
                    }
                }

                // If not okay, then maybe we'll cast a defensive spell.
                if (!spellOK)
                {
                    spell_cast = (coinflip() ? hspell_pass[2]
                                             : SPELL_NO_SPELL);

                    // don't cast a targetted spell at the player if the
                    // monster is friendly and targetting the player -doy
                    if (mons->wont_attack() && mons->foe == MHITYOU
                        && spell_needs_tracer(spell_cast)
                        && spell_needs_foe(spell_cast)
                        && spell_harms_target(spell_cast))
                    {
                        spell_cast = SPELL_NO_SPELL;
                    }
                }

                if (spell_cast != SPELL_NO_SPELL)
                    break;
            }
        }

        bool was_drac_breath = false;

        // If there's otherwise no ranged attack use the breath weapon.
        // The breath weapon is also occasionally used.
        if (draco_breath != SPELL_NO_SPELL
            && (spell_cast == SPELL_NO_SPELL
                 || !_is_emergency_spell(hspell_pass, spell_cast)
                    && one_chance_in(4))
            && !player_or_mon_in_sanct(mons)
            && !mons->has_ench(ENCH_BREATH_WEAPON))
        {
            spell_cast = draco_breath;
            setup_mons_cast(mons, beem, spell_cast);
            finalAnswer = true;
            was_drac_breath = true;
        }

        // Should the monster *still* not have a spell, well, too bad {dlb}:
        if (spell_cast == SPELL_NO_SPELL || spell_cast == SPELL_MELEE)
            return (false);

        // Friendly monsters don't use polymorph other, for fear of harming
        // the player.
        if (spell_cast == SPELL_POLYMORPH_OTHER && mons->friendly())
            return (false);

        // Past this point, we're actually casting, instead of just pondering.

        // Check for antimagic.
        if (mons->has_ench(ENCH_ANTIMAGIC)
            && !x_chance_in_y(mons->hit_dice * BASELINE_DELAY,
                              mons->hit_dice * BASELINE_DELAY
                              + mons->get_ench(ENCH_ANTIMAGIC).duration)
            && !_is_physiological_spell(spell_cast)
            && spell_cast != draco_breath)
        {
            // This may be a bad idea -- if we decide monsters shouldn't
            // lose a turn like players do not, please make this just return.
            simple_monster_message(mons, " falters for a moment.");
            mons->lose_energy(EUT_SPELL);
            return (true);
        }
        // Try to animate weapons: if none are animated, pretend we didn't cast it.
        if (spell_cast == SPELL_TUKIMAS_BALL)
        {
            // Friendly monsters cannot cast Tukima's Ball for now.
            if (mons->friendly())
                return (false);

            if (!cast_tukimas_ball(mons, 100, GOD_NO_GOD, true))
                return (false);
        }
        // Try to animate dead: if nothing rises, pretend we didn't cast it.
        else if (spell_cast == SPELL_ANIMATE_DEAD)
        {
            if (mons->friendly() && !_animate_dead_okay(spell_cast))
                return (false);

            if (!animate_dead(mons, 100, SAME_ATTITUDE(mons),
                              mons->foe, mons, "", god, false))
            {
                return (false);
            }
        }
        // Try to raise crawling corpses: if nothing rises, pretend we didn't cast it.
        else if (spell_cast == SPELL_TWISTED_RESURRECTION)
        {
            if (mons->friendly() && !_animate_dead_okay(spell_cast))
                return (false);

            if (!twisted_resurrection(mons, 500, SAME_ATTITUDE(mons),
                                      mons->foe, god, false))
            {
                return (false);
            }
        }
        // Ditto for simulacrum.
        else if (spell_cast == SPELL_SIMULACRUM)
        {
            if (mons->friendly() && !_animate_dead_okay(spell_cast))
                return (false);

            if (!monster_simulacrum(mons, false))
                return (false);
        }
        // Try to cause fear: if nothing is scared, pretend we didn't cast it.
        else if (spell_cast == SPELL_CAUSE_FEAR)
        {
            if (_mons_cause_fear(mons, false) < 0)
                return (false);
        }
        // Try to drain life: if nothing is drained, pretend we didn't cast it.
        else if (spell_cast == SPELL_DRAIN_LIFE)
        {
            if (!_mons_drain_life(mons, false))
                return (false);
        }

        if (mons->type == MONS_BALL_LIGHTNING)
            mons->suicide();

        // Dragons now have a time-out on their breath weapons, draconians too!
        if (mons_genus(mons->type) == MONS_DRAGON
            || (mons_genus(mons->type) == MONS_DRACONIAN && was_drac_breath))
        {
            setup_breath_timeout(mons);
        }

        // FINALLY! determine primary spell effects {dlb}:
        if (spell_cast == SPELL_BLINK || spell_cast == SPELL_CONTROLLED_BLINK)
        {
            // Why only cast blink if nearby? {dlb}
            if (monsterNearby)
            {
                mons_cast_noise(mons, beem, spell_cast);
                monster_blink(mons);

                mons->lose_energy(EUT_SPELL);
            }
            else
                return (false);
        }
        else if (spell_cast == SPELL_BLINK_RANGE)
        {
            blink_range(mons);
            mons->lose_energy(EUT_SPELL);
        }
        else if (spell_cast == SPELL_BLINK_AWAY)
        {
            blink_away(mons);
            mons->lose_energy(EUT_SPELL);
        }
        else if (spell_cast == SPELL_BLINK_CLOSE)
        {
            blink_close(mons);
            mons->lose_energy(EUT_SPELL);
        }
        else
        {
            if (spell_needs_foe(spell_cast))
                make_mons_stop_fleeing(mons);

            mons_cast(mons, beem, spell_cast);
            mons->lose_energy(EUT_SPELL);
        }
    } // end "if mons_class_flag(mons->type, M_SPELLCASTER)

    return (true);
}

static int _monster_abjure_square(const coord_def &pos,
                                  int pow, int actual,
                                  int wont_attack)
{
    monster* target = monster_at(pos);
    if (target == NULL)
        return (0);

    if (!target->alive()
        || ((bool)wont_attack == target->wont_attack()))
    {
        return (0);
    }

    int duration;

    if (!target->is_summoned(&duration))
        return (0);

    pow = std::max(20, fuzz_value(pow, 40, 25));

    if (!actual)
        return (pow > 40 || pow >= duration);

    // TSO and Trog's abjuration protection.
    bool shielded = false;
    if (you.religion == GOD_SHINING_ONE)
    {
        pow = pow * (30 - target->hit_dice) / 30;
        if (pow < duration)
        {
            simple_god_message(" protects your fellow warrior from evil "
                               "magic!");
            shielded = true;
        }
    }
    else if (you.religion == GOD_TROG)
    {
        pow = pow * 4 / 5;
        if (pow < duration)
        {
            simple_god_message(" shields your ally from puny magic!");
            shielded = true;
        }
    }
    else if (is_sanctuary(target->pos()))
    {
        pow = 0;
        mpr("Zin's power protects your fellow warrior from evil magic!",
            MSGCH_GOD);
        shielded = true;
    }

    dprf("Abj: dur: %d, pow: %d, ndur: %d", duration, pow, duration - pow);

    mon_enchant abj = target->get_ench(ENCH_ABJ);
    if (!target->lose_ench_duration(abj, pow))
    {
        if (!shielded)
            simple_monster_message(target, " shudders.");
        return (1);
    }

    return (0);
}

static int _apply_radius_around_square(const coord_def &c, int radius,
                                int (*fn)(const coord_def &, int, int, int),
                                int pow, int par1, int par2)
{
    int res = 0;
    for (int yi = -radius; yi <= radius; ++yi)
    {
        const coord_def c1(c.x - radius, c.y + yi);
        const coord_def c2(c.x + radius, c.y + yi);
        if (in_bounds(c1))
            res += fn(c1, pow, par1, par2);
        if (in_bounds(c2))
            res += fn(c2, pow, par1, par2);
    }

    for (int xi = -radius + 1; xi < radius; ++xi)
    {
        const coord_def c1(c.x + xi, c.y - radius);
        const coord_def c2(c.x + xi, c.y + radius);
        if (in_bounds(c1))
            res += fn(c1, pow, par1, par2);
        if (in_bounds(c2))
            res += fn(c2, pow, par1, par2);
    }
    return (res);
}

static int _monster_abjuration(const monster* caster, bool actual)
{
    const bool wont_attack = caster->wont_attack();
    int maffected = 0;

    if (actual)
        mpr("Send 'em back where they came from!");

    int pow = std::min(caster->hit_dice * 90, 2500);

    // Abjure radius.
    for (int rad = 1; rad < 5 && pow >= 30; ++rad)
    {
        int number_hit =
            _apply_radius_around_square(caster->pos(), rad,
                                        _monster_abjure_square,
                                        pow, actual, wont_attack);

        maffected += number_hit;

        // Each affected monster drops power.
        //
        // We could further tune this by the actual amount of abjuration
        // damage done to each summon, but the player will probably never
        // notice. :-)
        while (number_hit-- > 0)
            pow = pow * 90 / 100;

        pow /= 2;
    }
    return (maffected);
}


static bool _mons_abjured(monster* mons, bool nearby)
{
    if (nearby && _monster_abjuration(mons, false) > 0
        && coinflip())
    {
        _monster_abjuration(mons, true);
        return (true);
    }

    return (false);
}

static monster_type _pick_swarmer()
{
    static monster_type swarmers[] =
    {
        MONS_KILLER_BEE, MONS_SCORPION, MONS_WORM,
        MONS_GOLIATH_BEETLE, MONS_VAMPIRE_MOSQUITO,
        MONS_WOLF_SPIDER, MONS_BUTTERFLY, MONS_YELLOW_WASP,
        MONS_WORKER_ANT,
    };

    return (RANDOM_ELEMENT(swarmers));
}

static monster_type _pick_random_wraith()
{
    static monster_type wraiths[] =
    {
        MONS_WRAITH, MONS_SHADOW_WRAITH, MONS_FREEZING_WRAITH,
        MONS_PHANTASMAL_WARRIOR, MONS_PHANTOM, MONS_HUNGRY_GHOST,
        MONS_FLAYED_GHOST
    };

    return (RANDOM_ELEMENT(wraiths));
}

static monster_type _pick_horrible_thing()
{
    return (one_chance_in(4) ? MONS_TENTACLED_MONSTROSITY
                             : MONS_ABOMINATION_LARGE);
}

static monster_type _pick_undead_summon()
{
    static monster_type undead[] =
    {
        MONS_NECROPHAGE, MONS_GHOUL, MONS_HUNGRY_GHOST, MONS_FLAYED_GHOST,
        MONS_ZOMBIE_SMALL, MONS_SKELETON_SMALL, MONS_SIMULACRUM_SMALL,
        MONS_FLYING_SKULL, MONS_FLAMING_CORPSE, MONS_MUMMY, MONS_VAMPIRE,
        MONS_WIGHT, MONS_WRAITH, MONS_SHADOW_WRAITH, MONS_FREEZING_WRAITH,
        MONS_PHANTASMAL_WARRIOR, MONS_ZOMBIE_LARGE, MONS_SKELETON_LARGE,
        MONS_SIMULACRUM_LARGE, MONS_SHADOW
    };

    return (RANDOM_ELEMENT(undead));
}

static void _do_high_level_summon(monster* mons, bool monsterNearby,
                                  spell_type spell_cast,
                                  monster_type (*mpicker)(), int nsummons,
                                  god_type god, coord_def *target = NULL)
{
    if (_mons_abjured(mons, monsterNearby))
        return;

    const int duration = std::min(2 + mons->hit_dice / 5, 6);

    for (int i = 0; i < nsummons; ++i)
    {
        monster_type which_mons = mpicker();

        if (which_mons == MONS_NO_MONSTER)
            continue;

        create_monster(
            mgen_data(which_mons, SAME_ATTITUDE(mons), mons,
                      duration, spell_cast, target ? *target : mons->pos(),
                      mons->foe, 0, god));
    }
}

// Returns true if a message referring to the player's legs makes sense.
static bool _legs_msg_applicable()
{
    return (you.species != SP_NAGA && !you.fishtail);
}

void mons_cast_haunt(monster* mons)
{
    coord_def fpos;

    switch (mons->foe)
    {
    case MHITNOT:
        return;

    case MHITYOU:
        fpos = you.pos();
        break;

    default:
        fpos = menv[mons->foe].pos();
    }

    _do_high_level_summon(mons, mons_near(mons), SPELL_HAUNT,
                          _pick_random_wraith, random_range(2, 4),
                          GOD_NO_GOD, &fpos);
}

static void _mons_cast_summon_illusion(monster* mons, spell_type spell)
{
    actor *foe = mons->get_foe();
    if (!foe || !actor_is_illusion_cloneable(foe))
        return;

    mons_summon_illusion_from(mons, foe, spell);
}

void mons_cast_spectral_orcs(monster* mons)
{
    coord_def fpos;

    switch (mons->foe)
    {
    case MHITNOT:
        return;

    case MHITYOU:
        fpos = you.pos();
        break;

    default:
        fpos = menv[mons->foe].pos();
    }

    const int abj = 3;

    for (int i = random2(3) + 1; i > 0; --i)
    {
         monster_type mon = MONS_ORC;
         if (coinflip())
             mon = MONS_ORC_WARRIOR;
         else if (one_chance_in(3))
             mon = MONS_ORC_KNIGHT;
         else if (one_chance_in(10))
             mon = MONS_ORC_WARLORD;

        // Use the original monster type as the zombified type here, to
        // get the proper stats from it.
        if (monster *orc = create_monster(
                  mgen_data(MONS_SPECTRAL_THING, SAME_ATTITUDE(mons), mons,
                          abj, SPELL_SUMMON_SPECTRAL_ORCS, fpos, mons->foe,
                          0, mons->god, mon)))
        {
            // set which base type this orc is pretending to be for gear
            // purposes
            if (mon != MONS_ORC)
            {
                orc->mname = mons_type_name(mon, DESC_PLAIN);
                orc->flags |= MF_NAME_REPLACE | MF_NAME_DESCRIPTOR;
            }
            orc->number = (int) mon;

            // give gear using the base type
<<<<<<< HEAD
            give_item(created, env.absdepth0, true, true);
=======
            give_item(orc, you.absdepth0, true, true);
>>>>>>> 9d196e98

            // set gear as summoned
            orc->mark_summoned(abj, true, SPELL_SUMMON_SPECTRAL_ORCS);
        }
    }
}

static bool _mons_vampiric_drain(monster *mons)
{
    actor *target = mons->get_foe();
    if (grid_distance(mons->pos(), target->pos()) > 1)
        return (false);
    if (target->undead_or_demonic())
        return (false);

    int fnum = 5;
    int fden = 5;
    if (mons->is_actual_spellcaster())
        fnum = 8;
    int pow = random2((mons->hit_dice * fnum)/fden);
    int hp_cost = 3 + random2avg(9, 2) + 1 + pow / 7;

    hp_cost = std::min(hp_cost, target->stat_hp());
    hp_cost = std::min(hp_cost, mons->max_hit_points - mons->hit_points);
    if (!hp_cost)
        return (false);

    dprf("vamp draining: %d damage, %d healing", hp_cost, hp_cost/2);

    if (you.can_see(mons))
    {
        simple_monster_message(mons,
                               " is infused with unholy energy.",
                               MSGCH_MONSTER_SPELL);
    }
    else
        mpr("Unholy energy fills the air.");

    if (target->atype() == ACT_PLAYER)
    {
        ouch(hp_cost, mons->mindex(), KILLED_BY_BEAM, mons->name(DESC_A).c_str());
        simple_monster_message(mons,
                               " draws life force from you and is healed!");
    }
    else
    {
        monster* mtarget = target->as_monster();
        const std::string targname = mtarget->name(DESC_THE);
        mtarget->hurt(mons, hp_cost);
        simple_monster_message(mons,
                               make_stringf(" draws life force from %s and is healed!", targname.c_str()).c_str());
        if (mtarget->alive())
            print_wounds(mtarget);
        mons->heal(hp_cost / 2);
    }

    return (true);
}

void setup_breath_timeout(monster* mons)
{
    if (mons_genus(mons->type) != MONS_DRAGON && mons_genus(mons->type) != MONS_DRACONIAN)
        return;

    if (mons->has_ench(ENCH_BREATH_WEAPON))
        return;

    int timeout = roll_dice(1, 5);

    dprf("dragon/draconian breath timeout %d", timeout);

    mon_enchant breath_timeout = mon_enchant(ENCH_BREATH_WEAPON, 1, mons, timeout*10);
    mons->add_ench(breath_timeout);
}

/**
 * Maybe mesmerise the player.
 *
 * This function decides whether or not it is possible for the player to become
 * mesmerised by mons. It will return a variety of values depending on whether
 * or not this can succeed or has succeeded; finally, it will add mons to the
 * player's list of beholders.
 *
 * @param mons      The monster doing the mesmerisation.
 * @param actual    Whether or not we are actually casting the spell. If false,
 *                  no messages are emitted.
 * @returns         0 if the player could be mesmerised but wasn't, 1 if the
 *                  player was mesmerised, -1 if the player couldn't be
 *                  mesmerised.
**/
static int _mons_mesmerise(monster* mons, bool actual)
{
    bool already_mesmerised = you.beheld_by(mons);

    if (!you.visible_to(mons)             // Don't mesmerise while invisible.
        || (!you.can_see(mons)            // Or if we are, and you're aren't
            && !already_mesmerised)       // already mesmerised by us.
        || !player_can_hear(mons->pos())  // Or if you're silenced, or we are.
        || you.berserk()                  // Or if you're berserk.
        || mons->has_ench(ENCH_CONFUSION) // Or we're confused,
        || mons_is_fleeing(mons)          // fleeing,
        || mons->pacified()               // pacified,
        || mons->friendly())              // or friendly!
    {
        return (-1);
    }

    // Messages can be simple: if the monster is invisible, it won't try to
    // bespell you. If you're already mesmerised, then we don't need to spam
    // you with messages. Otherwise, it's trying!
    if (actual && !already_mesmerised && you.can_see(mons))
    {
        simple_monster_message(mons, " attempts to bespell you!");

        flash_view(LIGHTMAGENTA);
    }

    const int pow = std::min(mons->hit_dice * 12, 200);

    // Don't spam mesmerisation if you're already mesmerised,
    // or don't mesmerise at all if you fail a check.
    if (you.check_res_magic(pow) > 0 || !(mons->foe == MHITYOU
        && !already_mesmerised && coinflip()))
    {
        if (actual)
            canned_msg(MSG_YOU_RESIST);

        return (0);
    }

    you.add_beholder(mons);

    return (1);
}

// Check whether targets might be scared.
// Returns 0, if targets can be scared but the attempt failed or wasn't made.
// Returns 1, if targets are scared.
// Returns -1, if targets can never be scared.
static int _mons_cause_fear(monster* mons, bool actual)
{
    if (actual)
    {
        if (you.can_see(mons))
            simple_monster_message(mons, " radiates an aura of fear!");
        else
            mpr("An aura of fear fills the air!");

        flash_view_delay(DARKGREY, 300);
    }

    int retval = -1;

    const int pow = std::min(mons->hit_dice * 12, 200);

    for (actor_iterator ai(mons->get_los()); ai; ++ai)
    {
        if (ai->atype() == ACT_PLAYER)
        {
            if (mons->pacified()
                || mons->friendly())
            {
                continue;
            }

            if (you.holiness() != MH_NATURAL)
            {
                if (actual)
                    canned_msg(MSG_YOU_UNAFFECTED);
                continue;
            }

            if (you.check_res_magic(pow) > 0)
            {
                if (actual)
                    canned_msg(MSG_YOU_RESIST);
                continue;
            }

            retval = 0;

            if (actual && you.add_fearmonger(mons))
            {
                retval = 1;

                you.increase_duration(DUR_AFRAID, 10 + random2avg(pow, 4));

                if (!mons->has_ench(ENCH_FEAR_INSPIRING))
                    mons->add_ench(ENCH_FEAR_INSPIRING);
            }
        }
        else
        {
            monster* m = ai->as_monster();

            if (m == mons)
                continue;

            // Magic-immune, unnatural and "firewood" monsters are
            // immune to being scared. Same-aligned monsters are
            // never affected, even though they aren't immune.
            if (mons_immune_magic(m)
                || m->holiness() != MH_NATURAL
                || mons_is_firewood(m)
                || mons_atts_aligned(m->attitude, mons->attitude))
            {
                continue;
            }

            retval = 0;

            // It's possible to scare this monster. If its magic
            // resistance fails, do so.
            int res_margin = m->check_res_magic(pow);
            if (res_margin > 0)
            {
                if (actual)
                {
                    simple_monster_message(m,
                                mons_resist_string(m, res_margin).c_str());
                }
                continue;
            }

            if (actual
                && m->add_ench(mon_enchant(ENCH_FEAR, 0, mons)))
            {
                retval = 1;

                if (you.can_see(m))
                    simple_monster_message(m, " looks frightened!");

                behaviour_event(m, ME_SCARE,
                                mons->kill_alignment() == KC_YOU ? MHITYOU
                                                                 : MHITNOT);

                if (!mons->has_ench(ENCH_FEAR_INSPIRING))
                    mons->add_ench(ENCH_FEAR_INSPIRING);
            }
        }
    }

    return (retval);
}

static bool _mons_drain_life(monster* mons, bool actual)
{
    if (actual)
    {
        if (you.can_see(mons))
        {
            simple_monster_message(mons,
                                   " draws from the surrounding life force!");
        }
        else
            mpr("The surrounding life force dissipates!");

        flash_view_delay(DARKGREY, 300);
    }

    bool success = false;

    const int pow = mons->hit_dice;
    const int hurted = 3 + random2(7) + random2(pow);
    int hp_gain = 0;

    for (actor_iterator ai(mons->get_los()); ai; ++ai)
    {
        if (ai->res_negative_energy())
            continue;

        if (ai->atype() == ACT_PLAYER)
        {
            if (mons->wont_attack())
                continue;

            if (actual)
                ouch(hurted, mons->mindex(), KILLED_BY_BEAM, mons->name(DESC_A).c_str());

            success = true;

            hp_gain += hurted;
        }
        else
        {
            monster* m = ai->as_monster();

            if (m == mons)
                continue;

            if (mons_atts_aligned(m->attitude, mons->attitude))
                continue;

            if (actual)
            {
                m->hurt(mons, hurted);

                if (m->alive())
                    print_wounds(m);
            }

            success = true;

            if (!m->is_summoned())
                hp_gain += hurted;
        }
    }

    hp_gain /= 2;

    hp_gain = std::min(pow * 2, hp_gain);

    if (hp_gain)
    {
        if (actual && mons->heal(hp_gain))
            simple_monster_message(mons, " is healed.");
    }

    return (success);
}

static bool _mon_spell_bail_out_early(monster* mons, spell_type spell_cast)
{
    // single calculation permissible {dlb}
    bool monsterNearby = mons_near(mons);

    switch (spell_cast)
    {
    case SPELL_ANIMATE_DEAD:
    case SPELL_TWISTED_RESURRECTION:
    case SPELL_SIMULACRUM:
        // see special handling in mon-stuff::handle_spell() {dlb}
        if (mons->friendly() && !_animate_dead_okay(spell_cast))
            return (true);
        break;

    case SPELL_CHAIN_LIGHTNING:
    case SPELL_SYMBOL_OF_TORMENT:
    case SPELL_HOLY_WORD:
        if (!monsterNearby
            // friendly holies don't care if you are friendly
            || (mons->friendly() && spell_cast != SPELL_HOLY_WORD))
        {
            return (true);
        }
        break;

    default:
        break;
    }

    return (false);
}

static void _clone_monster(monster* mons, monster_type clone_type,
                           int summon_type, bool clone_hp = false)
{
    mgen_data summ_mon =
        mgen_data(clone_type, SAME_ATTITUDE(mons),
                  mons, 3, summon_type, mons->pos(),
                  mons->foe, 0, mons->god);

    monster *new_fake = create_monster(summ_mon);
    if (!new_fake)
        return;

    // Reset client id so that no information about who the original monster
    // is is leaked to the client
    mons->reset_client_id();

    // Don't leak the real one with the targetting interface.
    if (you.prev_targ == mons->mindex())
    {
        you.prev_targ = MHITNOT;
        crawl_state.cancel_cmd_repeat();
    }

    // Mara's clones are special; they have the same stats as him, and
    // are exact clones, so they are created damaged if necessary.
    if (clone_hp)
    {
        new_fake->hit_points = mons->hit_points;
        new_fake->max_hit_points = mons->max_hit_points;
    }
    mon_enchant_list::iterator ei;
    for (ei = mons->enchantments.begin();
         ei != mons->enchantments.end(); ++ei)
    {
        new_fake->enchantments.insert(*ei);
        new_fake->ench_cache.set(ei->second.ench);
    }

    for (int i = 0; i < NUM_MONSTER_SLOTS; i++)
    {
        const int old_index = mons->inv[i];

        if (old_index == NON_ITEM)
            continue;

        const int new_index = get_mitm_slot(0);
        if (new_index == NON_ITEM)
        {
            new_fake->unequip(mitm[old_index], i, 0, true);
            new_fake->inv[i] = NON_ITEM;
            continue;
        }

        new_fake->inv[i] = new_index;
        mitm[new_index]  = mitm[old_index];
        mitm[new_index].set_holding_monster(new_fake->mindex());

        // Mark items as summoned, so there's no way to get three nice
        // weapons or such out of him.
        mitm[new_index].flags |= ISFLAG_SUMMONED;
    }

    new_fake->props = mons->props;
    new_fake->props["faking"] = *mons;
}

void mons_cast(monster* mons, bolt &pbolt, spell_type spell_cast,
               bool do_noise, bool special_ability)
{
    // Always do setup.  It might be done already, but it doesn't hurt
    // to do it again (cheap).
    setup_mons_cast(mons, pbolt, spell_cast);

    // single calculation permissible {dlb}
    bool monsterNearby = mons_near(mons);

    int sumcount = 0;
    int sumcount2;
    int duration = 0;

#ifdef DEBUG_DIAGNOSTICS
    mprf(MSGCH_DIAGNOSTICS, "Mon #%d casts %s (#%d)",
         mons->mindex(), spell_title(spell_cast), spell_cast);
#endif

    // for cancelling spells before messages are printed
    // this is a hack, the monster should really have never chosen to cast
    // the spell in the first place, we should never have gotten here -doy
    if (_mon_spell_bail_out_early(mons, spell_cast))
        return;

    if (spell_cast == SPELL_CANTRIP
        || spell_cast == SPELL_VAMPIRIC_DRAINING
        || spell_cast == SPELL_MIRROR_DAMAGE
        || spell_cast == SPELL_DRAIN_LIFE
        || spell_cast == SPELL_TROGS_HAND
        || spell_cast == SPELL_LEDAS_LIQUEFACTION)
    {
        do_noise = false;       // Spell itself does the messaging.
    }

    if (_los_free_spell(spell_cast) && !spell_is_direct_explosion(spell_cast))
    {
        if (mons->foe == MHITYOU || mons->foe == MHITNOT)
        {
            if (monsterNearby)
            {
                if (do_noise)
                    mons_cast_noise(mons, pbolt, spell_cast,
                                    special_ability);
                direct_effect(mons, spell_cast, pbolt, &you);
            }
            return;
        }

        if (do_noise)
            mons_cast_noise(mons, pbolt, spell_cast, special_ability);
        direct_effect(mons, spell_cast, pbolt, mons->get_foe());
        return;
    }

#ifdef ASSERTS
    const unsigned int flags = get_spell_flags(spell_cast);

    ASSERT(!(flags & (SPFLAG_TESTING | SPFLAG_MAPPING)));

    // Targeted spells need a valid target.
    // Wizard-mode cast monster spells may target the boundary (shift-dir).
    ASSERT(!(flags & SPFLAG_TARGETTING_MASK) || map_bounds(pbolt.target));
#endif

    if (do_noise)
        mons_cast_noise(mons, pbolt, spell_cast, special_ability);

    bool priest;
    bool wizard;
    god_type god;

    _mons_set_priest_wizard_god(mons, priest, wizard, god);

    // Used for summon X elemental and nothing else. {bookofjude}
    monster_type summon_type = MONS_NO_MONSTER;

    switch (spell_cast)
    {
    default:
        break;

    case SPELL_MAJOR_HEALING:
        if (mons->heal(50 + random2avg(mons->hit_dice * 10, 2)))
            simple_monster_message(mons, " is healed.");
        return;

    case SPELL_MIRROR_DAMAGE:
        simple_monster_message(mons,
                               " kneels in prayer and is bathed in unholy energy.",
                               MSGCH_MONSTER_SPELL);
        mons->add_ench(mon_enchant(ENCH_MIRROR_DAMAGE, 0, mons,
                       20 * BASELINE_DELAY));
        return;

    case SPELL_VAMPIRIC_DRAINING:
        _mons_vampiric_drain(mons);
        return;

    case SPELL_BERSERKER_RAGE:
        mons->props["went_berserk"] = bool(true);
        mons->go_berserk(true);
        return;

    case SPELL_TROGS_HAND:
    {
        simple_monster_message(mons,
                               make_stringf(" invokes %s's protection!", god_name(mons->god).c_str()).c_str(),
                               MSGCH_MONSTER_SPELL);
        const int dur = BASELINE_DELAY
            * std::min(5 + roll_dice(2, (mons->hit_dice * 10) / 3 + 1), 100);
        mons->add_ench(mon_enchant(ENCH_RAISED_MR, 0, mons, dur));
        mons->add_ench(mon_enchant(ENCH_REGENERATION, 0, mons, dur));
        dprf("Trog's Hand cast (dur: %d aut)", dur);
        return;
    }

    case SPELL_SWIFTNESS:
        mons->add_ench(ENCH_SWIFT);
        if (mons->type == MONS_ALLIGATOR)
        {
            mons->number = you.num_turns;
            simple_monster_message(mons, " puts on a burst of speed!");
        }
        else
            simple_monster_message(mons, " seems to move somewhat quicker.");
        return;

    case SPELL_STONESKIN:
    {
        const int power = (mons->hit_dice * 15) / 10;
        mons->add_ench(mon_enchant(ENCH_STONESKIN, 0, mons,
                       10 + (2 * random2(power))));
        return;
    }

    case SPELL_SILENCE:
        mons->add_ench(ENCH_SILENCE);
        invalidate_agrid(true);
        simple_monster_message(mons, "'s surroundings become eerily quiet.");
        return;

    case SPELL_CALL_TIDE:
        if (player_in_branch(BRANCH_SHOALS))
        {
            const int tide_duration = BASELINE_DELAY
                * random_range(80, 200, 2);
            mons->add_ench(mon_enchant(ENCH_TIDE, 0, mons,
                                       tide_duration));
            mons->props[TIDE_CALL_TURN].get_int() = you.num_turns;
            if (simple_monster_message(
                    mons,
                    " sings a water chant to call the tide!"))
            {
                flash_view_delay(ETC_WATER, 300);
            }
        }
        return;

    case SPELL_INK_CLOUD:
        if (!feat_is_watery(grd(mons->pos())))
            return;

        big_cloud(CLOUD_INK, mons, mons->pos(), 30, 30);

        simple_monster_message(
            mons,
            " squirts a massive cloud of ink into the water!");
        return;

    case SPELL_SUMMON_SMALL_MAMMALS:
    case SPELL_VAMPIRE_SUMMON:
        if (spell_cast == SPELL_SUMMON_SMALL_MAMMALS)
            sumcount2 = 1 + random2(3);
        else
            sumcount2 = 3 + random2(3);

        for (sumcount = 0; sumcount < sumcount2; ++sumcount)
        {
            monster_type rats[] = { MONS_ORANGE_RAT, MONS_GREEN_RAT,
                                    MONS_GREY_RAT,   MONS_RAT };

            if (spell_cast == SPELL_SUMMON_SMALL_MAMMALS)
                rats[0] = MONS_QUOKKA;

            const monster_type mon = (one_chance_in(3) ? MONS_BAT
                                                       : RANDOM_ELEMENT(rats));
            create_monster(
                mgen_data(mon, SAME_ATTITUDE(mons), mons,
                          5, spell_cast, mons->pos(), mons->foe, 0, god));
        }
        return;

    case SPELL_STICKS_TO_SNAKES:
    {
        const int pow = (mons->hit_dice * 15) / 10;
        int cnt = 1 + random2(1 + pow / 4);
        monster_type sum;
        for (int i = 0; i < cnt; i++)
        {
            if (random2(mons->hit_dice) > 27
                || one_chance_in(5 - std::min(4, div_rand_round(pow * 2, 25))))
            {
                sum = x_chance_in_y(pow / 3, 100) ? MONS_WATER_MOCCASIN
                                                  : MONS_ADDER;
            }
            else
                sum = MONS_BALL_PYTHON;

            if (create_monster(
                    mgen_data(sum, SAME_ATTITUDE(mons), mons,
                              5, spell_cast, mons->pos(), mons->foe,
                              0, god)))
            {
                i++;
            }
        }
        return;
    }

    case SPELL_SHADOW_CREATURES:       // summon anything appropriate for level
        if (_mons_abjured(mons, monsterNearby))
            return;

        sumcount2 = 1 + random2(mons->hit_dice / 5 + 1);

        for (sumcount = 0; sumcount < sumcount2; ++sumcount)
        {
            create_monster(
                mgen_data(RANDOM_MOBILE_MONSTER, SAME_ATTITUDE(mons), mons,
                          5, spell_cast, mons->pos(), mons->foe, 0, god));
        }
        return;

    case SPELL_WATER_ELEMENTALS:
        if (summon_type == MONS_NO_MONSTER)
            summon_type = MONS_WATER_ELEMENTAL;
        // Deliberate fall through
    case SPELL_EARTH_ELEMENTALS:
        if (summon_type == MONS_NO_MONSTER)
            summon_type = MONS_EARTH_ELEMENTAL;
        // Deliberate fall through
    case SPELL_IRON_ELEMENTALS:
        if (summon_type == MONS_NO_MONSTER)
            summon_type = MONS_IRON_ELEMENTAL;
        // Deliberate fall through
    case SPELL_AIR_ELEMENTALS:
        if (summon_type == MONS_NO_MONSTER)
            summon_type = MONS_AIR_ELEMENTAL;
        // Deliberate fall through
    case SPELL_FIRE_ELEMENTALS:
        if (summon_type == MONS_NO_MONSTER)
            summon_type = MONS_FIRE_ELEMENTAL;
        // Deliberate fall through
    case SPELL_SUMMON_ELEMENTAL:
    {
        if (summon_type == MONS_NO_MONSTER)
            summon_type = random_choose(
                              MONS_EARTH_ELEMENTAL, MONS_FIRE_ELEMENTAL,
                              MONS_AIR_ELEMENTAL, MONS_WATER_ELEMENTAL,
                              -1);

        if (_mons_abjured(mons, monsterNearby))
            return;

        int dur;

        if (spell_cast == SPELL_SUMMON_ELEMENTAL)
        {
            sumcount2 = 1;
            dur = std::min(2 + mons->hit_dice / 10, 6);
        }
        else
        {
            sumcount2 = 1 + random2(mons->hit_dice / 5 + 1);
            dur = 3;
        }

        for (sumcount = 0; sumcount < sumcount2; sumcount++)
        {
            create_monster(
                mgen_data(summon_type, SAME_ATTITUDE(mons), mons,
                          dur, spell_cast, mons->pos(), mons->foe, 0, god));
        }
        return;
    }

    case SPELL_SUMMON_RAKSHASA:
        sumcount2 = 1 + random2(4) + random2(mons->hit_dice / 7 + 1);

        for (sumcount = 0; sumcount < sumcount2; sumcount++)
        {
            create_monster(
                mgen_data(MONS_RAKSHASA, SAME_ATTITUDE(mons), mons,
                          3, spell_cast, mons->pos(), mons->foe, 0, god));
        }
        return;

    case SPELL_SUMMON_ILLUSION:
        _mons_cast_summon_illusion(mons, spell_cast);
        return;

    case SPELL_KRAKEN_TENTACLES:
    {
        int kraken_index = mons->mindex();
        if (invalid_monster_index(duration))
        {
            mpr("Error! Kraken is not a part of the current environment!",
                MSGCH_ERROR);
            return;
        }
        int tentacle_count = 0;

        for (monster_iterator mi; mi; ++mi)
        {
            if (int (mi->number) == kraken_index
                    && mi->type == MONS_KRAKEN_TENTACLE)
            {
                tentacle_count++;
            }
        }

        int possible_count = MAX_ACTIVE_KRAKEN_TENTACLES - tentacle_count;

        if (possible_count <= 0)
            return;

        std::vector<coord_def> adj_squares;

        // collect open adjacent squares, candidate squares must be
        // water and not already occupied.
        for (adjacent_iterator adj_it(mons->pos()); adj_it; ++adj_it)
        {
            if (!monster_at(*adj_it)
                && feat_is_water(env.grid(*adj_it))
                && env.grid(*adj_it) != DNGN_OPEN_SEA)
            {
                adj_squares.push_back(*adj_it);
            }
        }

        if (unsigned(possible_count) > adj_squares.size())
            possible_count = adj_squares.size();
        else if (adj_squares.size() > unsigned(possible_count))
            std::random_shuffle(adj_squares.begin(), adj_squares.end());


        int created_count = 0;

        for (int i=0;i<possible_count;++i)
        {
            if (monster *tentacle = create_monster(
                mgen_data(MONS_KRAKEN_TENTACLE, SAME_ATTITUDE(mons), mons,
                          0, 0, adj_squares[i], mons->foe,
                          MG_FORCE_PLACE, god, MONS_NO_MONSTER, kraken_index,
<<<<<<< HEAD
                          mons->colour, -1, PROX_CLOSE_TO_PLAYER));

            if (tentacle != -1)
=======
                          mons->colour, you.absdepth0, PROX_CLOSE_TO_PLAYER)))
>>>>>>> 9d196e98
            {
                created_count++;
                tentacle->props["inwards"].get_int() = kraken_index;

                if (mons->holiness() == MH_UNDEAD)
                    tentacle->flags |= MF_FAKE_UNDEAD;
            }
        }


        if (created_count == 1)
            mpr("A tentacle rises from the water!");
        else if (created_count > 1)
            mpr("Tentacles burst out of the water!");
        return;
    }

    case SPELL_FAKE_MARA_SUMMON:
        // We only want there to be two fakes, which, plus Mara, means
        // a total of three Maras; if we already have two, give up, otherwise
        // we want to summon either one more or two more.
        sumcount2 = 2 - count_mara_fakes();

        for (sumcount = 0; sumcount < sumcount2; sumcount++)
            _clone_monster(mons, MONS_MARA_FAKE, spell_cast, true);
        return;

    case SPELL_FAKE_RAKSHASA_SUMMON:
        sumcount2 = (coinflip() ? 2 : 3);

        for (sumcount = 0; sumcount < sumcount2; sumcount++)
            _clone_monster(mons, MONS_RAKSHASA_FAKE, spell_cast);
        return;

    case SPELL_SUMMON_DEMON: // class 2-4 demons
        if (_mons_abjured(mons, monsterNearby))
            return;

        sumcount2 = 1 + random2(mons->hit_dice / 10 + 1);

        duration  = std::min(2 + mons->hit_dice / 10, 6);
        for (sumcount = 0; sumcount < sumcount2; sumcount++)
        {
            create_monster(
                mgen_data(summon_any_demon(DEMON_COMMON),
                          SAME_ATTITUDE(mons), mons, duration, spell_cast,
                          mons->pos(), mons->foe, 0, god));
        }
        return;

    case SPELL_SUMMON_UGLY_THING:
        if (_mons_abjured(mons, monsterNearby))
            return;

        sumcount2 = 1 + random2(mons->hit_dice / 10 + 1);

        duration  = std::min(2 + mons->hit_dice / 10, 6);
        for (sumcount = 0; sumcount < sumcount2; ++sumcount)
        {
            const monster_type mon = (one_chance_in(3) ? MONS_VERY_UGLY_THING
                                                       : MONS_UGLY_THING);

            create_monster(
                mgen_data(mon, SAME_ATTITUDE(mons), mons,
                          duration, spell_cast, mons->pos(), mons->foe, 0,
                          god));
        }
        return;

    case SPELL_TUKIMAS_BALL:
        //Tukima's dance NOT handled here.
        //Instead, handle above in handle_mon_spell
        //so nothing happens if no weapons animated.
        mpr("Haunting music fills the air, and weapons rise to join the dance!");
        noisy(12, mons->pos(), mons->mindex());
        return;

    case SPELL_ANIMATE_DEAD:
        animate_dead(mons, 5 + random2(5), SAME_ATTITUDE(mons),
                     mons->foe, mons, "", god);
        return;

    case SPELL_TWISTED_RESURRECTION:
        // Double efficiency compared to maxed out player spell: one
        // elf corpse gives 4.5 HD.
        twisted_resurrection(mons, 500, SAME_ATTITUDE(mons),
                             mons->foe, god);
        return;

    case SPELL_SIMULACRUM:
        monster_simulacrum(mons, true);
        return;

    case SPELL_CALL_IMP: // class 5 demons
        sumcount2 = 1 + random2(3);

        duration  = std::min(2 + mons->hit_dice / 5, 6);
        for (sumcount = 0; sumcount < sumcount2; ++sumcount)
        {
            create_monster(
                mgen_data(summon_any_demon(DEMON_LESSER),
                          SAME_ATTITUDE(mons), mons,
                          duration, spell_cast, mons->pos(), mons->foe, 0,
                          god));
        }
        return;

    case SPELL_SUMMON_SCORPIONS:
        if (_mons_abjured(mons, monsterNearby))
            return;

        sumcount2 = 1 + random2(5);

        duration  = std::min(2 + mons->hit_dice / 5, 6);
        for (sumcount = 0; sumcount < sumcount2; ++sumcount)
        {
            create_monster(
                mgen_data(MONS_SCORPION, SAME_ATTITUDE(mons), mons,
                          duration, spell_cast, mons->pos(), mons->foe, 0,
                          god));
        }
        return;

    case SPELL_SUMMON_SWARM:
        _do_high_level_summon(mons, monsterNearby, spell_cast,
                              _pick_swarmer, random_range(3, 6), god);
        return;

    case SPELL_SUMMON_UFETUBUS:
        sumcount2 = 2 + random2(2);

        duration  = std::min(2 + mons->hit_dice / 5, 6);

        for (sumcount = 0; sumcount < sumcount2; ++sumcount)
        {
            create_monster(
                mgen_data(MONS_UFETUBUS, SAME_ATTITUDE(mons), mons,
                          duration, spell_cast, mons->pos(), mons->foe, 0,
                          god));
        }
        return;

    case SPELL_SUMMON_BEAST:       // Geryon
        create_monster(
            mgen_data(MONS_HELL_BEAST, SAME_ATTITUDE(mons), mons,
                      4, spell_cast, mons->pos(), mons->foe, 0, god));
        return;

    case SPELL_SUMMON_ICE_BEAST:
        // Zotdef: reduce ice beast frequency, and reduce duration to 3
        if (!crawl_state.game_is_zotdef() || !one_chance_in(3))
        {
            int dur = crawl_state.game_is_zotdef() ? 3 : 5;
            create_monster(
                mgen_data(MONS_ICE_BEAST, SAME_ATTITUDE(mons), mons,
                          dur, spell_cast, mons->pos(), mons->foe, 0, god));
        }
        return;

    case SPELL_SUMMON_MUSHROOMS:   // Summon swarms of icky crawling fungi.
        if (_mons_abjured(mons, monsterNearby))
            return;

        sumcount2 = 1 + random2(2) + random2(mons->hit_dice / 4 + 1);

        duration  = std::min(2 + mons->hit_dice / 5, 6);
        for (int i = 0; i < sumcount2; ++i)
        {
            create_monster(
                mgen_data(MONS_WANDERING_MUSHROOM, SAME_ATTITUDE(mons),
                          mons, duration, spell_cast, mons->pos(),
                          mons->foe, 0, god));
        }
        return;

    case SPELL_SUMMON_HORRIBLE_THINGS:
        _do_high_level_summon(mons, monsterNearby, spell_cast,
                              _pick_horrible_thing, random_range(3, 5), god);
        return;

    case SPELL_MALIGN_GATEWAY:
        if (!can_cast_malign_gateway())
            dprf("ERROR: %s can't cast malign gateway, but is casting anyway! Counted %d gateways.", mons->name(DESC_THE).c_str(), count_malign_gateways());
        cast_malign_gateway(mons, 200);
        return;

    case SPELL_CONJURE_BALL_LIGHTNING:
    {
        const int n = 2 + random2(mons->hit_dice / 4);
        for (int i = 0; i < n; ++i)
        {
            create_monster(
                mgen_data(MONS_BALL_LIGHTNING, SAME_ATTITUDE(mons),
                          mons, 2, spell_cast, mons->pos(), mons->foe,
                          0, god));
        }
        return;
    }

    case SPELL_SUMMON_UNDEAD:      // Summon undead around player.
        _do_high_level_summon(mons, monsterNearby, spell_cast,
                              _pick_undead_summon,
                              2 + random2(mons->hit_dice / 5 + 1), god);
        return;

    case SPELL_BROTHERS_IN_ARMS:
    {
        const int power = (mons->hit_dice * 20) + random2(mons->hit_dice * 5) - random2(mons->hit_dice * 5);
        monster_type to_summon;

        if (mons->type == MONS_SPRIGGAN_BERSERKER)
        {
            monster_type berserkers[3] = { MONS_BLACK_BEAR, MONS_GRIZZLY_BEAR,
                                           MONS_POLAR_BEAR };
            to_summon = RANDOM_ELEMENT(berserkers);
        }
        else /* if (mons->type == MONS_DEEP_DWARF_BERSERKER) */
        {
            monster_type berserkers[8] = { MONS_BLACK_BEAR, MONS_GRIZZLY_BEAR, MONS_OGRE,
                                           MONS_TROLL, MONS_HILL_GIANT, MONS_DEEP_TROLL,
                                           MONS_ROCK_TROLL, MONS_TWO_HEADED_OGRE};
            to_summon = RANDOM_ELEMENT(berserkers);
        }

        summon_berserker(power, mons, to_summon);
        return;
    }

    case SPELL_SYMBOL_OF_TORMENT:
        torment(mons, mons->mindex(), mons->pos());
        return;

    case SPELL_HOLY_WORD:
        holy_word(0, mons->mindex(), mons->pos());
        return;

    case SPELL_MESMERISE:
        _mons_mesmerise(mons);
        return;

    case SPELL_CAUSE_FEAR:
        _mons_cause_fear(mons);
        return;

    case SPELL_DRAIN_LIFE:
        _mons_drain_life(mons);
        return;

    case SPELL_LEDAS_LIQUEFACTION:
        if (!mons->has_ench(ENCH_LIQUEFYING))
        {
            mprf("%s liquefies the ground around %s!", mons->name(DESC_THE).c_str(),
                mons->pronoun(PRONOUN_REFLEXIVE).c_str());
            flash_view_delay(BROWN, 80);
        }

        mons->add_ench(ENCH_LIQUEFYING);
        invalidate_agrid(true);
        return;

    case SPELL_CORPSE_ROT:
        corpse_rot(mons);
        return;

    case SPELL_SUMMON_GREATER_DEMON:
        if (_mons_abjured(mons, monsterNearby))
            return;

        duration  = std::min(2 + mons->hit_dice / 10, 6);

        create_monster(
            mgen_data(summon_any_demon(DEMON_GREATER),
                      SAME_ATTITUDE(mons), mons,
                      duration, spell_cast,
                      mons->pos(), mons->foe, 0, god));
        return;

    // Journey -- Added in Summon Lizards and Draconians
    case SPELL_SUMMON_DRAKES:
        if (_mons_abjured(mons, monsterNearby))
            return;

        sumcount2 = 1 + random2(mons->hit_dice / 5 + 1);

        duration  = std::min(2 + mons->hit_dice / 10, 6);

        {
            std::vector<monster_type> monsters;

            for (sumcount = 0; sumcount < sumcount2; ++sumcount)
            {
                bool drag = false;
                monster_type mon = summon_any_dragon(DRAGON_LIZARD);

                if (mon == MONS_DRAGON)
                {
                    drag = true;
                    mon = summon_any_dragon(DRAGON_DRAGON);
                }

                monsters.push_back(mon);

                if (drag)
                    break;
            }

            for (int i = 0, size = monsters.size(); i < size; ++i)
            {
                create_monster(
                    mgen_data(monsters[i], SAME_ATTITUDE(mons), mons,
                              duration, spell_cast,
                              mons->pos(), mons->foe, 0, god));
            }
        }
        return;

    case SPELL_SUMMON_CANIFORMS: // Bears and wolves
        if (_mons_abjured(mons, monsterNearby))
            return;

        sumcount2 = 1 + random2(2) + random2(mons->hit_dice / 4 + 1);

        duration  = std::min(2 + mons->hit_dice / 5, 6);
        for (int i = 0; i < sumcount2; ++i)
        {
            create_monster(
                mgen_data(random_choose_weighted(
                            10, MONS_WOLF,
                             3, MONS_GRIZZLY_BEAR,
                             6, MONS_BLACK_BEAR,
                             // no polar bears
                          0), SAME_ATTITUDE(mons),
                          mons, duration, spell_cast, mons->pos(),
                          mons->foe, 0, god));
        }
        return;

    case SPELL_SUMMON_HOLIES: // Holy monsters.
        if (_mons_abjured(mons, monsterNearby))
            return;

        sumcount2 = 1 + random2(2) + random2(mons->hit_dice / 4 + 1);

        duration  = std::min(2 + mons->hit_dice / 5, 6);
        for (int i = 0; i < sumcount2; ++i)
        {
            create_monster(
                mgen_data(random_choose_weighted(
                            100, MONS_ANGEL,     80,  MONS_CHERUB,
                            5,   MONS_SPIRIT,    1,   MONS_SHEDU,
                            1,   MONS_OPHAN,     1,   MONS_PALADIN,
                            // No holy dragons
                          0), SAME_ATTITUDE(mons),
                          mons, duration, spell_cast, mons->pos(),
                          mons->foe, 0, god));
        }
        return;

    case SPELL_SUMMON_GREATER_HOLY: // Holy monsters.
        if (_mons_abjured(mons, monsterNearby))
            return;

        sumcount2 = 1 + random2(2) + random2(mons->hit_dice / 4 + 1);

        duration  = std::min(2 + mons->hit_dice / 5, 6);
        create_monster(
            mgen_data(random_choose_weighted(
                        10, MONS_SILVER_STAR, 10, MONS_PHOENIX,
                        10, MONS_APIS,        5,  MONS_DAEVA,
                        2,  MONS_PEARL_DRAGON,
                      0), SAME_ATTITUDE(mons),
                      mons, duration, spell_cast, mons->pos(),
                      mons->foe, 0, god));

        return;

    // TODO: Outsource the cantrip messages and allow specification of
    //       special cantrip spells per monster, like for speech, both as
    //       "self buffs" and "player enchantments".
    case SPELL_CANTRIP:
    {
        // Monster spell of uselessness, just prints a message.
        // This spell exists so that some monsters with really strong
        // spells (ie orc priest) can be toned down a bit. -- bwr
        //
        // XXX: Needs expansion, and perhaps different priest/mage flavours.

        // Don't give any message if the monster isn't nearby.
        // (Otherwise you could get them from halfway across the level.)
        if (!mons_near(mons))
            return;

        const bool friendly  = mons->friendly();
        const bool buff_only = !friendly && is_sanctuary(you.pos());
        const msg_channel_type channel = (friendly) ? MSGCH_FRIEND_ENCHANT
                                                    : MSGCH_MONSTER_ENCHANT;

        if (mons->type == MONS_TERPSICHORE)
        {
            std::string dance_compulsion = "";
            bool has_mon_foe = !invalid_monster_index(mons->foe);
            if (buff_only || crawl_state.game_is_arena() && !has_mon_foe
                || friendly && !has_mon_foe || coinflip())
            {
                dance_compulsion = getSpeakString("Tukima_self_buff");
                if (!dance_compulsion.empty())
                {
                    dance_compulsion = replace_all(dance_compulsion, "@The_monster@",
                                           mons->name(DESC_THE));
                    mpr(dance_compulsion.c_str(), channel);
                }
            }
            else if (!friendly && !has_mon_foe)
            {
                mons_cast_noise(mons, pbolt, spell_cast);
                dance_compulsion = getSpeakString("Tukima_debuff");
                if (!dance_compulsion.empty())
                    mpr(dance_compulsion.c_str());
            }
            else
            {
                dance_compulsion = getSpeakString("Tukima_other_buff");
                const monster* foe = mons->get_foe()->as_monster();

                if (!dance_compulsion.empty())
                {
                    dance_compulsion = replace_all(dance_compulsion,
                        "@The_monster@", foe->name(DESC_THE));
                    mpr(dance_compulsion.c_str(), MSGCH_MONSTER_ENCHANT);
                }
            }
        }
        else if (mons->type == MONS_GASTRONOK)
        {
            bool has_mon_foe = !invalid_monster_index(mons->foe);
            std::string slugform = "";
            if (buff_only || crawl_state.game_is_arena() && !has_mon_foe
                || friendly && !has_mon_foe || coinflip())
            {
                slugform = getSpeakString("gastronok_self_buff");
                if (!slugform.empty())
                {
                    slugform = replace_all(slugform, "@The_monster@",
                                           mons->name(DESC_THE));
                    mpr(slugform.c_str(), channel);
                }
            }
            else if (!friendly && !has_mon_foe)
            {
                mons_cast_noise(mons, pbolt, spell_cast);

                // "Enchant" the player.
                slugform = getSpeakString("gastronok_debuff");
                if (!slugform.empty()
                    && (slugform.find("legs") == std::string::npos
                        || _legs_msg_applicable()))
                {
                    mpr(slugform.c_str());
                }
            }
            else
            {
                // "Enchant" another monster.
                const monster* foe      = mons->get_foe()->as_monster();
                slugform = getSpeakString("gastronok_other_buff");
                if (!slugform.empty())
                {
                    slugform = replace_all(slugform, "@The_monster@",
                                           foe->name(DESC_THE));
                    mpr(slugform.c_str(), MSGCH_MONSTER_ENCHANT);
                }
            }
        }
        else
        {
            // Messages about the monster influencing itself.
            const char* buff_msgs[] = { " glows brightly for a moment.",
                                        " looks stronger.",
                                        " becomes somewhat translucent.",
                                        "'s eyes start to glow." };

            // Messages about the monster influencing you.
            const char* other_msgs[] = {
                "You feel troubled.",
                "You feel a wave of unholy energy pass over you."
            };

            if (buff_only || crawl_state.game_is_arena() || x_chance_in_y(2,3))
            {
                simple_monster_message(mons, RANDOM_ELEMENT(buff_msgs),
                                       channel);
            }
            else if (friendly)
            {
                simple_monster_message(mons, " shimmers for a moment.",
                                       channel);
            }
            else // "Enchant" the player.
            {
                mons_cast_noise(mons, pbolt, spell_cast);
                mpr(RANDOM_ELEMENT(other_msgs));
            }
        }
        return;
    }
    case SPELL_BLINK_OTHER:
    {
        // Allow the caster to comment on moving the foe.
        std::string msg = getSpeakString(mons->name(DESC_PLAIN)
                                         + " blink_other");
        if (!msg.empty() && msg != "__NONE")
        {
            mons_speaks_msg(mons, msg, MSGCH_TALK,
                            silenced(you.pos()) || silenced(mons->pos()));
        }
        break;
    }
    case SPELL_BLINK_OTHER_CLOSE:
    {
        // Allow the caster to comment on moving the foe.
        std::string msg = getSpeakString(mons->name(DESC_PLAIN)
                                         + " blink_other_close");
        if (!msg.empty() && msg != "__NONE")
        {
            mons_speaks_msg(mons, msg, MSGCH_TALK,
                            silenced(you.pos()) || silenced(mons->pos()));
        }
        break;
    }
    case SPELL_TOMB_OF_DOROKLOHE:
    {
        sumcount = 0;

        const int hp_lost = mons->max_hit_points - mons->hit_points;

        if (!hp_lost)
            sumcount++;

        const dungeon_feature_type safe_tiles[] = {
            DNGN_SHALLOW_WATER, DNGN_FLOOR, DNGN_OPEN_DOOR
        };

        bool proceed;

        for (adjacent_iterator ai(mons->pos()); ai; ++ai)
        {
            const actor* act = actor_at(*ai);

            // We can blink away the crowd, but only our allies.
            if (act
                && (act->atype() == ACT_PLAYER
                    || (act->atype() == ACT_MONSTER
                        && act->as_monster()->attitude != mons->attitude)))
            {
                sumcount++;
            }

            // Make sure we have a legitimate tile.
            proceed = false;
            for (unsigned int i = 0; i < ARRAYSZ(safe_tiles) && !proceed; ++i)
                if (grd(*ai) == safe_tiles[i] || feat_is_trap(grd(*ai)))
                    proceed = true;

            if (!proceed && grd(*ai) > DNGN_MAX_NONREACH)
                sumcount++;
        }

        if (sumcount)
        {
            mons->blink();
            return;
        }

        sumcount = 0;
        for (adjacent_iterator ai(mons->pos()); ai; ++ai)
        {
            if (monster_at(*ai))
            {
                monster_at(*ai)->blink();
                if (monster_at(*ai))
                {
                    monster_at(*ai)->teleport(true);
                    if (monster_at(*ai))
                        continue;
                }
            }

            // Make sure we have a legitimate tile.
            proceed = false;
            for (unsigned int i = 0; i < ARRAYSZ(safe_tiles) && !proceed; ++i)
                if (grd(*ai) == safe_tiles[i] || feat_is_trap(grd(*ai)))
                    proceed = true;

            if (proceed)
            {
                // All items are moved inside.
                if (igrd(*ai) != NON_ITEM)
                    move_items(*ai, mons->pos());

                // All clouds are destroyed.
                if (env.cgrid(*ai) != EMPTY_CLOUD)
                    delete_cloud(env.cgrid(*ai));

                // All traps are destroyed.
                if (trap_def *ptrap = find_trap(*ai))
                    ptrap->destroy();

                // Actually place the wall.
                grd(*ai) = DNGN_ROCK_WALL;
                set_terrain_changed(*ai);
                sumcount++;
            }
        }

        if (sumcount)
        {
            mpr("Walls emerge from the floor!");

            // XXX: Assume that the entombed monster can regenerate.
            // Also, base the regeneration rate on HD to avoid
            // randomness.
            const int tomb_duration = BASELINE_DELAY
                * hp_lost * std::max(1, mons->hit_dice / 3);
            int mon_index = mons->mindex();
            env.markers.add(new map_tomb_marker(mons->pos(),
                                                tomb_duration,
                                                mon_index,
                                                mon_index));
            env.markers.clear_need_activate(); // doesn't need activation
        }
        return;
    }
    case SPELL_CHAIN_LIGHTNING:
        cast_chain_lightning(4 * mons->hit_dice, mons);
        return;
    case SPELL_SUMMON_EYEBALLS:
        if (_mons_abjured(mons, monsterNearby))
            return;

        sumcount2 = 1 + random2(mons->hit_dice / 7 + 1);

        duration = std::min(2 + mons->hit_dice / 10, 6);

        for (sumcount = 0; sumcount < sumcount2; sumcount++)
        {
            const monster_type mon = random_choose_weighted(
                                       100, MONS_GIANT_EYEBALL,
                                        80, MONS_EYE_OF_DRAINING,
                                        60, MONS_GOLDEN_EYE,
                                        40, MONS_SHINING_EYE,
                                        20, MONS_GREAT_ORB_OF_EYES,
                                        10, MONS_EYE_OF_DEVASTATION,
                                         0);

            create_monster(
                mgen_data(mon, SAME_ATTITUDE(mons), mons, duration,
                          spell_cast, mons->pos(), mons->foe, 0, god));
        }
        return;
    case SPELL_SUMMON_BUTTERFLIES:
        duration = std::min(2 + mons->hit_dice / 5, 6);
        for (int i = 0; i < 10; ++i)
        {
            create_monster(
                mgen_data(MONS_BUTTERFLY, SAME_ATTITUDE(mons),
                          mons, duration, spell_cast, mons->pos(),
                          mons->foe, 0, god));
        }
        return;
    case SPELL_IOOD:
        cast_iood(mons, 6 * mons->hit_dice, &pbolt);
        return;
    case SPELL_AWAKEN_FOREST:
        duration = 50 + random2(mons->hit_dice * 20);

        mons->add_ench(mon_enchant(ENCH_AWAKEN_FOREST, 0, mons, duration));
        // Actually, it's a boolean marker... save for a sanity check.
        env.forest_awoken_until = you.elapsed_time + duration;

        // You may be unable to see the monster, but notice an affected tree.
        forest_message(mons->pos(), "The forest starts to sway and rumble!");
        return;

    case SPELL_SUMMON_DRAGON:
        if (_mons_abjured(mons, monsterNearby))
            return;

        cast_summon_dragon(mons, mons->hit_dice * 5, god);
        return;
    case SPELL_SUMMON_HYDRA:
        if (_mons_abjured(mons, monsterNearby))
            return;

        cast_summon_hydra(mons, mons->hit_dice * 5, god);
        return;
    case SPELL_FIRE_SUMMON:
        if (_mons_abjured(mons, monsterNearby))
            return;

        sumcount2 = 1 + random2(mons->hit_dice / 5 + 1);

        duration = std::min(2 + mons->hit_dice / 10, 6);

        for (sumcount = 0; sumcount < sumcount2; sumcount++)
        {
            const monster_type mon = random_choose_weighted(
                                       3, MONS_EFREET,
                                       3, MONS_SUN_DEMON,
                                       2, MONS_BALRUG,
                                       2, MONS_HELLION,
                                       1, MONS_PIT_FIEND,
                                       1, MONS_BRIMSTONE_FIEND,
                                       0);

            create_monster(
                mgen_data(mon, SAME_ATTITUDE(mons), mons, duration,
                          spell_cast, mons->pos(), mons->foe, 0, god));
        }
        return;

    case SPELL_DEATHS_DOOR:
        if (!mons->has_ench(ENCH_DEATHS_DOOR))
        {
            const int dur = BASELINE_DELAY * 2 * mons->skill(SK_NECROMANCY);
            simple_monster_message(mons,
                                   " stands defiantly in death's doorway!");
            mons->hit_points = std::max(std::min(mons->hit_points,
                                        mons->skill(SK_NECROMANCY)), 1);
            mons->add_ench(mon_enchant(ENCH_DEATHS_DOOR, 0, mons, dur));
        }
        return;

    case SPELL_REGENERATION:
    {
        simple_monster_message(mons,
                               "'s wounds begin to heal before your eyes!");
        const int dur = BASELINE_DELAY
            * std::min(5 + roll_dice(2, (mons->hit_dice * 10) / 3 + 1), 100);
        mons->add_ench(mon_enchant(ENCH_REGENERATION, 0, mons, dur));
        return;
    }
    }

    // If a monster just came into view and immediately cast a spell,
    // we need to refresh the screen before drawing the beam.
    viewwindow();
    if (spell_is_direct_explosion(spell_cast))
    {
        const actor *foe = mons->get_foe();
        const bool need_more = foe && (foe == &you || you.see_cell(foe->pos()));
        pbolt.in_explosion_phase = false;
        pbolt.explode(need_more);
    }
    else
        pbolt.fire();
}

static int _noise_level(const monster* mons, spell_type spell,
                                  bool silent, bool innate)
{
    const unsigned int flags = get_spell_flags(spell);

    int noise;

    if (silent
        || (innate
            && !mons_class_flag(mons->type, M_NOISY_SPELLS)
            && !(flags & SPFLAG_NOISY)
            && mons_genus(mons->type) != MONS_DRAGON))
    {
        noise = 0;
    }
    else
    {
        if (mons_genus(mons->type) == MONS_DRAGON)
            noise = get_shout_noise_level(S_ROAR);
        else
            noise = spell_noise(spell);
    }
    return noise;
}

static unsigned int _noise_keys(std::vector<std::string>& key_list,
                                const monster* mons, const bolt& pbolt,
                                spell_type spell, bool priest, bool wizard,
                                bool innate, bool targeted)
{
    const std::string cast_str = " cast";

    const mon_body_shape shape      = get_mon_shape(mons);
    const std::string    spell_name = spell_title(spell);
    const bool           real_spell = !innate && (priest || wizard);

    // First try the spells name.
    if (shape <= MON_SHAPE_NAGA)
    {
        if (real_spell)
            key_list.push_back(spell_name + cast_str + " real");
        if (mons_intel(mons) >= I_NORMAL)
            key_list.push_back(spell_name + cast_str + " gestures");
    }
    else if (real_spell)
    {
        // A real spell being cast by something with no hands?  Maybe
        // it's a polymorphed spellcaster which kept its original spells.
        // If so, the cast message for its new type/species/genus probably
        // won't look right.
        if (!mons_class_flag(mons->type, M_ACTUAL_SPELLS | M_PRIEST))
        {
            // XXX: We should probably include the monster's shape,
            // to get a variety of messages.
            if (wizard)
            {
                std::string key = "polymorphed wizard" + cast_str;
                if (targeted)
                    key_list.push_back(key + " targeted");
                key_list.push_back(key);
            }
            else if (priest)
            {
                std::string key = "polymorphed priest" + cast_str;
                if (targeted)
                    key_list.push_back(key + " targeted");
                key_list.push_back(key);
            }
        }
    }

    key_list.push_back(spell_name + cast_str);

    const unsigned int num_spell_keys = key_list.size();

    // Before just using generic per-monster casts, try per-monster,
    // per-spell.
    key_list.push_back(spell_name + " " + mons_type_name(mons->type, DESC_PLAIN) + cast_str);

    // Next the monster type name, then species name, then genus name.
    key_list.push_back(mons_type_name(mons->type, DESC_PLAIN) + cast_str);
    key_list.push_back(mons_type_name(mons_species(mons->type), DESC_PLAIN)
                       + cast_str);
    key_list.push_back(mons_type_name(mons_genus(mons->type), DESC_PLAIN)
                       + cast_str);

    // Last, generic wizard, priest or demon.
    if (wizard)
        key_list.push_back((std::string)((shape <= MON_SHAPE_NAGA) ? "" : "non-humanoid ")
                           + "wizard" + cast_str);
    else if (priest)
        key_list.push_back("priest" + cast_str);
    else if (mons_is_demon(mons->type))
        key_list.push_back("demon" + cast_str);

    if (targeted)
    {
        // For targeted spells, try with the targeted suffix first.
        for (unsigned int i = key_list.size() - 1; i >= num_spell_keys; i--)
        {
            std::string str = key_list[i] + " targeted";
            key_list.insert(key_list.begin() + i, str);
        }

        // Generic beam messages.
        if (pbolt.visible())
        {
            key_list.push_back(pbolt.get_short_name() + " beam " + cast_str);
            key_list.push_back("beam catchall cast");
        }
    }

    return num_spell_keys;
}

static std::string _noise_message(const std::vector<std::string>& key_list,
                           unsigned int num_spell_keys,
                           bool silent, bool unseen)
{
    std::string prefix;
    if (silent)
        prefix = "silent ";
    else if (unseen)
        prefix = "unseen ";

    std::string msg;
    for (unsigned int i = 0; i < key_list.size(); i++)
    {
        const std::string key = key_list[i];

        msg = getSpeakString(prefix + key);
        if (msg == "__NONE")
        {
            msg = "";
            break;
        }
        else if (msg == "__NEXT")
        {
            msg = "";
            if (i < num_spell_keys)
                i = num_spell_keys - 1;
            else if (ends_with(key, " targeted"))
                i++;
            continue;
        }
        else if (!msg.empty())
            break;

        // If we got no message and we're using the silent prefix, then
        // try again without the prefix.
        if (prefix != "silent ")
            continue;

        msg = getSpeakString(key);
        if (msg == "__NONE")
        {
            msg = "";
            break;
        }
        else if (msg == "__NEXT")
        {
            msg = "";
            if (i < num_spell_keys)
                i = num_spell_keys - 1;
            else if (ends_with(key, " targeted"))
                i++;
            continue;
        }
        else if (!msg.empty())
            break;
    }

    return (msg);
}

static void _noise_fill_target(std::string& targ_prep, std::string& target,
                        const monster* mons, const bolt& pbolt,
                        bool gestured)
{
    targ_prep = "at";
    target    = "nothing";

    bolt tracer = pbolt;
    // For a targeted but rangeless spell make the range positive so that
    // fire_tracer() will fill out path_taken.
    if (pbolt.range == 0 && pbolt.target != mons->pos())
        tracer.range = ENV_SHOW_DIAMETER;
    fire_tracer(mons, tracer);

    if (pbolt.target == you.pos())
        target = "you";
    else if (pbolt.target == mons->pos())
        target = mons->pronoun(PRONOUN_REFLEXIVE);
    // Monsters should only use targeted spells while foe == MHITNOT
    // if they're targetting themselves.
    else if (mons->foe == MHITNOT && !mons_is_confused(mons, true))
        target = "NONEXISTENT FOE";
    else if (!invalid_monster_index(mons->foe)
             && menv[mons->foe].type == MONS_NO_MONSTER)
    {
        target = "DEAD FOE";
    }
    else if (in_bounds(pbolt.target) && you.see_cell(pbolt.target))
    {
        if (const monster* mtarg = monster_at(pbolt.target))
        {
            if (you.can_see(mtarg))
                target = mtarg->name(DESC_THE);
        }
    }

    const bool visible_path      = pbolt.visible() || gestured;

    // Monster might be aiming past the real target, or maybe some fuzz has
    // been applied because the target is invisible.
    if (target == "nothing")
    {
        if (pbolt.aimed_at_spot)
        {
            int count = 0;
            for (adjacent_iterator ai(pbolt.target); ai; ++ai)
            {
                const actor* act = actor_at(*ai);
                if (act && act != mons && you.can_see(act))
                {
                    targ_prep = "next to";

                    if (act->atype() == ACT_PLAYER || one_chance_in(++count))
                        target = act->name(DESC_THE);

                    if (act->atype() == ACT_PLAYER)
                        break;
                }
            }
        }

        bool mons_targ_aligned = false;

        const std::vector<coord_def> &path = tracer.path_taken;
        for (unsigned int i = 0; i < path.size(); i++)
        {
            const coord_def pos = path[i];

            if (pos == mons->pos())
                continue;

            const monster* m = monster_at(pos);
            if (pos == you.pos())
            {
                // Be egotistical and assume that the monster is aiming at
                // the player, rather than the player being in the path of
                // a beam aimed at an ally.
                if (!mons->wont_attack())
                {
                    targ_prep = "at";
                    target    = "you";
                    break;
                }
                // If the ally is confused or aiming at an invisible enemy,
                // with the player in the path, act like it's targeted at
                // the player if there isn't any visible target earlier
                // in the path.
                else if (target == "nothing")
                {
                    targ_prep         = "at";
                    target            = "you";
                    mons_targ_aligned = true;
                }
            }
            else if (visible_path && m && you.can_see(m))
            {
                bool is_aligned  = mons_aligned(m, mons);
                std::string name = m->name(DESC_THE);

                if (target == "nothing")
                {
                    mons_targ_aligned = is_aligned;
                    target            = name;
                }
                // If the first target was aligned with the beam source then
                // the first subsequent non-aligned monster in the path will
                // take it's place.
                else if (mons_targ_aligned && !is_aligned)
                {
                    mons_targ_aligned = false;
                    target            = name;
                }
                targ_prep = "at";
            }
            else if (visible_path && target == "nothing")
            {
                int count = 0;
                for (adjacent_iterator ai(pbolt.target); ai; ++ai)
                {
                    const actor* act = monster_at(*ai);
                    if (act && act != mons && you.can_see(act))
                    {
                        targ_prep = "past";
                        if (act->atype() == ACT_PLAYER
                            || one_chance_in(++count))
                        {
                            target = act->name(DESC_THE);
                        }

                        if (act->atype() == ACT_PLAYER)
                            break;
                    }
                }
            }
        } // for (unsigned int i = 0; i < path.size(); i++)
    } // if (target == "nothing" && targeted)

    const actor* foe = mons->get_foe();

    // If we still can't find what appears to be the target, and the
    // monster isn't just throwing the spell in a random direction,
    // we should be able to tell what the monster was aiming for if
    // we can see the monster's foe and the beam (or the beam path
    // implied by gesturing).  But only if the beam didn't actually hit
    // anything (but if it did hit something, why didn't that monster
    // show up in the beam's path?)
    if (target == "nothing"
        && (tracer.foe_info.count + tracer.friend_info.count) == 0
        && foe != NULL
        && you.can_see(foe)
        && !mons->confused()
        && visible_path)
    {
        target = foe->name(DESC_THE);
        targ_prep = (pbolt.aimed_at_spot ? "next to" : "past");
    }

    // If the monster gestures to create an invisible beam then
    // assume that anything close to the beam is the intended target.
    // Also, if the monster gestures to create a visible beam but it
    // misses still say that the monster gestured "at" the target,
    // rather than "past".
    if (gestured || target == "nothing")
        targ_prep = "at";

    // "throws whatever at something" is better than "at nothing"
    if (target == "nothing")
        target = "something";
}

void mons_cast_noise(monster* mons, const bolt &pbolt,
                     spell_type spell_cast, bool special_ability)
{
    bool force_silent = false;

    spell_type actual_spell = spell_cast;

    if (spell_cast == SPELL_DRACONIAN_BREATH)
    {
        int type = mons->type;
        if (mons_genus(type) == MONS_DRACONIAN)
            type = draco_subspecies(mons);

        switch (type)
        {
        case MONS_MOTTLED_DRACONIAN:
            actual_spell = SPELL_STICKY_FLAME_SPLASH;
            break;

        case MONS_YELLOW_DRACONIAN:
            actual_spell = SPELL_ACID_SPLASH;
            break;

        case MONS_PLAYER_GHOST:
            // Draining breath is silent.
            force_silent = true;
            break;

        default:
            break;
        }
    }
    else if (mons->type == MONS_SHADOW_DRAGON)
        // Draining breath is silent.
        force_silent = true;

    const bool unseen    = !you.can_see(mons);
    const bool silent    = silenced(mons->pos()) || force_silent;
    const bool no_silent = mons_class_flag(mons->type, M_SPELL_NO_SILENT);

    if (unseen && silent)
        return;

    const unsigned int flags = get_spell_flags(actual_spell);

    const bool priest = mons->is_priest();
    const bool wizard = mons->is_actual_spellcaster();
    const bool innate = !(priest || wizard || no_silent)
                        || (flags & SPFLAG_INNATE) || special_ability;

    int noise = _noise_level(mons, actual_spell, silent, innate);

    const bool targeted = (flags & SPFLAG_TARGETTING_MASK)
                           && (pbolt.target != mons->pos()
                               || pbolt.visible());

    std::vector<std::string> key_list;
    unsigned int num_spell_keys =
        _noise_keys(key_list, mons, pbolt, actual_spell,
                    priest, wizard, innate, targeted);

    std::string msg = _noise_message(key_list, num_spell_keys,
                                     silent, unseen);

    if (msg.empty())
    {
        if (silent)
            return;

        noisy(noise, mons->pos(), mons->mindex());
        return;
    }

    // FIXME: we should not need to look at the message text.
    const bool gestured = msg.find("Gesture") != std::string::npos
                          || msg.find(" gesture") != std::string::npos
                          || msg.find("Point") != std::string::npos
                          || msg.find(" point") != std::string::npos;

    std::string targ_prep = "at";
    std::string target    = "NO_TARGET";

    if (targeted)
        _noise_fill_target(targ_prep, target, mons, pbolt, gestured);

    msg = replace_all(msg, "@at@",     targ_prep);
    msg = replace_all(msg, "@target@", target);

    std::string beam_name;
    if (!targeted)
        beam_name = "NON TARGETED BEAM";
    else if (pbolt.name.empty())
        beam_name = "INVALID BEAM";
    else
        beam_name = pbolt.get_short_name();

    msg = replace_all(msg, "@beam@", beam_name);

    const msg_channel_type chan =
        (unseen              ? MSGCH_SOUND :
         mons->friendly()    ? MSGCH_FRIEND_SPELL
                             : MSGCH_MONSTER_SPELL);

    if (silent)
        mons_speaks_msg(mons, msg, chan, true);
    else if (noisy(noise, mons->pos(), mons->mindex()) || !unseen)
    {
        // noisy() returns true if the player heard the noise.
        mons_speaks_msg(mons, msg, chan);
    }
}

// Returns true if the spell is something you wouldn't want done if
// you had a friendly target...  only returns a meaningful value for
// non-beam spells.
bool ms_direct_nasty(spell_type monspell)
{
    return (spell_needs_foe(monspell)
            && !spell_typematch(monspell, SPTYP_SUMMONING));
}

// Spells a monster may want to cast if fleeing from the player, and
// the player is not in sight.
bool ms_useful_fleeing_out_of_sight(const monster* mon, spell_type monspell)
{
    if (monspell == SPELL_NO_SPELL || ms_waste_of_time(mon, monspell))
        return (false);

    switch (monspell)
    {
    case SPELL_HASTE:
    case SPELL_SWIFTNESS:
    case SPELL_INVISIBILITY:
    case SPELL_MINOR_HEALING:
    case SPELL_MAJOR_HEALING:
    case SPELL_ANIMATE_DEAD:
    case SPELL_TWISTED_RESURRECTION:
        return (true);

    default:
        if (spell_typematch(monspell, SPTYP_SUMMONING) && one_chance_in(4))
            return (true);
        break;
    }

    return (false);
}

bool ms_low_hitpoint_cast(const monster* mon, spell_type monspell)
{
    bool targ_adj      = false;
    bool targ_sanct    = false;
    bool targ_friendly = false;
    bool targ_undead   = false;

    if (mon->foe == MHITYOU || mon->foe == MHITNOT)
    {
        if (adjacent(you.pos(), mon->pos()))
            targ_adj = true;
        if (is_sanctuary(you.pos()))
            targ_sanct = true;
        if (you.undead_or_demonic())
            targ_undead = true;
    }
    else
    {
        if (adjacent(menv[mon->foe].pos(), mon->pos()))
            targ_adj = true;
        if (is_sanctuary(menv[mon->foe].pos()))
            targ_sanct = true;
        if (menv[mon->foe].undead_or_demonic())
            targ_undead = true;
    }

    targ_friendly = (mon->foe == MHITYOU
                     ? mon->wont_attack()
                     : mons_aligned(mon, mon->get_foe()));

    switch (monspell)
    {
    case SPELL_TELEPORT_OTHER:
        return !targ_sanct && !targ_friendly;
    case SPELL_TELEPORT_SELF:
        // Don't cast again if already about to teleport.
        return !mon->has_ench(ENCH_TP);
    case SPELL_MINOR_HEALING:
    case SPELL_MAJOR_HEALING:
        return true;
    case SPELL_VAMPIRIC_DRAINING:
        return !targ_sanct && targ_adj && !targ_friendly && !targ_undead;
    case SPELL_BLINK_AWAY:
    case SPELL_BLINK_RANGE:
        return !targ_friendly;
    case SPELL_BLINK_OTHER:
        return !targ_sanct && targ_adj && !targ_friendly;
    case SPELL_BLINK:
        return targ_adj;
    case SPELL_TOMB_OF_DOROKLOHE:
        return true;
    case SPELL_NO_SPELL:
        return false;
    case SPELL_INK_CLOUD:
        if (mon->type == MONS_KRAKEN)
            return true;
    case SPELL_DEATHS_DOOR:
        return !mon->has_ench(ENCH_DEATHS_DOOR);
    case SPELL_INVISIBILITY:
        return !mon->has_ench(ENCH_INVIS);
    default:
        return !targ_adj && spell_typematch(monspell, SPTYP_SUMMONING);
    }
}

// Spells for a quick get-away.
// Currently only used to get out of a net.
bool ms_quick_get_away(const monster* mon /*unused*/, spell_type monspell)
{
    switch (monspell)
    {
    case SPELL_TELEPORT_SELF:
        // Don't cast again if already about to teleport.
        if (mon->has_ench(ENCH_TP))
            return (false);
        // intentional fall-through
    case SPELL_BLINK:
        return (true);
    default:
        return (false);
    }
}

// Checks if the foe *appears* to be immune to negative energy.  We
// can't just use foe->res_negative_energy(), because that'll mean
// monsters will just "know" whether a player is fully life-protected.
static bool _foe_should_res_negative_energy(const actor* foe)
{
    const mon_holy_type holiness = foe->holiness();

    if (foe->atype() == ACT_PLAYER)
    {
        // Non-bloodless vampires do not appear immune.
        if (holiness == MH_UNDEAD
            && you.is_undead == US_SEMI_UNDEAD
            && you.hunger_state > HS_STARVING)
        {
            return (false);
        }

        // Demonspawn do not appear immune.
        if (holiness == MH_DEMONIC)
            return (false);

        // Nor do statues (they only have partial resistance).
        if (you.form == TRAN_STATUE)
            return (false);
    }

    return (holiness != MH_NATURAL);
}

// Checks to see if a particular spell is worth casting in the first place.
bool ms_waste_of_time(const monster* mon, spell_type monspell)
{
    bool ret = false;
    actor *foe = mon->get_foe();

    // Keep friendly summoners from spamming summons constantly.
    if (mon->friendly()
        && (!foe || foe == &you)
        && spell_typematch(monspell, SPTYP_SUMMONING))
    {
        return (true);
    }

    if (!mon->wont_attack())
    {
        if (spell_harms_area(monspell) && env.sanctuary_time > 0)
            return (true);

        if (spell_harms_target(monspell) && is_sanctuary(mon->target))
            return (true);
    }

    if (mons_genus(mon->type) == MONS_DRAGON && mon->has_ench(ENCH_BREATH_WEAPON))
        return (true);

    // Eventually, we'll probably want to be able to have monsters
    // learn which of their elemental bolts were resisted and have those
    // handled here as well. - bwr
    switch (monspell)
    {
    case SPELL_CALL_TIDE:
        return (!player_in_branch(BRANCH_SHOALS)
                || mon->has_ench(ENCH_TIDE)
                || !foe
                || (grd(mon->pos()) == DNGN_DEEP_WATER
                    && grd(foe->pos()) == DNGN_DEEP_WATER));

    case SPELL_BRAIN_FEED:
        ret = (foe != &you);
        break;

    case SPELL_BOLT_OF_DRAINING:
    case SPELL_AGONY:
    case SPELL_SYMBOL_OF_TORMENT:
        ret = (!foe || _foe_should_res_negative_energy(foe));
        break;
    case SPELL_MIASMA:
        ret = (!foe || foe->res_rotting());
        break;

    case SPELL_DISPEL_UNDEAD:
        // [ds] How is dispel undead intended to interact with vampires?
        ret = (!foe || foe->holiness() != MH_UNDEAD);
        break;

    case SPELL_CORONA:
        ret = (!foe || foe->backlit() || foe->glows_naturally());
        break;

    case SPELL_BERSERKER_RAGE:
        if (!mon->needs_berserk(false))
            ret = true;
        break;

    case SPELL_HASTE:
        if (mon->has_ench(ENCH_HASTE))
            ret = true;
        break;

    case SPELL_MIGHT:
        if (mon->has_ench(ENCH_MIGHT))
            ret = true;
        break;

    case SPELL_SWIFTNESS:
        if (mon->has_ench(ENCH_SWIFT))
            ret = true;
        break;

    case SPELL_REGENERATION:
        if (mon->has_ench(ENCH_REGENERATION) || mon->has_ench(ENCH_DEATHS_DOOR))
            ret = true;
        break;

    case SPELL_MIRROR_DAMAGE:
        if (mon->has_ench(ENCH_MIRROR_DAMAGE))
            ret = true;
        break;

    case SPELL_STONESKIN:
        if (mon->has_ench(ENCH_STONESKIN))
            ret = true;
        break;

    case SPELL_INVISIBILITY:
        if (mon->has_ench(ENCH_INVIS)
            || mon->glows_naturally()
            || mon->friendly() && !you.can_see_invisible(false))
        {
            ret = true;
        }
        break;

    case SPELL_MINOR_HEALING:
    case SPELL_MAJOR_HEALING:
        if (mon->hit_points > mon->max_hit_points / 2)
            ret = true;
        break;

    case SPELL_TELEPORT_SELF:
        // Monsters aren't smart enough to know when to cancel teleport.
        if (mon->has_ench(ENCH_TP))
            ret = true;
        break;

    case SPELL_TELEPORT_OTHER:
        // Monsters aren't smart enough to know when to cancel teleport.
        if (mon->foe == MHITYOU)
        {
            ret = you.duration[DUR_TELEPORT];
            break;
        }
        else if (mon->foe != MHITNOT)
        {
            ret = (menv[mon->foe].has_ench(ENCH_TP));
            break;
        }
        // intentional fall-through

    case SPELL_SLOW:
    case SPELL_CONFUSE:
    case SPELL_PAIN:
    case SPELL_BANISHMENT:
    case SPELL_DISINTEGRATE:
    case SPELL_PARALYSE:
    case SPELL_SLEEP:
    case SPELL_HIBERNATION:
    {
        if (monspell == SPELL_HIBERNATION && (!foe || foe->asleep()))
        {
            ret = true;
            break;
        }

        // Occasionally we don't estimate... just fire and see.
        if (one_chance_in(5))
        {
            ret = false;
            break;
        }

        // Only intelligent monsters estimate.
        int intel = mons_intel(mon);
        if (intel < I_NORMAL)
        {
            ret = false;
            break;
        }

        // We'll estimate the target's resistance to magic, by first getting
        // the actual value and then randomising it.
        int est_magic_resist = (mon->foe == MHITNOT) ? 10000 : 0;

        if (mon->foe != MHITNOT)
        {
            if (mon->foe == MHITYOU)
                est_magic_resist = you.res_magic();
            else
                est_magic_resist = menv[mon->foe].res_magic();

            // now randomise (normal intels less accurate than high):
            if (intel == I_NORMAL)
                est_magic_resist += random2(80) - 40;
            else
                est_magic_resist += random2(30) - 15;
        }

        int power = 12 * mon->hit_dice * (monspell == SPELL_PAIN ? 2 : 1);
        power = stepdown_value(power, 30, 40, 100, 120);

        // Determine the amount of chance allowed by the benefit from
        // the spell.  The estimated difficulty is the probability
        // of rolling over 100 + diff on 2d100. -- bwr
        int diff = (monspell == SPELL_PAIN
                    || monspell == SPELL_SLOW
                    || monspell == SPELL_CONFUSE) ? 0 : 50;

        if (est_magic_resist - power > diff)
            ret = true;
        break;
    }

    case SPELL_MISLEAD:
        if (you.duration[DUR_MISLED] > 10 && one_chance_in(3))
            ret = true;

        break;

    case SPELL_SUMMON_ILLUSION:
        if (!foe || !actor_is_illusion_cloneable(foe))
            ret = true;
        break;

    case SPELL_FAKE_MARA_SUMMON:
        if (count_mara_fakes() == 2)
            ret = true;

        break;

    case SPELL_AWAKEN_FOREST:
        if (mon->has_ench(ENCH_AWAKEN_FOREST)
            || env.forest_awoken_until > you.elapsed_time
            || !forest_near_enemy(mon))
        {
            ret = true;
        }
        break;

    case SPELL_DEATHS_DOOR:
        // The caster may be an (undead) enslaved soul.
        if (mon->holiness() == MH_UNDEAD || mon->has_ench(ENCH_DEATHS_DOOR))
            ret = true;
        break;

    case SPELL_NO_SPELL:
        ret = true;
        break;

    default:
        break;
    }

    return (ret);
}<|MERGE_RESOLUTION|>--- conflicted
+++ resolved
@@ -2139,11 +2139,7 @@
             orc->number = (int) mon;
 
             // give gear using the base type
-<<<<<<< HEAD
-            give_item(created, env.absdepth0, true, true);
-=======
-            give_item(orc, you.absdepth0, true, true);
->>>>>>> 9d196e98
+            give_item(orc, env.absdepth0, true, true);
 
             // set gear as summoned
             orc->mark_summoned(abj, true, SPELL_SUMMON_SPECTRAL_ORCS);
@@ -2919,13 +2915,7 @@
                 mgen_data(MONS_KRAKEN_TENTACLE, SAME_ATTITUDE(mons), mons,
                           0, 0, adj_squares[i], mons->foe,
                           MG_FORCE_PLACE, god, MONS_NO_MONSTER, kraken_index,
-<<<<<<< HEAD
-                          mons->colour, -1, PROX_CLOSE_TO_PLAYER));
-
-            if (tentacle != -1)
-=======
-                          mons->colour, you.absdepth0, PROX_CLOSE_TO_PLAYER)))
->>>>>>> 9d196e98
+                          mons->colour, -1, PROX_CLOSE_TO_PLAYER)))
             {
                 created_count++;
                 tentacle->props["inwards"].get_int() = kraken_index;
