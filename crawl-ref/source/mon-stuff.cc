/**
 * @file
 * @brief Misc monster related functions.
**/

#include "AppHdr.h"
#include <math.h>
#include "mon-stuff.h"

#include "areas.h"
#include "arena.h"
#include "art-enum.h"
#include "artefact.h"
#include "attitude-change.h"
#include "cloud.h"
#include "cluautil.h"
#include "coordit.h"
#include "database.h"
#include "delay.h"
#include "dactions.h"
#include "describe.h"
#include "dgnevent.h"
#include "dgn-overview.h"
#include "dlua.h"
#include "dungeon.h"
#include "effects.h"
#include "env.h"
#include "exclude.h"
#include "fprop.h"
#include "files.h"
#include "food.h"
#include "godabil.h"
#include "godcompanions.h"
#include "godconduct.h"
#include "hints.h"
#include "hiscores.h"
#include "itemname.h"
#include "itemprop.h"
#include "items.h"
#include "kills.h"
#include "libutil.h"
#include "losglobal.h"
#include "makeitem.h"
#include "mapmark.h"
#include "message.h"
#include "mgen_data.h"
#include "misc.h"
#include "mon-abil.h"
#include "mon-behv.h"
#include "mon-death.h"
#include "mon-iter.h"
#include "mon-place.h"
#include "mon-speak.h"
#include "notes.h"
#include "ouch.h"
#include "player.h"
#include "random.h"
#include "religion.h"
#include "shout.h"
#include "spl-damage.h"
#include "spl-miscast.h"
#include "spl-summoning.h"
#include "spl-util.h"
#include "state.h"
#include "stuff.h"
#include "target.h"
#include "teleport.h"
#include "terrain.h"
#include "transform.h"
#include "traps.h"
#include "unwind.h"
#include "view.h"
#include "viewchar.h"
#include "xom.h"

static bool _wounded_damaged(mon_holy_type holi);
static int _calc_player_experience(const monster* mons);

dungeon_feature_type get_mimic_feat(const monster* mimic)
{
    if (mimic->props.exists("feat_type"))
        return static_cast<dungeon_feature_type>(mimic->props["feat_type"].get_short());
    else
        return DNGN_FLOOR;
}

bool feature_mimic_at(const coord_def &c)
{
    return map_masked(c, MMT_MIMIC);
}

item_def* item_mimic_at(const coord_def &c)
{
    for (stack_iterator si(c); si; ++si)
        if (si->flags & ISFLAG_MIMIC)
            return &*si;
    return NULL;
}

bool mimic_at(const coord_def &c)
{
    return (feature_mimic_at(c) || item_mimic_at(c));
}

// Monster curses a random player inventory item.
bool curse_an_item(bool quiet)
{
    // allowing these would enable mummy scumming
    if (you.religion == GOD_ASHENZARI)
    {
        if (!quiet)
        {
            mprf(MSGCH_GOD, "The curse is absorbed by %s.",
                 god_name(GOD_ASHENZARI).c_str());
        }
        return false;
    }

    int count = 0;
    int item  = ENDOFPACK;

    for (int i = 0; i < ENDOFPACK; i++)
    {
        if (!you.inv[i].defined())
            continue;

        if (is_weapon(you.inv[i])
            || you.inv[i].base_type == OBJ_ARMOUR
            || you.inv[i].base_type == OBJ_JEWELLERY)
        {
            if (you.inv[i].cursed())
                continue;

            // Melded items cannot be cursed.
            if (item_is_melded(you.inv[i]))
                continue;

            // Item is valid for cursing, so we'll give it a chance.
            count++;
            if (one_chance_in(count))
                item = i;
        }
    }

    // Any item to curse?
    if (item == ENDOFPACK)
        return false;

    do_curse_item(you.inv[item], false);

    return true;
}

// The default suitable() function for monster_drop_things().
bool is_any_item(const item_def& item)
{
    return true;
}

void monster_drop_things(monster* mons,
                          bool mark_item_origins,
                          bool (*suitable)(const item_def& item),
                          int owner_id)
{
    // Drop weapons and missiles last (i.e., on top), so others pick up.
    for (int i = NUM_MONSTER_SLOTS - 1; i >= 0; --i)
    {
        int item = mons->inv[i];

        if (item != NON_ITEM && suitable(mitm[item]))
        {
            const bool summoned_item =
                testbits(mitm[item].flags, ISFLAG_SUMMONED);
            if (summoned_item)
            {
                item_was_destroyed(mitm[item], mons->mindex());
                destroy_item(item);
            }
            else
            {
                if (mons->friendly() && mitm[item].defined())
                    mitm[item].flags |= ISFLAG_DROPPED_BY_ALLY;

                if (mark_item_origins && mitm[item].defined())
                    origin_set_monster(mitm[item], mons);

                if (mitm[item].props.exists("autoinscribe"))
                {
                    add_inscription(mitm[item],
                        mitm[item].props["autoinscribe"].get_string());
                    mitm[item].props.erase("autoinscribe");
                }

                // Unrands held by fixed monsters would give awfully redundant
                // messages ("Cerebov hits you with the Sword of Cerebov."),
                // thus delay identification until drop/death.
                autoid_unrand(mitm[item]);

                // If a monster is swimming, the items are ALREADY
                // underwater.
                move_item_to_grid(&item, mons->pos(), mons->swimming());
            }

            mons->inv[i] = NON_ITEM;
        }
    }
}

// Initialises a corpse item using the given monster and monster type.
// The monster pointer is optional; you may pass in NULL to bypass
// per-monster checks.
//
// force_corpse forces creation of the corpse item even if the monster
// would not otherwise merit a corpse.
monster_type fill_out_corpse(const monster* mons,
                             monster_type mtype,
                             item_def& corpse,
                             bool force_corpse)
{
    ASSERT(!invalid_monster_type(mtype));
    corpse.clear();

    int summon_type;
    if (mons && (mons->is_summoned(NULL, &summon_type)
                    || (mons->flags & (MF_BANISHED | MF_HARD_RESET))))
    {
        return MONS_NO_MONSTER;
    }

    monster_type corpse_class = mons_species(mtype);

    if (mons)
    {
        // If this was a corpse that was temporarily animated then turn the
        // monster back into a corpse.
        if (mons_class_is_zombified(mons->type)
            && (summon_type == SPELL_ANIMATE_DEAD
                || summon_type == SPELL_ANIMATE_SKELETON
                || summon_type == MON_SUMM_ANIMATE))
        {
            corpse_class = mons_zombie_base(mons);
        }

        if (mons && mons_genus(mtype) == MONS_DRACONIAN)
        {
            if (mons->type == MONS_TIAMAT)
                corpse_class = MONS_DRACONIAN;
            else
                corpse_class = draco_subspecies(mons);
        }

        if (mons->has_ench(ENCH_GLOWING_SHAPESHIFTER))
            mtype = corpse_class = MONS_GLOWING_SHAPESHIFTER;
        else if (mons->has_ench(ENCH_SHAPESHIFTER))
            mtype = corpse_class = MONS_SHAPESHIFTER;
    }

    // Doesn't leave a corpse.
    if (!mons_class_can_leave_corpse(corpse_class) && !force_corpse)
        return MONS_NO_MONSTER;

    corpse.flags       = 0;
    corpse.base_type   = OBJ_CORPSES;
    corpse.plus        = corpse_class;
    corpse.plus2       = 0;    // butcher work done
    corpse.sub_type    = CORPSE_BODY;
    corpse.special     = FRESHEST_CORPSE;  // rot time
    corpse.quantity    = 1;
    corpse.orig_monnum = mtype;

    if (mtype == MONS_PLAGUE_SHAMBLER)
        corpse.special = ROTTING_CORPSE;

    if (mons)
    {
        corpse.props[MONSTER_HIT_DICE] = short(mons->hit_dice);
        corpse.props[MONSTER_NUMBER]   = short(mons->number);
        // XXX: Appears to be a safe conversion?
        corpse.props[MONSTER_MID]      = int(mons->mid);
    }

    corpse.colour = mons_class_colour(corpse_class);
    if (corpse.colour == BLACK)
    {
        if (mons)
            corpse.colour = mons->colour;
        else
        {
            // [ds] Ick: no easy way to get a monster's colour
            // otherwise:
            monster m;
            m.type = mtype;
            define_monster(&m);
            corpse.colour = m.colour;
        }
    }

    if (mons && !mons->mname.empty() && !(mons->flags & MF_NAME_NOCORPSE))
    {
        corpse.props[CORPSE_NAME_KEY] = mons->mname;
        corpse.props[CORPSE_NAME_TYPE_KEY].get_int64() = mons->flags;
    }
    else if (mons_is_unique(mtype))
    {
        corpse.props[CORPSE_NAME_KEY] = mons_type_name(mtype, DESC_PLAIN);
        corpse.props[CORPSE_NAME_TYPE_KEY].get_int64() = 0;
    }

    return corpse_class;
}

bool explode_corpse(item_def& corpse, const coord_def& where)
{
    // Don't want chunks to show up behind the player.
    los_def ld(where, opc_no_actor);

    if (monster_descriptor(corpse.mon_type, MDSC_LEAVES_HIDE)
        && mons_genus(corpse.mon_type) == MONS_DRAGON)
    {
        // Uh... dragon hide is tough stuff and it keeps the monster in
        // one piece?  More importantly, it prevents a flavour feature
        // from becoming a trap for the unwary.

        return false;
    }

    ld.update();

    const int max_chunks = get_max_corpse_chunks(corpse.mon_type);

    int nchunks = 1 + random2(max_chunks);
    nchunks = stepdown_value(nchunks, 4, 4, 12, 12);

    int ntries = 0;

    corpse.base_type = OBJ_FOOD;
    corpse.sub_type  = FOOD_CHUNK;
    if (is_bad_food(corpse))
        corpse.flags |= ISFLAG_DROPPED;

    int blood = nchunks * 3;

    if (food_is_rotten(corpse))
        blood /= 3;

    blood_spray(where, corpse.mon_type, blood);

    while (nchunks > 0 && ntries < 10000)
    {
        ++ntries;

        coord_def cp = where;
        cp.x += random_range(-LOS_RADIUS, LOS_RADIUS);
        cp.y += random_range(-LOS_RADIUS, LOS_RADIUS);

        dprf("Trying to scatter chunk to %d, %d...", cp.x, cp.y);

        if (!in_bounds(cp))
            continue;

        if (!ld.see_cell(cp))
            continue;

        dprf("Cell is visible...");

        if (feat_is_solid(grd(cp)) || actor_at(cp))
            continue;

        --nchunks;

        dprf("Success");

        copy_item_to_grid(corpse, cp);
    }

    return true;
}

// Returns the item slot of a generated corpse, or -1 if no corpse.
int place_monster_corpse(const monster* mons, bool silent,
                         bool force)
{
    // The game can attempt to place a corpse for an out-of-bounds monster
    // if a shifter turns into a giant spore and explodes.  In this
    // case we place no corpse since the explosion means anything left
    // over would be scattered, tiny chunks of shifter.
    if (!in_bounds(mons->pos()))
        return -1;

    // Don't attempt to place corpses within walls, either.
    // Currently, this only applies to (shapeshifter) rock worms.
    if (feat_is_wall(grd(mons->pos())))
        return -1;

    // If we were told not to leave a corpse, don't.
    if (mons->props.exists("never_corpse"))
        return -1;

    item_def corpse;
    const monster_type corpse_class = fill_out_corpse(mons, mons->type,
                                                      corpse);

    bool vault_forced = false;

    // Don't place a corpse?  If a zombified monster is somehow capable
    // of leaving a corpse, then always place it.
    if (mons_class_is_zombified(mons->type))
        force = true;

    // "always_corpse" forces monsters to always generate a corpse upon
    // their deaths.
    if (mons->props.exists("always_corpse")
        || mons_class_flag(mons->type, M_ALWAYS_CORPSE))
    {
        vault_forced = true;
    }

    if (corpse_class == MONS_NO_MONSTER
        || (!force && !vault_forced && coinflip())
        || (mons_corpse_effect(corpse_class) == CE_MUTAGEN
           && !one_chance_in(3)))
    {
        return -1;
    }

    if (mons && mons_is_phoenix(mons))
        corpse.props["destroy_xp"].get_int() = _calc_player_experience(mons);

    int o = get_mitm_slot();

    // Zotdef corpse creation forces cleanup, otherwise starvation
    // kicks in. The magic number 9 is less than the magic number of
    // 10 in get_mitm_slot which indicates that a cull will be initiated
    // if a free slot can't be found.
    if (o == NON_ITEM && crawl_state.game_is_zotdef())
        o = get_mitm_slot(9);

    if (o == NON_ITEM)
    {
        item_was_destroyed(corpse);
        return -1;
    }

    mitm[o] = corpse;

    origin_set_monster(mitm[o], mons);

    if ((mons->flags & MF_EXPLODE_KILL) && explode_corpse(corpse, mons->pos()))
    {
        // We already have a spray of chunks.
        item_was_destroyed(mitm[o]);
        destroy_item(o);
        return -1;
    }

    move_item_to_grid(&o, mons->pos(), !mons->swimming());

    if (you.see_cell(mons->pos()))
    {
        if (force && !silent)
        {
            if (you.can_see(mons))
                simple_monster_message(mons, " turns back into a corpse!");
            else
            {
                mprf("%s appears out of nowhere!",
                     mitm[o].name(DESC_A).c_str());
            }
        }
        if (o != NON_ITEM && !silent)
        {
            const bool poison =
                (chunk_is_poisonous(mons_corpse_effect(corpse_class))
                 && player_res_poison() <= 0);
            hints_dissection_reminder(!poison);
        }
    }

    return (o == NON_ITEM ? -1 : o);
}

static void _hints_inspect_kill()
{
    if (Hints.hints_events[HINT_KILLED_MONSTER])
        learned_something_new(HINT_KILLED_MONSTER);
}

static string _milestone_kill_verb(killer_type killer)
{
    return (killer == KILL_BANISHED ? "banished" :
            killer == KILL_PACIFIED ? "pacified" :
            killer == KILL_ENSLAVED ? "enslaved" : "killed");
}

void record_monster_defeat(monster* mons, killer_type killer)
{
    if (crawl_state.game_is_arena())
        return;
    if (killer == KILL_RESET || killer == KILL_DISMISSED)
        return;
    if (mons->has_ench(ENCH_FAKE_ABJURATION))
        return;
    if (MONST_INTERESTING(mons))
    {
        take_note(Note(NOTE_DEFEAT_MONSTER, mons->type, mons->friendly(),
                       mons->full_name(DESC_A).c_str(),
                       _milestone_kill_verb(killer).c_str()));
    }
    // XXX: See comment in monster_polymorph.
    bool is_unique = mons_is_unique(mons->type);
    if (mons->props.exists("original_was_unique"))
        is_unique = mons->props["original_was_unique"].get_bool();
    if (mons->type == MONS_PLAYER_GHOST)
    {
        monster_info mi(mons);
        string milestone = _milestone_kill_verb(killer) + " the ghost of ";
        milestone += get_ghost_description(mi, true);
        milestone += ".";
        mark_milestone("ghost", milestone);
    }
    // Or summoned uniques, which a summoned ghost is treated as {due}
    else if (is_unique && !mons->is_summoned())
    {
        mark_milestone("uniq",
                       _milestone_kill_verb(killer)
                       + " "
                       + mons->name(DESC_THE, true)
                       + ".");
    }
}

static int _calc_monster_experience(monster* victim, killer_type killer,
                                    int killer_index)
{
    const int experience = exper_value(victim);
    const bool no_xp = victim->has_ench(ENCH_ABJ) || !experience || victim->has_ench(ENCH_FAKE_ABJURATION);
    const bool created_friendly = testbits(victim->flags, MF_NO_REWARD);

    if (no_xp || !MON_KILL(killer) || invalid_monster_index(killer_index))
        return 0;

    monster* mon = &menv[killer_index];
    if (!mon->alive())
        return 0;

    if ((created_friendly && mon->friendly())
        || mons_aligned(mon, victim))
    {
        return 0;
    }

    return experience;
}

static void _give_monster_experience(int experience, int killer_index)
{
    if (experience <= 0 || invalid_monster_index(killer_index))
        return;

    monster* mon = &menv[killer_index];
    if (!mon->alive())
        return;

    if (mon->gain_exp(experience))
    {
        if (you.religion != GOD_SHINING_ONE && you.religion != GOD_BEOGH
            || player_under_penance()
            || !one_chance_in(3))
        {
            return;
        }

        // Randomly bless the follower who gained experience.
        if (you.religion == GOD_SHINING_ONE
                && random2(you.piety) >= piety_breakpoint(0)
            || you.religion == GOD_BEOGH
                && random2(you.piety) >= piety_breakpoint(2))
        {
            bless_follower(mon);
        }
    }
}

static void _beogh_spread_experience(int exp)
{
    int total_hd = 0;

    for (monster_iterator mi(&you); mi; ++mi)
    {
        if (is_orcish_follower(*mi))
            total_hd += mi->hit_dice;
    }

    if (total_hd > 0)
    {
        for (monster_iterator mi(&you); mi; ++mi)
        {
            if (is_orcish_follower(*mi))
            {
                _give_monster_experience(exp * mi->hit_dice / total_hd,
                                         mi->mindex());
            }
        }
    }
}

static int _calc_player_experience(const monster* mons)
{
    int experience = exper_value(mons);

    const bool created_friendly = testbits(mons->flags, MF_NO_REWARD);
    const bool was_neutral = testbits(mons->flags, MF_WAS_NEUTRAL);
    const bool no_xp = mons->has_ench(ENCH_ABJ) || !experience || mons->has_ench(ENCH_FAKE_ABJURATION);
    const bool already_got_half_xp = testbits(mons->flags, MF_GOT_HALF_XP);
    const int half_xp = (experience + 1) / 2;

    // We give double exp for shedu here, rather than artificially
    // adjusting the modifier.
    if (mons->flags & MF_BAND_MEMBER && mons_is_shedu(mons))
        experience *= 2;

    if (created_friendly || was_neutral || no_xp
        || mons_is_shedu(mons) && shedu_pair_alive(mons))
    {
        return 0; // No xp if monster was created friendly or summoned.
                    // or if you've only killed one of two shedu.
    }

    if (!mons->damage_total)
    {
        mprf(MSGCH_WARN, "Error, exp for monster with no damage: %s",
             mons->name(DESC_PLAIN, true).c_str());
        return 0;
    }

    dprf("Damage ratio: %1.1f/%d (%d%%)",
         0.5 * mons->damage_friendly, mons->damage_total,
         50 * mons->damage_friendly / mons->damage_total);
    experience = (experience * mons->damage_friendly / mons->damage_total
                  + 1) / 2;
    ASSERT(mons->damage_friendly <= 2 * mons->damage_total);

    // All deaths of hostiles grant at least 50% XP in ZotDef.
    if (crawl_state.game_is_zotdef() && experience < half_xp)
        experience = half_xp;

    // Note: This doesn't happen currently since monsters with
    //       MF_GOT_HALF_XP have always gone through pacification,
    //       hence also have MF_WAS_NEUTRAL. [rob]
    if (already_got_half_xp)
    {
        experience -= half_xp;
        if (experience < 0)
            experience = 0;
    }

    return experience;
}

static void _give_player_experience(int experience, killer_type killer,
                                    bool pet_kill, bool was_visible)
{
    if (experience <= 0 || crawl_state.game_is_arena())
        return;

    unsigned int exp_gain = 0;
    gain_exp(experience, &exp_gain);

    kill_category kc =
            (killer == KILL_YOU || killer == KILL_YOU_MISSILE) ? KC_YOU :
            (pet_kill)                                         ? KC_FRIENDLY :
                                                                 KC_OTHER;
    PlaceInfo& curr_PlaceInfo = you.get_place_info();
    PlaceInfo  delta;

    delta.mon_kill_num[kc]++;
    delta.mon_kill_exp       += exp_gain;

    you.global_info += delta;
    you.global_info.assert_validity();

    curr_PlaceInfo += delta;
    curr_PlaceInfo.assert_validity();

    // Give a message for monsters dying out of sight.
    if (exp_gain > 0 && !was_visible)
        mpr("You feel a bit more experienced.");

    if (kc == KC_YOU && you.religion == GOD_BEOGH)
        _beogh_spread_experience(experience / 2);
}

static void _give_experience(int player_exp, int monster_exp,
                             killer_type killer, int killer_index,
                             bool pet_kill, bool was_visible)
{
    _give_player_experience(player_exp, killer, pet_kill, was_visible);
    _give_monster_experience(monster_exp, killer_index);
}

static bool _is_pet_kill(killer_type killer, int i)
{
    if (!MON_KILL(killer))
        return false;

    if (i == ANON_FRIENDLY_MONSTER)
        return true;

    if (invalid_monster_index(i))
        return false;

    const monster* m = &menv[i];
    if (m->friendly()) // This includes enslaved monsters.
        return true;

    // Check if the monster was confused by you or a friendly, which
    // makes casualties to this monster collateral kills.
    const mon_enchant me = m->get_ench(ENCH_CONFUSION);
    return (me.ench == ENCH_CONFUSION
            && (me.who == KC_YOU || me.who == KC_FRIENDLY));
}

int exp_rate(int killer)
{
    // Damage by the spectral weapon is considered to be the player's damage --- so the player does not lose any exp from dealing damage with a spectral weapon summon
    if (!invalid_monster_index(killer)
        && (&menv[killer])->type == MONS_SPECTRAL_WEAPON
        && (&menv[killer])->props.exists("sw_mid")
        && actor_by_mid((&menv[killer])->props["sw_mid"].get_int())->is_player())
    {
        mpr("Exp by SW attributed to player");
        return 2;
    }

    if (killer == MHITYOU)
        return 2;

    if (_is_pet_kill(KILL_MON, killer))
        return 1;

    return 0;
}

// Elyvilon will occasionally (5% chance) protect the life of one of
// your allies.
static bool _ely_protect_ally(monster* mons, killer_type killer)
{
    if (you.religion != GOD_ELYVILON)
        return false;

    if (!MON_KILL(killer) && !YOU_KILL(killer))
        return false;

    if (!mons->is_holy()
            && mons->holiness() != MH_NATURAL
        || !mons->friendly()
        || !you.can_see(mons) // for simplicity
        || !one_chance_in(20))
    {
        return false;
    }

    mons->hit_points = 1;

    snprintf(info, INFO_SIZE, " protects %s from harm!",
             mons->name(DESC_THE).c_str());

    simple_god_message(info);

    return true;
}

// Elyvilon retribution effect: Heal hostile monsters that were about to
// be killed by you or one of your friends.
static bool _ely_heal_monster(monster* mons, killer_type killer, int i)
{
    god_type god = GOD_ELYVILON;

    if (!you.penance[god] || !god_hates_your_god(god))
        return false;

    const int ely_penance = you.penance[god];

    if (mons->friendly() || !one_chance_in(10))
        return false;

    if (MON_KILL(killer) && !invalid_monster_index(i))
    {
        monster* mon = &menv[i];
        if (!mon->friendly() || !one_chance_in(3))
            return false;

        if (!mons_near(mons))
            return false;
    }
    else if (!YOU_KILL(killer))
        return false;

    dprf("monster hp: %d, max hp: %d", mons->hit_points, mons->max_hit_points);

    mons->hit_points = min(1 + random2(ely_penance/3), mons->max_hit_points);

    dprf("new hp: %d, ely penance: %d", mons->hit_points, ely_penance);

    snprintf(info, INFO_SIZE, "%s heals %s%s",
             god_name(god, false).c_str(),
             mons->name(DESC_THE).c_str(),
             mons->hit_points * 2 <= mons->max_hit_points ? "." : "!");

    god_speaks(god, info);
    dec_penance(god, 1);

    return true;
}

static bool _yred_enslave_soul(monster* mons, killer_type killer)
{
    if (you.religion == GOD_YREDELEMNUL && mons_enslaved_body_and_soul(mons)
        && mons_near(mons) && killer != KILL_RESET
        && killer != KILL_DISMISSED
        && killer != KILL_BANISHED)
    {
        record_monster_defeat(mons, killer);
        record_monster_defeat(mons, KILL_ENSLAVED);
        yred_make_enslaved_soul(mons, player_under_penance());
        return true;
    }

    return false;
}

static bool _beogh_forcibly_convert_orc(monster* mons, killer_type killer,
                                        int i)
{
    if (you.religion == GOD_BEOGH
        && mons_genus(mons->type) == MONS_ORC
        && !mons->is_summoned() && !mons->is_shapeshifter()
        && !player_under_penance() && you.piety >= piety_breakpoint(2)
        && mons_near(mons) && !mons_is_god_gift(mons))
    {
        bool convert = false;

        if (YOU_KILL(killer))
            convert = true;
        else if (MON_KILL(killer) && !invalid_monster_index(i))
        {
            monster* mon = &menv[i];
            if (is_follower(mon) && !one_chance_in(3))
                convert = true;
        }

        // Orcs may convert to Beogh under threat of death, either from
        // you or, less often, your followers.  In both cases, the
        // checks are made against your stats.  You're the potential
        // messiah, after all.
        if (convert)
        {
#ifdef DEBUG_DIAGNOSTICS
            mprf(MSGCH_DIAGNOSTICS, "Death convert attempt on %s, HD: %d, "
                 "your xl: %d",
                 mons->name(DESC_PLAIN).c_str(),
                 mons->hit_dice,
                 you.experience_level);
#endif
            if (random2(you.piety) >= piety_breakpoint(0)
                && random2(you.experience_level) >= random2(mons->hit_dice)
                // Bias beaten-up-conversion towards the stronger orcs.
                && random2(mons->hit_dice) > 2)
            {
                beogh_convert_orc(mons, true, MON_KILL(killer));
                return true;
            }
        }
    }

    return false;
}

static bool _monster_avoided_death(monster* mons, killer_type killer, int i)
{
    if (mons->max_hit_points <= 0 || mons->hit_dice < 1)
        return false;

    // Before the hp check since this should not care about the power of the
    // finishing blow
    if (mons->holiness() == MH_UNDEAD && !mons_is_zombified(mons)
        && soul_aura(mons->pos())
        && killer != KILL_RESET
        && killer != KILL_DISMISSED
        && killer != KILL_BANISHED)
    {
        if (lost_soul_revive(mons))
            return true;
    }

    if (mons->hit_points < -25 || mons->hit_points < -mons->max_hit_points)
        return false;

    // Elyvilon specials.
    if (_ely_protect_ally(mons, killer))
        return true;
    if (_ely_heal_monster(mons, killer, i))
        return true;

    // Yredelemnul special.
    if (_yred_enslave_soul(mons, killer))
        return true;

    // Beogh special.
    if (_beogh_forcibly_convert_orc(mons, killer, i))
        return true;

    return false;
}

static void _jiyva_died()
{
    if (you.religion == GOD_JIYVA)
        return;

    add_daction(DACT_REMOVE_JIYVA_ALTARS);

    if (!player_in_branch(BRANCH_SLIME_PITS))
        return;

    if (silenced(you.pos()))
    {
        god_speaks(GOD_JIYVA, "With an infernal shudder, the power ruling "
                   "this place vanishes!");
    }
    else
    {
        god_speaks(GOD_JIYVA, "With infernal noise, the power ruling this "
                   "place vanishes!");
    }
}

static void _fire_monster_death_event(monster* mons,
                                      killer_type killer,
                                      int i, bool polymorph)
{
    int type = mons->type;

    // Treat whatever the Royal Jelly polymorphed into as if it were still
    // the Royal Jelly (but if a player chooses the character name
    // "shaped Royal Jelly" don't unlock the vaults when the player's
    // ghost is killed).
    if (mons->mname == "shaped Royal Jelly"
        && !mons_is_pghost(mons->type))
    {
        type = MONS_ROYAL_JELLY;
    }

    if (!polymorph)
    {
        dungeon_events.fire_event(
            dgn_event(DET_MONSTER_DIED, mons->pos(), 0,
                      mons->mid, killer));
    }

    if (killer == KILL_BANISHED)
        return;

    los_monster_died(mons);

    if (type == MONS_ROYAL_JELLY && !polymorph)
    {
        you.royal_jelly_dead = true;

        if (jiyva_is_dead())
            _jiyva_died();
    }
}

static void _mummy_curse(monster* mons, killer_type killer, int index)
{
    int pow;

    switch (killer)
    {
        // Mummy killed by trap or something other than the player or
        // another monster, so no curse.
        case KILL_MISC:
        // Mummy sent to the Abyss wasn't actually killed, so no curse.
        case KILL_RESET:
        case KILL_DISMISSED:
        case KILL_BANISHED:
            return;

        default:
            break;
    }

    switch (mons->type)
    {
        case MONS_MENKAURE:
        case MONS_MUMMY:          pow = 1; break;
        case MONS_GUARDIAN_MUMMY: pow = 3; break;
        case MONS_MUMMY_PRIEST:   pow = 8; break;
        case MONS_GREATER_MUMMY:  pow = 11; break;
        case MONS_KHUFU:          pow = 15; break;

        default:
            mpr("Unknown mummy type.", MSGCH_DIAGNOSTICS);
            return;
    }

    // beam code might give an index of MHITYOU for the player.
    if (YOU_KILL(killer))
        index = NON_MONSTER;

    // Killed by a Zot trap, a god, etc.
    if (index != NON_MONSTER && invalid_monster_index(index))
        return;

    actor* target;
    if (index == NON_MONSTER)
        target = &you;
    else
    {
        // Mummies committing suicide don't cause a death curse.
        if (index == mons->mindex())
            return;
        target = &menv[index];
    }

    // Mummy was killed by a giant spore or ball lightning?
    if (!target->alive())
        return;

    if ((mons->type == MONS_MUMMY || mons->type == MONS_MENKAURE)
        && YOU_KILL(killer))
    {
        // Kiku protects you from ordinary mummy curses.
        if (you.religion == GOD_KIKUBAAQUDGHA && !player_under_penance()
            && you.piety >= piety_breakpoint(1))
        {
            simple_god_message(" averts the curse.");
            return;
        }

        mpr("You feel nervous for a moment...", MSGCH_MONSTER_SPELL);
        curse_an_item();
    }
    else
    {
        if (index == NON_MONSTER)
        {
            mpr("You feel extremely nervous for a moment...",
                MSGCH_MONSTER_SPELL);
        }
        else if (you.can_see(target))
        {
            mprf(MSGCH_MONSTER_SPELL, "A malignant aura surrounds %s.",
                 target->name(DESC_THE).c_str());
        }
        MiscastEffect(target, mons->mindex(), SPTYP_NECROMANCY,
                      pow, random2avg(88, 3), "a mummy death curse");
    }
}

static void _setup_base_explosion(bolt & beam, const monster& origin)
{
    beam.is_tracer    = false;
    beam.is_explosion = true;
    beam.beam_source  = origin.mindex();
    beam.glyph        = dchar_glyph(DCHAR_FIRED_BURST);
    beam.source       = origin.pos();
    beam.source_name  = origin.base_name(DESC_BASENAME, true);
    beam.target       = origin.pos();
    beam.noise_msg    = "You hear an explosion!";

    if (!crawl_state.game_is_arena() && origin.attitude == ATT_FRIENDLY
        && !origin.is_summoned())
    {
        beam.thrower = KILL_YOU;
    }
    else
        beam.thrower = KILL_MON;

    beam.aux_source.clear();
    beam.attitude = origin.attitude;
}

void setup_spore_explosion(bolt & beam, const monster& origin)
{
    _setup_base_explosion(beam, origin);
    beam.flavour = BEAM_SPORE;
    beam.damage  = dice_def(3, 15);
    beam.name    = "explosion of spores";
    beam.colour  = LIGHTGREY;
    beam.ex_size = 2;
}

static void _setup_lightning_explosion(bolt & beam, const monster& origin)
{
    _setup_base_explosion(beam, origin);
    beam.flavour   = BEAM_ELECTRICITY;
    beam.damage    = dice_def(3, 20);
    beam.name      = "blast of lightning";
    beam.noise_msg = "You hear a clap of thunder!";
    beam.colour    = LIGHTCYAN;
    beam.ex_size   = coinflip() ? 3 : 2;
}

static void _setup_prism_explosion(bolt& beam, const monster& origin)
{
    _setup_base_explosion(beam, origin);
    beam.flavour = BEAM_MMISSILE;
    beam.damage  = (origin.number == 2 ? dice_def(3, 6 + origin.hit_dice * 7 / 4)
                    : dice_def(2, 6 + origin.hit_dice * 7 / 4));
    beam.name    = "blast of energy";
    beam.colour  = MAGENTA;
    beam.ex_size = origin.number;
}

static void _setup_inner_flame_explosion(bolt & beam, const monster& origin,
                                         actor* agent)
{
    _setup_base_explosion(beam, origin);
    const int size   = origin.body_size(PSIZE_BODY);
    beam.flavour     = BEAM_FIRE;
    beam.damage      = (size > SIZE_BIG)  ? dice_def(3, 25) :
                       (size > SIZE_TINY) ? dice_def(3, 20) :
                                            dice_def(3, 15);
    beam.name        = "fiery explosion";
    beam.colour      = RED;
    beam.ex_size     = (size > SIZE_BIG) ? 2 : 1;
    beam.source_name = origin.name(DESC_A, true);
    beam.thrower     = (agent && agent->is_player()) ? KILL_YOU_MISSILE
                                                     : KILL_MON_MISSILE;
}

static bool _explode_monster(monster* mons, killer_type killer,
                             int killer_index, bool pet_kill, bool wizard)
{
    if (mons->hit_points > 0 || mons->hit_points <= -15 || wizard
        || killer == KILL_RESET || killer == KILL_DISMISSED
        || killer == KILL_BANISHED)
    {
        if (killer != KILL_TIMEOUT)
            return false;
    }

    bolt beam;
    const int type = mons->type;
    const char* sanct_msg = NULL;
    actor* agent = mons;

    if (type == MONS_GIANT_SPORE)
    {
        setup_spore_explosion(beam, *mons);
        sanct_msg    = "By Zin's power, the giant spore's explosion is "
                       "contained.";
    }
    else if (type == MONS_BALL_LIGHTNING)
    {
        _setup_lightning_explosion(beam, *mons);
        sanct_msg    = "By Zin's power, the ball lightning's explosion "
                       "is contained.";
    }
    else if (type == MONS_LURKING_HORROR)
        sanct_msg = "The lurking horror fades away harmlessly.";
    else if (type == MONS_FULMINANT_PRISM)
    {
        _setup_prism_explosion(beam, *mons);
        sanct_msg = "By Zin's power, the prism's explosion is contained.";
    }
    else if (mons->has_ench(ENCH_INNER_FLAME))
    {
        mon_enchant i_f = mons->get_ench(ENCH_INNER_FLAME);
        ASSERT(i_f.ench == ENCH_INNER_FLAME);
        agent = actor_by_mid(i_f.source);
        _setup_inner_flame_explosion(beam, *mons, agent);
        // This might need to change if monsters ever get the ability to cast
        // Inner Flame...
        if (i_f.source == MID_ANON_FRIEND)
            mons_add_blame(mons, "hexed by Xom");
        else if (agent && agent->is_player())
            mons_add_blame(mons, "hexed by the player character");
        else if (agent)
            mons_add_blame(mons, "hexed by " + agent->name(DESC_A, true));
        mons->flags    |= MF_EXPLODE_KILL;
        sanct_msg       = "By Zin's power, the fiery explosion "
                          "is contained.";
        beam.aux_source = "exploding inner flame";
    }
    else
    {
        msg::streams(MSGCH_DIAGNOSTICS) << "Unknown spore type: "
                                        << static_cast<int>(type)
                                        << endl;
        return false;
    }

    if (beam.aux_source.empty())
    {
        if (YOU_KILL(killer))
            beam.aux_source = "set off by themself";
        else if (pet_kill)
            beam.aux_source = "set off by their pet";
    }

    bool saw = false;
    if (you.can_see(mons))
    {
        saw = true;
        viewwindow();
        if (is_sanctuary(mons->pos()))
            mpr(sanct_msg, MSGCH_GOD);
        else
            mprf(MSGCH_MONSTER_DAMAGE, MDAM_DEAD, "%s explodes!",
                 mons->full_name(DESC_THE).c_str());
    }

    if (is_sanctuary(mons->pos()))
        return false;

    // Explosion side-effects.
    if (type == MONS_LURKING_HORROR)
        torment(mons, mons->mindex(), mons->pos());
    else if (mons->has_ench(ENCH_INNER_FLAME))
    {
        for (adjacent_iterator ai(mons->pos(), false); ai; ++ai)
            if (!feat_is_solid(grd(*ai)) && env.cgrid(*ai) == EMPTY_CLOUD
                && !one_chance_in(5))
            {
                place_cloud(CLOUD_FIRE, *ai, 10 + random2(10), agent);
            }
    }

    // Detach monster from the grid first, so it doesn't get hit by
    // its own explosion. (GDL)
    mgrd(mons->pos()) = NON_MONSTER;

    // The explosion might cause a monster to be placed where the spore
    // used to be, so make sure that mgrd() doesn't get cleared a second
    // time (causing the new monster to become floating) when
    // mons->reset() is called.
    if (type == MONS_GIANT_SPORE)
        mons->set_position(coord_def(0,0));

    // Exploding kills the monster a bit earlier than normal.
    mons->hit_points = -16;
    if (saw)
        viewwindow();

    // FIXME: show_more == mons_near(mons)
    if (type == MONS_LURKING_HORROR)
    {
        targetter_los hitfunc(mons, LOS_SOLID);
        flash_view_delay(DARKGRAY, 300, &hitfunc);
    }
    else
        beam.explode();

    activate_ballistomycetes(mons, beam.target, YOU_KILL(beam.killer()));
    // Monster died in explosion, so don't re-attach it to the grid.
    return true;
}

static void _monster_die_cloud(const monster* mons, bool corpse, bool silent,
                        bool summoned)
{
    // Chaos spawn always leave behind a cloud of chaos.
    if (mons->type == MONS_CHAOS_SPAWN)
    {
        summoned = true;
        corpse   = false;
    }

    if (!summoned)
        return;

    string prefix = " ";
    if (corpse)
    {
        if (mons_weight(mons_species(mons->type)) == 0)
            return;

        prefix = "'s corpse ";
    }

    string msg = summoned_poof_msg(mons) + "!";

    cloud_type cloud = CLOUD_NONE;
    if (msg.find("smoke") != string::npos)
        cloud = random_smoke_type();
    else if (msg.find("chaos") != string::npos)
        cloud = CLOUD_CHAOS;

    if (!silent)
        simple_monster_message(mons, (prefix + msg).c_str());

    if (cloud != CLOUD_NONE)
        place_cloud(cloud, mons->pos(), 1 + random2(3), mons);
}

void mons_relocated(monster* mons)
{
    // If the main body teleports get rid of the tentacles
    if (mons_is_tentacle_head(mons_base_type(mons)))
    {
        int headnum = mons->mindex();

        if (invalid_monster_index(headnum))
            return;

        for (monster_iterator mi; mi; ++mi)
        {
            if (mi->is_child_tentacle_of(mons))
            {
                for (monster_iterator connect; connect; ++connect)
                {
                    if (connect->is_child_tentacle_of(*mi))
                        monster_die(*connect, KILL_RESET, -1, true, false);
                }
                monster_die(*mi, KILL_RESET, -1, true, false);
            }
        }
    }
    // If a tentacle/segment is relocated just kill the tentacle
    else if (mons->is_child_monster())
    {
        int base_id = mons->mindex();

        monster* tentacle = mons;

        if (mons->is_child_tentacle_segment()
                && !::invalid_monster_index(base_id)
                && menv[base_id].is_parent_monster_of(mons))
        {
            tentacle = &menv[base_id];
        }

        for (monster_iterator connect; connect; ++connect)
        {
            if (connect->is_child_tentacle_of(tentacle))
                monster_die(*connect, KILL_RESET, -1, true, false);
        }

        monster_die(tentacle, KILL_RESET, -1, true, false);
    }
    else if (mons->type == MONS_ELDRITCH_TENTACLE
             || mons->type == MONS_ELDRITCH_TENTACLE_SEGMENT)
    {
        int base_id = mons->type == MONS_ELDRITCH_TENTACLE
                      ? mons->mindex() : mons->number;

        monster_die(&menv[base_id], KILL_RESET, -1, true, false);

        for (monster_iterator mit; mit; ++mit)
        {
            if (mit->type == MONS_ELDRITCH_TENTACLE_SEGMENT
                && (int) mit->number == base_id)
            {
                monster_die(*mit, KILL_RESET, -1, true, false);
            }
        }

    }

    mons->clear_clinging();
}

// When given either a tentacle end or segment, kills the end and all segments
// of that tentacle.
static int _destroy_tentacle(monster* mons)
{
    int seen = 0;

    monster* head = mons_is_tentacle_segment(mons->type)
            ? mons_get_parent_monster(mons) : mons;

    //If we tried to find the head, but failed (probably because it is already
    //dead), cancel trying to kill this tentacle
    if (head == NULL)
        return 0;

    // Some issue with using monster_die leading to DEAD_MONSTER
    // or w/e. Using hurt seems to cause more problems though.
    for (monster_iterator mi; mi; ++mi)
    {
        if (mi->is_child_tentacle_of(head))
        {
            if (mons_near(*mi))
                seen++;
            //mi->hurt(*mi, INSTANT_DEATH);
            monster_die(*mi, KILL_MISC, NON_MONSTER, true);
        }
    }

    if (mons != head)
    {
        if (mons_near(head))
                seen++;

        //mprf("killing base, %d %d", origin->mindex(), tentacle_idx);
        //menv[tentacle_idx].hurt(&menv[tentacle_idx], INSTANT_DEATH);
        monster_die(head, KILL_MISC, NON_MONSTER, true);
    }

    return seen;
}

static int _destroy_tentacles(monster* head)
{
    int seen = 0;
    for (monster_iterator mi; mi; ++mi)
    {
        if (mi->is_child_tentacle_of(head))
        {
            if (_destroy_tentacle(*mi))
                seen++;
            if (!mi->is_child_tentacle_segment())
            {
                monster_die(mi->as_monster(), KILL_MISC, NON_MONSTER, true);
                seen++;
            }
        }
    }
    return seen;
}

static string _killer_type_name(killer_type killer)
{
    switch (killer)
    {
    case KILL_NONE:
        return "none";
    case KILL_YOU:
        return "you";
    case KILL_MON:
        return "mon";
    case KILL_YOU_MISSILE:
        return "you_missile";
    case KILL_MON_MISSILE:
        return "mon_missile";
    case KILL_YOU_CONF:
        return "you_conf";
    case KILL_MISCAST:
        return "miscast";
    case KILL_MISC:
        return "misc";
    case KILL_RESET:
        return "reset";
    case KILL_DISMISSED:
        return "dismissed";
    case KILL_BANISHED:
        return "banished";
    case KILL_UNSUMMONED:
        return "unsummoned";
    case KILL_TIMEOUT:
        return "timeout";
    case KILL_PACIFIED:
        return "pacified";
    case KILL_ENSLAVED:
        return "enslaved";
    }
    die("invalid killer type");
}

static void _make_spectral_thing(monster* mons, bool quiet)
{
    if (mons->holiness() == MH_NATURAL && mons_can_be_zombified(mons))
    {
        const monster_type spectre_type = mons_species(mons->type);
        enchant_type shapeshift = ENCH_NONE;
        if (mons->has_ench(ENCH_SHAPESHIFTER))
            shapeshift = ENCH_SHAPESHIFTER;
        else if (mons->has_ench(ENCH_GLOWING_SHAPESHIFTER))
            shapeshift = ENCH_GLOWING_SHAPESHIFTER;

        // Headless hydras cannot be made spectral hydras, sorry.
        if (spectre_type == MONS_HYDRA && mons->number == 0)
        {
            mprf("A glowing mist gathers momentarily, then fades.");
            return;
        }

        // Use the original monster type as the zombified type here, to
        // get the proper stats from it.
        if (monster *spectre = create_monster(
                mgen_data(MONS_SPECTRAL_THING, BEH_FRIENDLY, &you,
                    0, SPELL_DEATH_CHANNEL, mons->pos(), MHITYOU,
                    0, static_cast<god_type>(you.attribute[ATTR_DIVINE_DEATH_CHANNEL]),
                    mons->type, mons->number)))
        {
            if (!quiet)
                mpr("A glowing mist starts to gather...");

            // If the original monster has been drained or levelled up,
            // its HD might be different from its class HD, in which
            // case its HP should be rerolled to match.
            if (spectre->hit_dice != mons->hit_dice)
            {
                spectre->hit_dice = max(mons->hit_dice, 1);
                roll_zombie_hp(spectre);
            }

            name_zombie(spectre, mons);

            spectre->add_ench(mon_enchant(ENCH_FAKE_ABJURATION, 6));
            if (shapeshift)
                spectre->add_ench(shapeshift);
        }
    }
}

static bool _mons_reaped(actor *killer, monster* victim);

static bool _reaping(monster *mons)
{
    if (!mons->props.exists("reaping_damage"))
        return false;

    int rd = mons->props["reaping_damage"].get_int();
    dprf("Reaping chance: %d/%d", rd, mons->damage_total);
    if (!x_chance_in_y(rd, mons->damage_total))
        return false;

    actor *killer = actor_by_mid(mons->props["reaper"].get_int());
    if (killer)
        return _mons_reaped(killer, mons);
    return false;
}

int monster_die(monster* mons, actor *killer, bool silent,
                bool wizard, bool fake)
{
    killer_type ktype = KILL_YOU;
    int kindex = NON_MONSTER;

    if (killer->is_monster())
    {
        const monster *kmons = killer->as_monster();
        ktype = kmons->confused_by_you() ? KILL_YOU_CONF : KILL_MON;
        kindex = kmons->mindex();
    }

    return monster_die(mons, ktype, kindex, silent, wizard, fake);
}

// Returns the slot of a possibly generated corpse or -1.
int monster_die(monster* mons, killer_type killer,
                int killer_index, bool silent, bool wizard, bool fake)
{
    if (invalid_monster(mons))
        return -1;

    const bool was_visible = you.can_see(mons);

    // If a monster was banished to the Abyss and then killed there,
    // then its death wasn't a banishment.
    if (player_in_branch(BRANCH_ABYSS))
        mons->flags &= ~MF_BANISHED;

    if (!silent && !fake
        && _monster_avoided_death(mons, killer, killer_index))
    {
        mons->flags &= ~MF_EXPLODE_KILL;
        return -1;
    }

    // If the monster was calling the tide, let go now.
    mons->del_ench(ENCH_TIDE);

    // Same for silencers.
    mons->del_ench(ENCH_SILENCE);

    // ... and liquefiers.
    mons->del_ench(ENCH_LIQUEFYING);

    // Clean up any blood from the flayed effect
    if (mons->has_ench(ENCH_FLAYED))
        heal_flayed_effect(mons, true, true);

    crawl_state.inc_mon_acting(mons);

    ASSERT(!(YOU_KILL(killer) && crawl_state.game_is_arena()));

    if (mons->props.exists("monster_dies_lua_key"))
    {
        lua_stack_cleaner clean(dlua);

        dlua_chunk &chunk = mons->props["monster_dies_lua_key"];

        if (!chunk.load(dlua))
        {
            push_monster(dlua, mons);
            clua_pushcxxstring(dlua, _killer_type_name(killer));
            dlua.callfn(NULL, 2, 0);
        }
        else
        {
            mprf(MSGCH_ERROR,
                 "Lua death function for monster '%s' didn't load: %s",
                 mons->full_name(DESC_PLAIN).c_str(),
                 dlua.error.c_str());
        }
    }

    mons_clear_trapping_net(mons);
    mons->stop_constricting_all(false);
    mons->stop_being_constricted();

    you.remove_beholder(mons);
    you.remove_fearmonger(mons);
    // Uniques leave notes and milestones, so this information is already leaked.
    remove_unique_annotation(mons);

    // Clear auto exclusion now the monster is killed - if we know about it.
    if (mons_near(mons) || wizard || mons_is_unique(mons->type))
        remove_auto_exclude(mons);

          int  duration      = 0;
    const bool summoned      = mons->is_summoned(&duration);
    const int monster_killed = mons->mindex();
    const bool hard_reset    = testbits(mons->flags, MF_HARD_RESET);
    bool unsummoned          = killer == KILL_UNSUMMONED;
    bool timeout             = killer == KILL_TIMEOUT;
    const bool gives_xp      = (!summoned && !mons_class_flag(mons->type,
                                M_NO_EXP_GAIN) && !mons_is_phoenix(mons));

    bool drop_items    = !hard_reset;

    const bool mons_reset(killer == KILL_RESET || killer == KILL_DISMISSED);

    bool fake_abjuration = (mons->has_ench(ENCH_FAKE_ABJURATION));

    const bool submerged     = mons->submerged();

    bool in_transit          = false;
    bool was_banished        = (killer == KILL_BANISHED);

    // Award experience for suicide if the suicide was caused by the
    // player.
    if (MON_KILL(killer) && monster_killed == killer_index)
    {
        if (mons->confused_by_you())
        {
            ASSERT(!crawl_state.game_is_arena());
            killer = KILL_YOU_CONF;
        }
    }
    else if (MON_KILL(killer) && mons->has_ench(ENCH_CHARM))
    {
        ASSERT(!crawl_state.game_is_arena());
        killer = KILL_YOU_CONF; // Well, it was confused in a sense... (jpeg)
    }

    // Kills by the spectral weapon are considered as kills by the player instead
    if (killer == KILL_MON
        && (&menv[killer_index])->type == MONS_SPECTRAL_WEAPON
        && (&menv[killer_index])->props.exists("sw_mid")
        && actor_by_mid((&menv[killer_index])->props["sw_mid"].get_int())->is_player())
    {
        mpr("Kill by SW attributed to player");
        killer = KILL_YOU;
        killer_index = you.mindex();
    }

    // Take notes and mark milestones.
    record_monster_defeat(mons, killer);

    // Various sources of berserk extension on kills.
    if (killer == KILL_YOU && you.berserk())
    {
        if (you.religion == GOD_TROG
            && !player_under_penance() && you.piety > random2(1000))
        {
            const int bonus = (3 + random2avg(10, 2)) / 2;

            you.increase_duration(DUR_BERSERK, bonus);

            mpr("You feel the power of Trog in you as your rage grows.",
                MSGCH_GOD, GOD_TROG);
        }
        else if (player_equip_unrand_effect(UNRAND_BLOODLUST))
        {
            if (coinflip())
            {
                const int bonus = (2 + random2(4)) / 2;
                you.increase_duration(DUR_BERSERK, bonus);
                mpr("The necklace of Bloodlust glows a violent red.");
            }
        }
        else if (!you.suppressed()
                 && you.wearing(EQ_AMULET, AMU_RAGE)
                 && one_chance_in(30))
        {
            const int bonus = (2 + random2(4)) / 2;
            you.increase_duration(DUR_BERSERK, bonus);
            mpr("Your amulet glows a violent red.");
        }
    }

    if (you.prev_targ == monster_killed)
    {
        you.prev_targ = MHITNOT;
        crawl_state.cancel_cmd_repeat();
    }

    if (killer == KILL_YOU)
        crawl_state.cancel_cmd_repeat();

    const bool pet_kill = _is_pet_kill(killer, killer_index);

    bool did_death_message = false;

    if (mons->type == MONS_GIANT_SPORE
        || mons->type == MONS_BALL_LIGHTNING
        || mons->type == MONS_LURKING_HORROR
        || (mons->type == MONS_FULMINANT_PRISM && mons->number > 0)
        || mons->has_ench(ENCH_INNER_FLAME))
    {
        did_death_message =
            _explode_monster(mons, killer, killer_index, pet_kill, wizard);
    }
    else if (mons->type == MONS_FULMINANT_PRISM && mons->number == 0)
    {
        if (!silent && !hard_reset && !was_banished)
        {
            simple_monster_message(mons, " detonates feebly.",
                                   MSGCH_MONSTER_DAMAGE, MDAM_DEAD);
            silent = true;
        }
    }
    else if (mons->type == MONS_FIRE_VORTEX
             || mons->type == MONS_SPATIAL_VORTEX
             || mons->type == MONS_TWISTER)
    {
        if (!silent && !mons_reset && !was_banished)
        {
            simple_monster_message(mons, " dissipates!",
                                   MSGCH_MONSTER_DAMAGE, MDAM_DEAD);
            silent = true;
        }

        if (mons->type == MONS_FIRE_VORTEX && !wizard && !mons_reset
            && !submerged && !was_banished)
        {
            place_cloud(CLOUD_FIRE, mons->pos(), 2 + random2(4), mons);
        }

        if (killer == KILL_RESET)
            killer = KILL_DISMISSED;
    }
    else if (mons->type == MONS_SIMULACRUM)
    {
        if (!silent && !mons_reset && !was_banished)
        {
            simple_monster_message(mons, " vapourises!",
                                   MSGCH_MONSTER_DAMAGE, MDAM_DEAD);
            silent = true;
        }

        if (!wizard && !mons_reset && !submerged && !was_banished)
            place_cloud(CLOUD_COLD, mons->pos(), 2 + random2(4), mons);

        if (killer == KILL_RESET)
            killer = KILL_DISMISSED;
    }
    else if (mons->type == MONS_DANCING_WEAPON)
    {
        if (!hard_reset)
        {
            if (killer == KILL_RESET)
                killer = KILL_DISMISSED;
        }

        int w_idx = mons->inv[MSLOT_WEAPON];
        ASSERT(w_idx != NON_ITEM);

        // XXX: This can probably become mons->is_summoned(): there's no
        // feasible way for a dancing weapon to "drop" it's weapon and somehow
        // gain a summoned one, or vice versa.
        bool summoned_it = mitm[w_idx].flags & ISFLAG_SUMMONED;

        if (!silent && !hard_reset && !was_banished)
        {
            if (!summoned_it)
            {
                simple_monster_message(mons, " falls from the air.",
                                       MSGCH_MONSTER_DAMAGE, MDAM_DEAD);
                silent = true;
            }
            else
                killer = KILL_RESET;
        }

        if (was_banished && !summoned_it && !hard_reset && mons->has_ench(ENCH_ABJ))
        {
            if (is_unrandom_artefact(mitm[w_idx]))
                set_unique_item_status(mitm[w_idx], UNIQ_LOST_IN_ABYSS);

            destroy_item(w_idx);
        }
    }
    else if (mons->type == MONS_ELDRITCH_TENTACLE)
    {
        if (!silent && !mons_reset && !mons->has_ench(ENCH_SEVERED) && !was_banished)
        {
            if (you.can_see(mons))
            {
                mpr(silenced(mons->pos()) ?
                    "The tentacle is hauled back through the portal!" :
                    "With a roar, the tentacle is hauled back through the portal!",
                    MSGCH_MONSTER_DAMAGE, MDAM_DEAD);
            }
            silent = true;
        }

        if (killer == KILL_RESET)
            killer = KILL_DISMISSED;
    }
    else if (mons->type == MONS_BATTLESPHERE)
    {
        if (!wizard && !mons_reset && !was_banished)
            place_cloud(CLOUD_MAGIC_TRAIL, mons->pos(), 3 + random2(3), mons);
        end_battlesphere(mons, true);
    }
<<<<<<< HEAD
    else if (mons->type == MONS_BRIAR_PATCH)
    {
        if (timeout && !silent)
            simple_monster_message(mons, " crumbles away.");
=======
    else if (mons->type == MONS_SPECTRAL_WEAPON)
    {
        end_spectral_weapon(mons, true, killer == KILL_RESET);
        silent = true;
>>>>>>> c4875c4b
    }

    const bool death_message = !silent && !did_death_message
                               && mons_near(mons)
                               && mons->visible_to(&you);
    const bool exploded      = mons->flags & MF_EXPLODE_KILL;

    const bool created_friendly = testbits(mons->flags, MF_NO_REWARD);
          bool anon = (killer_index == ANON_FRIENDLY_MONSTER);
    mon_holy_type targ_holy = mons->holiness();

    // Dual holiness, Trog and Kiku like dead demons but not undead.
    if ((mons->type == MONS_ABOMINATION_SMALL
         || mons->type == MONS_ABOMINATION_LARGE
         || mons->type == MONS_CRAWLING_CORPSE
         || mons->type == MONS_MACABRE_MASS)
        && (you.religion == GOD_TROG
         || you.religion == GOD_KIKUBAAQUDGHA))
    {
        targ_holy = MH_DEMONIC;
    }

    // Adjust song of slaying bonus
    // Kills by the spectral weapon should be adjusted by this point to be kills by the player --- so kills by the spectral weapon are considered here as well
    if (killer == KILL_YOU && you.duration[DUR_SONG_OF_SLAYING] && !mons->is_summoned() && gives_xp)
    {
        int sos_bonus = you.props["song_of_slaying_bonus"].get_int();
        mon_threat_level_type threat = mons_threat_level(mons, true);
        // Only certain kinds of threats at different sos levels will increase the bonus
        if (threat == MTHRT_TRIVIAL && sos_bonus<2
            || threat == MTHRT_EASY && sos_bonus<4
            || threat == MTHRT_TOUGH && sos_bonus<6
            || threat == MTHRT_NASTY)
        {
            you.props["song_of_slaying_bonus"] = sos_bonus + 1;
        }
    }

    switch (killer)
    {
        case KILL_YOU:          // You kill in combat.
        case KILL_YOU_MISSILE:  // You kill by missile or beam.
        case KILL_YOU_CONF:     // You kill by confusion.
        {
            const bool bad_kill    = god_hates_killing(you.religion, mons);
            const bool was_neutral = testbits(mons->flags, MF_WAS_NEUTRAL);
            // killing friendlies is good, more bloodshed!
            // Undead feel no pain though, tormenting them is not as satisfying.
            const bool good_kill   = !created_friendly && gives_xp
                || (is_evil_god(you.religion) && !mons->is_summoned()
                    && !fake_abjuration
                    && (targ_holy == MH_NATURAL || targ_holy == MH_HOLY));

            if (death_message)
            {
                if (killer == KILL_YOU_CONF
                    && (anon || !invalid_monster_index(killer_index)))
                {
                    mprf(MSGCH_MONSTER_DAMAGE, MDAM_DEAD, "%s is %s!",
                         mons->name(DESC_THE).c_str(),
                         exploded                        ? "blown up" :
                         _wounded_damaged(targ_holy)     ? "destroyed"
                                                         : "killed");
                }
                else
                {
                    mprf(MSGCH_MONSTER_DAMAGE, MDAM_DEAD, "You %s %s!",
                         exploded                        ? "blow up" :
                         _wounded_damaged(targ_holy)     ? "destroy"
                                                         : "kill",
                         mons->name(DESC_THE).c_str());
                }

                if ((created_friendly || was_neutral) && gives_xp)
                    mpr("That felt strangely unrewarding.");
            }

            // Killing triggers hints mode lesson.
            if (gives_xp)
                _hints_inspect_kill();

            // Prevent summoned creatures from being good kills.
            if (bad_kill || good_kill)
            {
                if (targ_holy == MH_NATURAL)
                {
                    did_god_conduct(DID_KILL_LIVING,
                                    mons->hit_dice, true, mons);

                    // TSO hates natural evil and unholy beings.
                    if (mons->is_unholy())
                    {
                        did_god_conduct(DID_KILL_NATURAL_UNHOLY,
                                        mons->hit_dice, true, mons);
                    }
                    else if (mons->is_evil())
                    {
                        did_god_conduct(DID_KILL_NATURAL_EVIL,
                                        mons->hit_dice, true, mons);
                    }
                }
                else if (targ_holy == MH_UNDEAD)
                {
                    did_god_conduct(DID_KILL_UNDEAD,
                                    mons->hit_dice, true, mons);
                }
                else if (targ_holy == MH_DEMONIC)
                {
                    did_god_conduct(DID_KILL_DEMON,
                                    mons->hit_dice, true, mons);
                }

                // Zin hates unclean and chaotic beings.
                if (mons->is_unclean())
                {
                    did_god_conduct(DID_KILL_UNCLEAN,
                                    mons->hit_dice, true, mons);
                }
                else if (mons->is_chaotic())
                {
                    did_god_conduct(DID_KILL_CHAOTIC,
                                    mons->hit_dice, true, mons);
                }

                // jmf: Trog hates wizards.
                if (mons->is_actual_spellcaster())
                {
                    did_god_conduct(DID_KILL_WIZARD,
                                    mons->hit_dice, true, mons);
                }

                // Beogh hates priests of other gods.
                if (mons->is_priest())
                {
                    did_god_conduct(DID_KILL_PRIEST,
                                    mons->hit_dice, true, mons);
                }

                if (mons_is_slime(mons))
                {
                    did_god_conduct(DID_KILL_SLIME, mons->hit_dice,
                                    true, mons);
                }

                if (fedhas_protects(mons))
                {
                    did_god_conduct(DID_KILL_PLANT, mons->hit_dice,
                                    true, mons);
                }

                // Cheibriados hates fast monsters.
                if (cheibriados_thinks_mons_is_fast(mons)
                    && !mons->cannot_move())
                {
                    did_god_conduct(DID_KILL_FAST, mons->hit_dice,
                                    true, mons);
                }

                // Yredelemnul hates artificial beings.
                if (mons->is_artificial())
                {
                    did_god_conduct(DID_KILL_ARTIFICIAL, mons->hit_dice,
                                    true, mons);
                }

                // Holy kills are always noticed.
                if (mons->is_holy())
                {
                    did_god_conduct(DID_KILL_HOLY, mons->hit_dice,
                                    true, mons);
                }
            }

            // Divine health and mana restoration doesn't happen when
            // killing born-friendly monsters.
            if (good_kill
                && (you.religion == GOD_MAKHLEB
                    || you.religion == GOD_SHINING_ONE
                       && (mons->is_evil() || mons->is_unholy()))
                && !mons_is_object(mons->type)
                && !player_under_penance()
                && random2(you.piety) >= piety_breakpoint(0)
                && !you.duration[DUR_DEATHS_DOOR])
            {
                if (you.hp < you.hp_max)
                {
                    int heal = (you.religion == GOD_MAKHLEB) ?
                                mons->hit_dice + random2(mons->hit_dice) :
                                random2(1 + 2 * mons->hit_dice);
                    if (heal > 0)
                        mprf("You feel a little better.");
                    inc_hp(heal);
                }
            }

            if (good_kill
                && (you.religion == GOD_VEHUMET
                    || you.religion == GOD_SHINING_ONE
                       && (mons->is_evil() || mons->is_unholy()))
                && !mons_is_object(mons->type)
                && !player_under_penance()
                && random2(you.piety) >= piety_breakpoint(0))
            {
                if (you.species != SP_DJINNI ?
                        you.magic_points < you.max_magic_points :
                        you.hp < you.hp_max)
                {
                    int mana = (you.religion == GOD_VEHUMET) ?
                            1 + random2(mons->hit_dice / 2) :
                            random2(2 + mons->hit_dice / 3);
                    if (mana > 0)
                    {
                        mpr("You feel your power returning.");
                        inc_mp(mana);
                    }
                }
            }

            // Randomly bless a follower.
            if (!created_friendly
                && gives_xp
                && (you.religion == GOD_BEOGH
                    && random2(you.piety) >= piety_breakpoint(2))
                && !mons_is_object(mons->type)
                && !player_under_penance())
            {
                bless_follower();
            }

            if (you.duration[DUR_DEATH_CHANNEL] && gives_xp)
                _make_spectral_thing(mons, !death_message);
            break;
        }

        case KILL_MON:          // Monster kills in combat.
        case KILL_MON_MISSILE:  // Monster kills by missile or beam.
            if (death_message)
            {
                const char* msg =
                    exploded                     ? " is blown up!" :
                    _wounded_damaged(targ_holy)  ? " is destroyed!"
                                                 : " dies!";
                simple_monster_message(mons, msg, MSGCH_MONSTER_DAMAGE,
                                       MDAM_DEAD);
            }

            if (crawl_state.game_is_arena())
                break;

            // No piety loss if god gifts killed by other monsters.
            // Also, dancing weapons aren't really friendlies.
            if (mons->friendly() && !mons_is_object(mons->type))
            {
                const int mon_intel = mons_class_intel(mons->type) - I_ANIMAL;

                did_god_conduct(mon_intel > 0 ? DID_SOULED_FRIEND_DIED
                                              : DID_FRIEND_DIED,
                                1 + (mons->hit_dice / 2),
                                true, mons);
            }

            if (pet_kill && fedhas_protects(mons))
            {
                did_god_conduct(DID_PLANT_KILLED_BY_SERVANT, 1 + (mons->hit_dice / 2),
                                true, mons);
            }

            // Trying to prevent summoning abuse here, so we're trying to
            // prevent summoned creatures from being done_good kills.  Only
            // affects creatures which were friendly when summoned.
            if (!created_friendly && gives_xp && pet_kill
                && (anon || !invalid_monster_index(killer_index)))
            {
                bool notice = false;

                monster* killer_mon = NULL;
                if (!anon)
                {
                    killer_mon = &menv[killer_index];

                    // If the killer is already dead, treat it like an
                    // anonymous monster.
                    if (killer_mon->type == MONS_NO_MONSTER)
                        anon = true;
                }

                const mon_holy_type killer_holy =
                    anon ? MH_NATURAL : killer_mon->holiness();

                if (you.religion == GOD_ZIN
                    || you.religion == GOD_SHINING_ONE
                    || you.religion == GOD_YREDELEMNUL
                    || you.religion == GOD_KIKUBAAQUDGHA
                    || you.religion == GOD_MAKHLEB
                    || you.religion == GOD_LUGONU
                    || !anon && mons_is_god_gift(killer_mon))
                {
                    if (killer_holy == MH_UNDEAD)
                    {
                        const bool confused =
                            anon ? false : !killer_mon->friendly();

                        // Yes, these are hacks, but they make sure that
                        // confused monsters doing kills are not
                        // referred to as "slaves", and I think it's
                        // okay that e.g. Yredelemnul ignores kills done
                        // by confused monsters as opposed to enslaved
                        // or friendly ones. (jpeg)
                        if (targ_holy == MH_NATURAL)
                        {
                            notice |= did_god_conduct(
                                          !confused ? DID_LIVING_KILLED_BY_UNDEAD_SLAVE :
                                                      DID_LIVING_KILLED_BY_SERVANT,
                                          mons->hit_dice);
                        }
                        else if (targ_holy == MH_UNDEAD)
                        {
                            notice |= did_god_conduct(
                                          !confused ? DID_UNDEAD_KILLED_BY_UNDEAD_SLAVE :
                                                      DID_UNDEAD_KILLED_BY_SERVANT,
                                          mons->hit_dice);
                        }
                        else if (targ_holy == MH_DEMONIC)
                        {
                            notice |= did_god_conduct(
                                          !confused ? DID_DEMON_KILLED_BY_UNDEAD_SLAVE :
                                                      DID_DEMON_KILLED_BY_SERVANT,
                                          mons->hit_dice);
                        }

                        if (mons->is_unclean())
                        {
                            notice |= did_god_conduct(DID_UNCLEAN_KILLED_BY_SERVANT,
                                                      mons->hit_dice);
                        }

                        if (mons->is_chaotic())
                        {
                            notice |= did_god_conduct(DID_CHAOTIC_KILLED_BY_SERVANT,
                                                      mons->hit_dice);
                        }

                        if (mons->is_artificial())
                        {
                            notice |= did_god_conduct(
                                          !confused ? DID_ARTIFICIAL_KILLED_BY_UNDEAD_SLAVE :
                                                      DID_ARTIFICIAL_KILLED_BY_SERVANT,
                                          mons->hit_dice);
                        }
                    }
                    // Yes, we are splitting undead pets from the others
                    // as a way to focus Necromancy vs. Summoning
                    // (ignoring Haunt here)... at least we're being
                    // nice and putting the natural creature summons
                    // together with the demonic ones.  Note that
                    // Vehumet gets a free pass here since those
                    // followers are assumed to come from summoning
                    // spells...  the others are from invocations (TSO,
                    // Makhleb, Kiku). - bwr
                    else if (targ_holy == MH_NATURAL)
                    {
                        notice |= did_god_conduct(DID_LIVING_KILLED_BY_SERVANT,
                                                  mons->hit_dice);

                        if (mons->is_unholy())
                        {
                            notice |= did_god_conduct(
                                          DID_NATURAL_UNHOLY_KILLED_BY_SERVANT,
                                          mons->hit_dice);
                        }

                        if (mons->is_evil())
                        {
                            notice |= did_god_conduct(
                                          DID_NATURAL_EVIL_KILLED_BY_SERVANT,
                                          mons->hit_dice);
                        }
                    }
                    else if (targ_holy == MH_UNDEAD)
                    {
                        notice |= did_god_conduct(DID_UNDEAD_KILLED_BY_SERVANT,
                                                  mons->hit_dice);
                    }
                    else if (targ_holy == MH_DEMONIC)
                    {
                        notice |= did_god_conduct(DID_DEMON_KILLED_BY_SERVANT,
                                                  mons->hit_dice);
                    }

                    if (mons->is_unclean())
                    {
                        notice |= did_god_conduct(DID_UNCLEAN_KILLED_BY_SERVANT,
                                                  mons->hit_dice);
                    }

                    if (mons->is_chaotic())
                    {
                        notice |= did_god_conduct(DID_CHAOTIC_KILLED_BY_SERVANT,
                                                  mons->hit_dice);
                    }

                    if (mons->is_artificial())
                    {
                        notice |= did_god_conduct(DID_ARTIFICIAL_KILLED_BY_SERVANT,
                                                  mons->hit_dice);
                    }
                }

                // Holy kills are always noticed.
                if (mons->is_holy())
                {
                    if (killer_holy == MH_UNDEAD)
                    {
                        const bool confused =
                            anon ? false : !killer_mon->friendly();

                        // Yes, this is a hack, but it makes sure that
                        // confused monsters doing kills are not
                        // referred to as "slaves", and I think it's
                        // okay that Yredelemnul ignores kills done by
                        // confused monsters as opposed to enslaved or
                        // friendly ones. (jpeg)
                        notice |= did_god_conduct(
                                      !confused ? DID_HOLY_KILLED_BY_UNDEAD_SLAVE :
                                                  DID_HOLY_KILLED_BY_SERVANT,
                                      mons->hit_dice, true, mons);
                    }
                    else
                        notice |= did_god_conduct(DID_HOLY_KILLED_BY_SERVANT,
                                                  mons->hit_dice, true, mons);
                }

                if (you.religion == GOD_SHINING_ONE
                    && (mons->is_evil() || mons->is_unholy())
                    && !player_under_penance()
                    && random2(you.piety) >= piety_breakpoint(0)
                    && !invalid_monster_index(killer_index))
                {
                    // Randomly bless the follower who killed.
                    if (!one_chance_in(3) && killer_mon->alive()
                        && bless_follower(killer_mon))
                    {
                        break;
                    }

                    if (killer_mon->alive()
                        && killer_mon->hit_points < killer_mon->max_hit_points)
                    {
                        simple_monster_message(killer_mon,
                                               " looks invigorated.");
                        killer_mon->heal(1 + random2(mons->hit_dice / 4));
                    }
                }

                if (you.religion == GOD_BEOGH
                    && random2(you.piety) >= piety_breakpoint(2)
                    && !player_under_penance()
                    && !one_chance_in(3)
                    && !invalid_monster_index(killer_index))
                {
                    // Randomly bless the follower who killed.
                    bless_follower(killer_mon);
                }

                if (you.duration[DUR_DEATH_CHANNEL] && gives_xp && was_visible)
                    _make_spectral_thing(mons, !death_message);
            }
            break;

        // Monster killed by trap/inanimate thing/itself/poison not from you.
        case KILL_MISC:
        case KILL_MISCAST:
            if (death_message)
            {
                if (fake_abjuration)
                {
                    if (mons_genus(mons->type) == MONS_ADDER)
                    {
                        // Sticks to Snake
                        simple_monster_message(mons, " withers and dies!",
                            MSGCH_MONSTER_DAMAGE, MDAM_DEAD);
                    }
                    else if (mons->type == MONS_SPECTRAL_THING)
                    {
                        // Death Channel
                        simple_monster_message(mons, " fades into mist!");
                    }
                    else
                    {
                        string msg = " " + summoned_poof_msg(mons) + "!";
                        simple_monster_message(mons, msg.c_str());
                    }
                }
                else
                {
                    const char* msg =
                        exploded                     ? " is blown up!" :
                        _wounded_damaged(targ_holy)  ? " is destroyed!"
                                                     : " dies!";
                    simple_monster_message(mons, msg, MSGCH_MONSTER_DAMAGE,
                                           MDAM_DEAD);
                }
            }
            break;

        case KILL_BANISHED:
            // Monster doesn't die, just goes back to wherever it came from.
            // This must only be called by monsters running out of time (or
            // abjuration), because it uses the beam variables!  Or does it???
            // Pacified monsters leave the level when this happens.

            // KILL_RESET monsters no longer lose their whole inventory, only
            // items they were generated with.
            if (mons->pacified() || !mons->needs_abyss_transit())
            {
                // A banished monster that doesn't go on the transit list
                // loses all items.
                if (!mons->is_summoned())
                    drop_items = false;
                break;
            }

            // Monster goes to the Abyss.
            mons->flags |= MF_BANISHED;
            {
                unwind_var<int> dt(mons->damage_total, 0);
                unwind_var<int> df(mons->damage_friendly, 0);
                mons->set_transit(level_id(BRANCH_ABYSS));
            }
            set_unique_annotation(mons, BRANCH_ABYSS);
            in_transit = true;
            drop_items = false;
            mons->firing_pos.reset();
            // Make monster stop patrolling and/or travelling.
            mons->patrol_point.reset();
            mons->travel_path.clear();
            mons->travel_target = MTRAV_NONE;
            break;

        case KILL_RESET:
            drop_items = false;
            break;

        case KILL_TIMEOUT:
        case KILL_UNSUMMONED:
        case KILL_DISMISSED:
            break;

        default:
            drop_items = false;
            break;
    }

    // Make sure Boris has a foe to address.
    if (mons->foe == MHITNOT)
    {
        if (!mons->wont_attack() && !crawl_state.game_is_arena())
            mons->foe = MHITYOU;
        else if (!invalid_monster_index(killer_index))
            mons->foe = killer_index;
    }

    // Make sure that the monster looks dead.
    if (mons->alive() && (!summoned || duration > 0))
    {
        dprf("Granting xp for non-damage kill.");
        if (YOU_KILL(killer))
            mons->damage_friendly += mons->hit_points * 2;
        else if (pet_kill)
            mons->damage_friendly += mons->hit_points;
        mons->damage_total += mons->hit_points;

        if (!in_transit) // banishment only
            mons->hit_points = -1;
    }

    if (!silent && !wizard && you.see_cell(mons->pos()))
    {
        // Make sure that the monster looks dead.
        if (mons->alive() && !in_transit && (!summoned || duration > 0))
            mons->hit_points = -1;
        // Hack: with cleanup_dead=false, a tentacle [segment] of a dead
        // [malign] kraken has no valid head reference.
        if (!mons_is_tentacle_or_tentacle_segment(mons->type))
            mons_speaks(mons);
    }

    if (mons->type == MONS_BORIS && !in_transit && !mons->pacified())
    {
        // XXX: Actual blood curse effect for Boris? - bwr

        // Now that Boris is dead, he's a valid target for monster
        // creation again. - bwr
        you.unique_creatures.set(mons->type, false);
        // And his vault can be placed again.
        you.uniq_map_names.erase("uniq_boris");
    }
    if (mons->type == MONS_JORY && !in_transit)
        blood_spray(mons->pos(), MONS_JORY, 50);
    else if (mons_is_kirke(mons)
             && !in_transit
             && !testbits(mons->flags, MF_WAS_NEUTRAL))
    {
        hogs_to_humans();
    }
    else if (mons_is_pikel(mons))
    {
        // His slaves don't care if he's dead or not, just whether or not
        // he goes away.
        pikel_band_neutralise();
    }
    else if (mons->is_named() && mons->friendly() && killer != KILL_RESET)
        take_note(Note(NOTE_ALLY_DEATH, 0, 0, mons->mname.c_str()));
    else if (mons_is_tentacle_head(mons_base_type(mons)))
    {
        if (_destroy_tentacles(mons)
            && !in_transit
            && you.see_cell(mons->pos()))
        {
            if (mons_base_type(mons) == MONS_KRAKEN)
                mpr("The dead kraken's tentacles slide back into the water.");
            else if (mons->type == MONS_TENTACLED_STARSPAWN)
                mpr("The starspawn's tentacles wither and die.");
        }
    }
    else if (mons_is_tentacle_or_tentacle_segment(mons->type)
             && killer != KILL_MISC
                 || mons->type == MONS_ELDRITCH_TENTACLE
                 || mons->type == MONS_SNAPLASHER_VINE)
    {
        if (mons->type == MONS_SNAPLASHER_VINE)
        {
            if (mons->props.exists("vine_awakener"))
            {
                monster* awakener =
                        monster_by_mid(mons->props["vine_awakener"].get_int());
                if (awakener)
                    awakener->props["vines_awakened"].get_int()--;
            }
        }
        _destroy_tentacle(mons);
    }
    else if (mons->type == MONS_ELDRITCH_TENTACLE_SEGMENT
             && killer != KILL_MISC)
    {
        if (!invalid_monster_index(mons->number)
             && mons_base_type(&menv[mons->number]) == MONS_ELDRITCH_TENTACLE
             && menv[mons->number].alive())
        {
            monster_die(&menv[mons->number], killer, killer_index, silent,
                        wizard, fake);
        }
    }
    else if (mons_is_elven_twin(mons) && mons_near(mons))
        elven_twin_died(mons, in_transit, killer, killer_index);
    else if (mons_is_shedu(mons))
    {
        if (was_banished) // Don't try resurrecting them.
            mons->number = 0;
        else
            shedu_do_resurrection(mons);
    }
    else if (mons_is_phoenix(mons))
    {
        if (!was_banished)
            phoenix_died(mons);
    }
    else if (mons->type == MONS_VAULT_WARDEN)
        timeout_terrain_changes(0, true);
    else if (mons->type == MONS_FLAYED_GHOST)
        end_flayed_effect(mons);
    else if (mons->type == MONS_PLAGUE_SHAMBLER && !was_banished
             && !mons->pacified() && (!summoned || duration > 0) && !wizard)
    {
        if (you.can_see(mons))
        {
            mprf(MSGCH_WARN, "Miasma billows from the fallen %s!",
                 mons->name(DESC_PLAIN).c_str());
        }

        map_cloud_spreader_marker *marker =
            new map_cloud_spreader_marker(mons->pos(), CLOUD_MIASMA, 10,
                                          18 + random2(7), 4, 8, mons);
        // Start the cloud at radius 1, regardless of the speed of the killing blow
        marker->speed_increment -= you.time_taken;
        env.markers.add(marker);
        env.markers.clear_need_activate();
    }
    else if (mons_is_mimic(mons->type))
        drop_items = false;
    else if (!mons->is_summoned())
    {
        if (mons_genus(mons->type) == MONS_MUMMY)
            _mummy_curse(mons, killer, killer_index);
    }

    if (mons->mons_species() == MONS_BALLISTOMYCETE)
    {
        activate_ballistomycetes(mons, mons->pos(),
                                 YOU_KILL(killer) || pet_kill);
    }

    if (!wizard && !submerged && !was_banished)
    {
        _monster_die_cloud(mons, !mons_reset && !fake_abjuration && !unsummoned
                                 && !timeout, silent, summoned);
    }

    int corpse = -1;
    if (!mons_reset && !summoned && !fake_abjuration && !unsummoned
        && !timeout && !was_banished)
    {
        // Have to add case for disintegration effect here? {dlb}
        int corpse2 = -1;

        if (mons->type == MONS_SPRIGGAN_RIDER)
        {
            corpse2 = mounted_kill(mons, MONS_FIREFLY, killer, killer_index);
            mons->type = MONS_SPRIGGAN;
        }
        corpse = place_monster_corpse(mons, silent);
        if (corpse == -1)
            corpse = corpse2;
    }

    if ((killer == KILL_YOU
         || killer == KILL_YOU_MISSILE
         || killer == KILL_YOU_CONF
         || pet_kill)
             && corpse >= 0 && player_mutation_level(MUT_POWERED_BY_DEATH))
    {
        const int pbd_dur = player_mutation_level(MUT_POWERED_BY_DEATH) * 8
                            + roll_dice(2, 8);
        if (pbd_dur > you.duration[DUR_POWERED_BY_DEATH])
            you.set_duration(DUR_POWERED_BY_DEATH, pbd_dur);
    }

    unsigned int player_exp = 0, monster_exp = 0;
    if (!mons_reset && !fake_abjuration && !timeout && !unsummoned)
    {
        player_exp = _calc_player_experience(mons);
        monster_exp = _calc_monster_experience(mons, killer, killer_index);
    }

    if (!mons_reset && !fake_abjuration && !crawl_state.game_is_arena()
        && !unsummoned && !timeout && !in_transit)
    {
        you.kills->record_kill(mons, killer, pet_kill);
    }

    if (fake)
    {
        if (corpse != -1 && _reaping(mons))
            corpse = -1;

        _give_experience(player_exp, monster_exp, killer, killer_index,
                         pet_kill, was_visible);
        crawl_state.dec_mon_acting(mons);

        return corpse;
    }

    mons_remove_from_grid(mons);
    _fire_monster_death_event(mons, killer, killer_index, false);

    if (crawl_state.game_is_arena())
        arena_monster_died(mons, killer, killer_index, silent, corpse);

    // Monsters haloes should be removed when they die.
    if (mons->holiness() == MH_HOLY)
        invalidate_agrid();
    // Likewise silence and umbras
    if (mons->type == MONS_SILENT_SPECTRE
        || mons->type == MONS_PROFANE_SERVITOR
        || mons->type == MONS_MOTH_OF_SUPPRESSION
        || mons->type == MONS_LOST_SOUL)
    {
        invalidate_agrid();
    }

    // Done before items are dropped so that we can clone them
    if (soul_aura(mons->pos()) && mons->holiness() == MH_NATURAL
        && killer != KILL_RESET
        && killer != KILL_DISMISSED
        && killer != KILL_BANISHED)
    {
        lost_soul_spectralize(mons);
    }

    const coord_def mwhere = mons->pos();
    if (drop_items)
        monster_drop_things(mons, YOU_KILL(killer) || pet_kill);
    else
    {
        // Destroy the items belonging to MF_HARD_RESET monsters so they
        // don't clutter up mitm[].
        mons->destroy_inventory();
    }

    if (!silent && !wizard && !mons_reset && corpse != -1
        && !fake_abjuration
        && !timeout
        && !unsummoned
        && !(mons->flags & MF_KNOWN_SHIFTER)
        && mons->is_shapeshifter())
    {
        simple_monster_message(mons, "'s shape twists and changes as "
                               "it dies.");
    }

    if (mons->is_divine_companion()
        && killer != KILL_RESET
        && !(mons->flags & MF_BANISHED))
    {
        remove_companion(mons);
    }

    // If we kill an invisible monster reactivate autopickup.
    // We need to check for actual invisibility rather than whether we
    // can see the monster. There are several edge cases where a monster
    // is visible to the player but we still need to turn autopickup
    // back on, such as TSO's halo or sticky flame. (jpeg)
    if (mons_near(mons) && mons->has_ench(ENCH_INVIS))
        autotoggle_autopickup(false);

    if (corpse != -1 && _reaping(mons))
        corpse = -1;

    crawl_state.dec_mon_acting(mons);
    monster_cleanup(mons);

    // Force redraw for monsters that die.
    if (in_bounds(mwhere) && you.see_cell(mwhere))
    {
        view_update_at(mwhere);
        update_screen();
    }

    if (gives_xp)
    {
        _give_experience(player_exp, monster_exp, killer, killer_index,
                         pet_kill, was_visible);
    }

    return corpse;
}

void unawaken_vines(const monster* mons, bool quiet)
{
    int vines_seen = 0;
    for (monster_iterator mi; mi; ++mi)
    {
        if (mi->type == MONS_SNAPLASHER_VINE
            && mi->props.exists("vine_awakener")
            && monster_by_mid(mi->props["vine_awakener"].get_int()) == mons)
        {
            if (you.can_see(*mi))
                ++vines_seen;
            monster_die(*mi, KILL_RESET, NON_MONSTER);
        }
    }

    if (!quiet && vines_seen)
    {
        mprf("The vine%s fall%s limply to the ground.",
              (vines_seen > 1 ? "s" : ""), (vines_seen == 1 ? "s" : ""));
    }
}

// Clean up after a dead monster.
void monster_cleanup(monster* mons)
{
    crawl_state.mon_gone(mons);

    if (mons->has_ench(ENCH_AWAKEN_FOREST))
    {
        forest_message(mons->pos(), "The forest abruptly stops moving.");
        env.forest_awoken_until = 0;
    }

    if (mons->has_ench(ENCH_AWAKEN_VINES))
        unawaken_vines(mons, false);

    // So that a message is printed for the effect ending
    if (mons->has_ench(ENCH_CONTROL_WINDS))
        mons->del_ench(ENCH_CONTROL_WINDS);

    // May have been constricting something. No message because that depends
    // on the order in which things are cleaned up: If the constrictee is
    // cleaned up first, we wouldn't get a message anyway.
    mons->stop_constricting_all(false, true);

    if (mons_is_tentacle_head(mons_base_type(mons)))
        _destroy_tentacles(mons);

    env.mid_cache.erase(mons->mid);
    unsigned int monster_killed = mons->mindex();
    mons->reset();

    for (monster_iterator mi; mi; ++mi)
        if (mi->foe == monster_killed)
            mi->foe = MHITNOT;

    if (you.pet_target == monster_killed)
        you.pet_target = MHITNOT;
}

int mounted_kill(monster* daddy, monster_type mc, killer_type killer,
                int killer_index)
{
    monster mon;
    mon.type = mc;
    mon.moveto(daddy->pos());
    define_monster(&mon);
    mon.flags = daddy->flags;
    mon.attitude = daddy->attitude;
    mon.damage_friendly = daddy->damage_friendly;
    mon.damage_total = daddy->damage_total;
    // Keep the rider's name, if it had one (Mercenary card).
    if (!daddy->mname.empty() && mon.type == MONS_SPRIGGAN)
        mon.mname = daddy->mname;
    if (daddy->props.exists("reaping_damage"))
    {
        dprf("Mounted kill: marking the other monster as reaped as well.");
        mon.props["reaping_damage"].get_int() = daddy->props["reaping_damage"].get_int();
        mon.props["reaper"].get_int() = daddy->props["reaper"].get_int();
    }

    return monster_die(&mon, killer, killer_index, false, false, true);
}

// If you're invis and throw/zap whatever, alerts menv to your position.
void alert_nearby_monsters(void)
{
    // Judging from the above comment, this function isn't
    // intended to wake up monsters, so we're only going to
    // alert monsters that aren't sleeping.  For cases where an
    // event should wake up monsters and alert them, I'd suggest
    // calling noisy() before calling this function. - bwr
    for (monster_iterator mi(you.get_los()); mi; ++mi)
        if (!mi->asleep())
             behaviour_event(*mi, ME_ALERT, &you);
}

static bool _valid_morph(monster* mons, monster_type new_mclass)
{
    const dungeon_feature_type current_tile = grd(mons->pos());

    // 'morph targets are _always_ "base" classes, not derived ones.
    new_mclass = mons_species(new_mclass);
    monster_type old_mclass = mons_base_type(mons);

    // Shapeshifters cannot polymorph into glowing shapeshifters or
    // vice versa.
    if ((new_mclass == MONS_GLOWING_SHAPESHIFTER
             && mons->has_ench(ENCH_SHAPESHIFTER))
         || (new_mclass == MONS_SHAPESHIFTER
             && mons->has_ench(ENCH_GLOWING_SHAPESHIFTER)))
    {
        return false;
    }

    // [ds] Non-base draconians are much more trouble than their HD
    // suggests.
    if (mons_genus(new_mclass) == MONS_DRACONIAN
        && new_mclass != MONS_DRACONIAN
        && !player_in_branch(BRANCH_HALL_OF_ZOT)
        && !one_chance_in(10))
    {
        return false;
    }

    // Various inappropriate polymorph targets.
    if (mons_class_holiness(new_mclass) != mons_class_holiness(old_mclass)
        || mons_class_flag(new_mclass, M_UNFINISHED)  // no unfinished monsters
        || mons_class_flag(new_mclass, M_CANT_SPAWN)  // no dummy monsters
        || mons_class_flag(new_mclass, M_NO_POLY_TO)  // explicitly disallowed
        || mons_class_flag(new_mclass, M_UNIQUE)      // no uniques
        || mons_class_flag(new_mclass, M_NO_EXP_GAIN) // not helpless
        || new_mclass == mons_species(old_mclass)  // must be different
        || new_mclass == MONS_PROGRAM_BUG

        // They act as separate polymorph classes on their own.
        || mons_class_is_zombified(new_mclass)
        || mons_is_zombified(mons) && !mons_zombie_size(new_mclass)
        // Currently unused (no zombie shapeshifters, no polymorph).
        || mons->type == MONS_SKELETON && !mons_skeleton(new_mclass)
        || mons->type == MONS_ZOMBIE && !mons_zombifiable(new_mclass)

        // These require manual setting of the ghost demon struct to
        // indicate their characteristics, which we currently aren't
        // smart enough to handle.
        || mons_is_ghost_demon(new_mclass)

        // Other poly-unsuitable things.
        || mons_is_statue(new_mclass)
        || mons_is_projectile(new_mclass)
        || mons_is_tentacle_or_tentacle_segment(new_mclass)

        // The spell on Prince Ribbit can't be broken so easily.
        || (new_mclass == MONS_HUMAN
            && (mons->type == MONS_PRINCE_RIBBIT
                || mons->mname == "Prince Ribbit")))
    {
        return false;
    }

    // Determine if the monster is happy on current tile.
    return monster_habitable_grid(new_mclass, current_tile);
}

static bool _is_poly_power_unsuitable(poly_power_type power,
                                       int src_pow, int tgt_pow, int relax)
{
    switch (power)
    {
    case PPT_LESS:
        return (tgt_pow > src_pow - 3 + (relax * 3) / 2)
                || (power == PPT_LESS && (tgt_pow < src_pow - (relax / 2)));
    case PPT_MORE:
        return (tgt_pow < src_pow + 2 - relax)
                || (power == PPT_MORE && (tgt_pow > src_pow + relax));
    default:
    case PPT_SAME:
        return (tgt_pow < src_pow - relax)
                || (tgt_pow > src_pow + (relax * 3) / 2);
    }
}

static bool _jiyva_slime_target(monster_type targetc)
{
    return (you.religion == GOD_JIYVA
            && (targetc == MONS_DEATH_OOZE
               || targetc == MONS_OOZE
               || targetc == MONS_JELLY
               || targetc == MONS_BROWN_OOZE
               || targetc == MONS_SLIME_CREATURE
               || targetc == MONS_GIANT_AMOEBA
               || targetc == MONS_ACID_BLOB
               || targetc == MONS_AZURE_JELLY));

}

void change_monster_type(monster* mons, monster_type targetc)
{
    bool could_see     = you.can_see(mons);
    bool degenerated = (targetc == MONS_PULSATING_LUMP);
    bool slimified = _jiyva_slime_target(targetc);

    // Quietly remove the old monster's invisibility before transforming
    // it.  If we don't do this, it'll stay invisible even after losing
    // the invisibility enchantment below.
    mons->del_ench(ENCH_INVIS, false, false);

    // Remove replacement tile, since it probably doesn't work for the
    // new monster.
    mons->props.erase("monster_tile_name");
    mons->props.erase("monster_tile");

    // Even if the monster transforms from one type that can behold the
    // player into a different type which can also behold the player,
    // the polymorph disrupts the beholding process.  Do this before
    // changing mons->type, since unbeholding can only happen while
    // the monster is still a mermaid/siren.
    you.remove_beholder(mons);
    you.remove_fearmonger(mons);

    if (mons_is_tentacle_head(mons_base_type(mons)))
        _destroy_tentacles(mons);

    // Inform listeners that the original monster is gone.
    _fire_monster_death_event(mons, KILL_MISC, NON_MONSTER, true);

    // the actual polymorphing:
    uint64_t flags =
        mons->flags & ~(MF_INTERESTING | MF_SEEN | MF_ATT_CHANGE_ATTEMPT
                           | MF_WAS_IN_VIEW | MF_BAND_MEMBER | MF_KNOWN_SHIFTER
                           | MF_MELEE_MASK | MF_SPELL_MASK);

    string name;

    // Preserve the names of uniques and named monsters.
    if (mons->type == MONS_ROYAL_JELLY
        || mons->mname == "shaped Royal Jelly")
    {
        name   = "shaped Royal Jelly";
        flags |= MF_INTERESTING | MF_NAME_SUFFIX;
    }
    else if (mons->type == MONS_LERNAEAN_HYDRA
             || mons->mname == "shaped Lernaean hydra")
    {
        name   = "shaped Lernaean hydra";
        flags |= MF_INTERESTING | MF_NAME_SUFFIX;
    }
    else if (mons->mons_species() == MONS_SERPENT_OF_HELL
             || mons->mname == "shaped Serpent of Hell")
    {
        name   = "shaped Serpent of Hell";
        flags |= MF_INTERESTING | MF_NAME_SUFFIX;
    }
    else if (!mons->mname.empty())
    {
        if (flags & MF_NAME_MASK)
        {
            // Remove the replacement name from the new monster
            flags = flags & ~(MF_NAME_MASK | MF_NAME_DESCRIPTOR
                              | MF_NAME_DEFINITE | MF_NAME_SPECIES
                              | MF_NAME_ZOMBIE | MF_NAME_NOCORPSE);
        }
        else
            name = mons->mname;
    }
    else if (mons_is_unique(mons->type))
    {
        flags |= MF_INTERESTING;

        name = mons->name(DESC_PLAIN, true);

        // "Blork the orc" and similar.
        const size_t the_pos = name.find(" the ");
        if (the_pos != string::npos)
            name = name.substr(0, the_pos);
    }

    const monster_type real_targetc =
        (mons->has_ench(ENCH_GLOWING_SHAPESHIFTER)) ? MONS_GLOWING_SHAPESHIFTER :
        (mons->has_ench(ENCH_SHAPESHIFTER))         ? MONS_SHAPESHIFTER
                                                    : targetc;

    const god_type god =
        (player_will_anger_monster(real_targetc)
            || (you.religion == GOD_BEOGH
                && mons_genus(real_targetc) != MONS_ORC)) ? GOD_NO_GOD
                                                          : mons->god;

    if (god == GOD_NO_GOD)
        flags &= ~MF_GOD_GIFT;

    const int  old_hp             = mons->hit_points;
    const int  old_hp_max         = mons->max_hit_points;
    const bool old_mon_caught     = mons->caught();
    const char old_ench_countdown = mons->ench_countdown;

    // XXX: mons_is_unique should be converted to monster::is_unique, and that
    // function should be testing the value of props["original_was_unique"]
    // which would make things a lot simpler.
    // See also record_monster_defeat.
    bool old_mon_unique           = mons_is_unique(mons->type);
    if (mons->props.exists("original_was_unique")
        && mons->props["original_was_unique"].get_bool())
    {
        old_mon_unique = true;
    }

    mon_enchant abj       = mons->get_ench(ENCH_ABJ);
    mon_enchant fabj      = mons->get_ench(ENCH_FAKE_ABJURATION);
    mon_enchant charm     = mons->get_ench(ENCH_CHARM);
    mon_enchant shifter   = mons->get_ench(ENCH_GLOWING_SHAPESHIFTER,
                                           ENCH_SHAPESHIFTER);
    mon_enchant sub       = mons->get_ench(ENCH_SUBMERGED);
    mon_enchant summon    = mons->get_ench(ENCH_SUMMON);
    mon_enchant tp        = mons->get_ench(ENCH_TP);

    monster_spells spl    = mons->spells;
    const bool need_save_spells
            = (!name.empty()
               && (!mons->can_use_spells() || mons->is_actual_spellcaster())
               && !degenerated && !slimified);

    mons->number       = 0;

    // Note: define_monster() will clear out all enchantments! - bwr
    if (mons_is_zombified(mons))
        define_zombie(mons, targetc, mons->type);
    else
    {
        mons->type         = targetc;
        mons->base_monster = MONS_NO_MONSTER;
        define_monster(mons);
    }

    mons->mname = name;
    mons->props["original_name"] = name;
    mons->props["original_was_unique"] = old_mon_unique;
    mons->god   = god;
    mons->props.erase("dbname");

    mons->flags = flags;
    // Line above might clear melee and/or spell flags; restore.
    mons->bind_melee_flags();
    mons->bind_spell_flags();

    // Forget various speech/shout Lua functions.
    mons->props.erase("speech_prefix");

    // Keep spells for named monsters, but don't override innate ones
    // for dragons and the like. This means that Sigmund polymorphed
    // into a goblin will still cast spells, but if he ends up as a
    // swamp drake he'll breathe fumes and, if polymorphed further,
    // won't remember his spells anymore.
    if (need_save_spells
        && (!mons->can_use_spells() || mons->is_actual_spellcaster()))
    {
        mons->spells = spl;
    }

    mons->add_ench(abj);
    mons->add_ench(fabj);
    mons->add_ench(charm);
    mons->add_ench(shifter);
    mons->add_ench(sub);
    mons->add_ench(summon);
    mons->add_ench(tp);

    // Allows for handling of submerged monsters which polymorph into
    // monsters that can't submerge on this square.
    if (mons->has_ench(ENCH_SUBMERGED)
        && !monster_can_submerge(mons, grd(mons->pos())))
    {
        mons->del_ench(ENCH_SUBMERGED);
    }

    mons->ench_countdown = old_ench_countdown;

    if (mons_class_flag(mons->type, M_INVIS))
        mons->add_ench(ENCH_INVIS);

    mons->hit_points = mons->max_hit_points
                                * ((old_hp * 100) / old_hp_max) / 100
                                + random2(mons->max_hit_points);

    mons->hit_points = min(mons->max_hit_points, mons->hit_points);

    // Don't kill it.
    mons->hit_points = max(mons->hit_points, 1);

    mons->speed_increment = 67 + random2(6);

    monster_drop_things(mons);

    // New monster type might be interesting.
    mark_interesting_monst(mons);

    // If new monster is visible to player, then we've seen it.
    if (you.can_see(mons))
    {
        seen_monster(mons);
        // If the player saw both the beginning and end results of a
        // shifter changing, then s/he knows it must be a shifter.
        if (could_see && shifter.ench != ENCH_NONE)
            discover_shifter(mons);
    }

    if (old_mon_caught)
        check_net_will_hold_monster(mons);

    // Even if the new form can constrict, it might be with a different
    // body part.  Likewise, the new form might be too large for its
    // current constrictor.  Rather than trying to handle these as special
    // cases, just stop the constriction entirely.  The usual message about
    // evaporating and reforming justifies this behaviour.
    mons->stop_constricting_all(false);
    mons->stop_being_constricted();

    mons->check_clinging(false);
}

// If targetc == RANDOM_MONSTER, then relpower indicates the desired
// power of the new monster, relative to the current monster.
// Relaxation still takes effect when needed, no matter what relpower
// says.
bool monster_polymorph(monster* mons, monster_type targetc,
                       poly_power_type power,
                       bool force_beh)
{
    // Don't attempt to polymorph a monster that is busy using the stairs.
    if (mons->flags & MF_TAKING_STAIRS)
        return false;
    ASSERT(!(mons->flags & MF_BANISHED) || player_in_branch(BRANCH_ABYSS));

    int source_power, target_power, relax;
    int source_tier, target_tier;
    int tries = 1000;

    // Used to be mons_power, but that just returns hit_dice
    // for the monster class.  By using the current hit dice
    // the player gets the opportunity to use draining more
    // effectively against shapeshifters. - bwr
    source_power = mons->hit_dice;
    source_tier = mons_demon_tier(mons->type);

    // There's not a single valid target on the '&' demon tier, so unless we
    // make one, let's ban this outright.
    if (source_tier == -1)
    {
        return simple_monster_message(mons,
            "'s appearance momentarily alters.");
    }
    relax = 1;

    if (targetc == RANDOM_MONSTER)
    {
        do
        {
            // Pick a monster species that's guaranteed happy at this grid.
            targetc = random_monster_at_grid(mons->pos(), true);

            target_power = mons_power(targetc);
            // Can't compare tiers in valid_morph, since we want to affect only
            // random polymorphs, and not absolutely, too.
            target_tier = mons_demon_tier(targetc);

            if (one_chance_in(200))
                relax++;

            if (relax > 50)
                return simple_monster_message(mons, " shudders.");
        }
        while (tries-- && (!_valid_morph(mons, targetc)
                           || source_tier != target_tier && !x_chance_in_y(relax, 200)
                           || _is_poly_power_unsuitable(power, source_power,
                                                        target_power, relax)));
    }

    if (!_valid_morph(mons, targetc))
        return simple_monster_message(mons, " looks momentarily different.");

    bool could_see = you.can_see(mons);
    bool need_note = (could_see && MONST_INTERESTING(mons));
    string old_name_a = mons->full_name(DESC_A);
    string old_name_the = mons->full_name(DESC_THE);
    monster_type oldc = mons->type;

    change_monster_type(mons, targetc);

    bool can_see = you.can_see(mons);

    // Messaging
    bool player_messaged = true;
    if (could_see)
    {
        string verb = "";
        string obj = "";

        if (!can_see)
            obj = "something you cannot see";
        else
        {
            obj = mons_type_name(targetc, DESC_A);
            if (targetc == MONS_PULSATING_LUMP)
                obj += " of flesh";
        }

        if (oldc == MONS_OGRE && targetc == MONS_TWO_HEADED_OGRE)
        {
            verb = "grows a second head";
            obj = "";
        }
        else if (mons->is_shapeshifter())
            verb = "changes into ";
        else if (targetc == MONS_PULSATING_LUMP)
            verb = "degenerates into ";
        else if (_jiyva_slime_target(targetc))
            verb = "quivers uncontrollably and liquefies into ";
        else
            verb = "evaporates and reforms as ";

        mprf("%s %s%s!", old_name_the.c_str(), verb.c_str(), obj.c_str());
    }
    else if (can_see)
    {
        mprf("%s appears out of thin air!", mons->name(DESC_A).c_str());
        autotoggle_autopickup(false);
    }
    else
        player_messaged = false;

    if (need_note || could_see && can_see && MONST_INTERESTING(mons))
    {
        string new_name = can_see ? mons->full_name(DESC_A)
                                  : "something unseen";

        take_note(Note(NOTE_POLY_MONSTER, 0, 0, old_name_a.c_str(),
                       new_name.c_str()));

        if (can_see)
            mons->flags |= MF_SEEN;
    }

    if (!force_beh)
        player_angers_monster(mons);

    // Xom likes watching monsters being polymorphed.
    if (can_see)
    {
        xom_is_stimulated(mons->is_shapeshifter()               ? 12 :
                          power == PPT_LESS || mons->friendly() ? 25 :
                          power == PPT_SAME                     ? 50
                                                                : 100);
    }

    return player_messaged;
}

// If the returned value is mon.pos(), then nothing was found.
static coord_def _random_monster_nearby_habitable_space(const monster& mon,
                                                        bool allow_adjacent,
                                                        bool respect_los)
{
    const bool respect_sanctuary = mon.wont_attack();

    coord_def target;
    int tries;

    for (tries = 0; tries < 150; ++tries)
    {
        const coord_def delta(random2(13) - 6, random2(13) - 6);

        // Check that we don't get something too close to the
        // starting point.
        if (delta.origin())
            continue;

        if (delta.rdist() == 1 && !allow_adjacent)
            continue;

        // Update target.
        target = delta + mon.pos();

        // Check that the target is valid and survivable.
        if (!in_bounds(target))
            continue;

        if (!monster_habitable_grid(&mon, grd(target)))
            continue;

        if (respect_sanctuary && is_sanctuary(target))
            continue;

        if (target == you.pos())
            continue;

        // Check that we didn't go through clear walls.
        if (num_feats_between(mon.pos(), target,
                              DNGN_MINSEE,
                              DNGN_MAX_NONREACH,
                              true, true) > 0)
        {
            continue;
        }

        if (respect_los && !mon.see_cell(target))
            continue;

        // Survived everything, break out (with a good value of target.)
        break;
    }

    if (tries == 150)
        target = mon.pos();

    return target;
}

bool monster_blink(monster* mons, bool quiet)
{
    coord_def near = _random_monster_nearby_habitable_space(*mons, false,
                                                            true);

    return mons->blink_to(near, quiet);
}

bool mon_can_be_slimified(monster* mons)
{
    const mon_holy_type holi = mons->holiness();

    return (!(mons->flags & MF_GOD_GIFT)
            && !mons->is_insubstantial()
            && !mons_is_tentacle_or_tentacle_segment(mons->type)
            && (holi == MH_UNDEAD
                 || holi == MH_NATURAL && !mons_is_slime(mons))
          );
}

void slimify_monster(monster* mon, bool hostile)
{
    monster_type target = MONS_JELLY;

    const int x = mon->hit_dice + (coinflip() ? 1 : -1) * random2(5);

    if (x < 3)
        target = MONS_OOZE;
    else if (x >= 3 && x < 5)
        target = MONS_JELLY;
    else if (x >= 5 && x < 7)
        target = MONS_BROWN_OOZE;
    else if (x >= 7 && x <= 11)
    {
        if (coinflip())
            target = MONS_SLIME_CREATURE;
        else
            target = MONS_GIANT_AMOEBA;
    }
    else
    {
        if (coinflip())
            target = MONS_ACID_BLOB;
        else
            target = MONS_AZURE_JELLY;
    }

    if (feat_is_water(grd(mon->pos()))) // Pick something amphibious.
        target = (x < 7) ? MONS_JELLY : MONS_SLIME_CREATURE;

    if (mon->holiness() == MH_UNDEAD)
        target = MONS_DEATH_OOZE;

    // Bail out if jellies can't live here.
    if (!monster_habitable_grid(target, grd(mon->pos())))
    {
        simple_monster_message(mon, " quivers momentarily.");
        return;
    }

    monster_polymorph(mon, target);

    if (!mons_eats_items(mon))
        mon->add_ench(ENCH_EAT_ITEMS);

    if (!hostile)
        mon->attitude = ATT_STRICT_NEUTRAL;
    else
        mon->attitude = ATT_HOSTILE;

    mons_make_god_gift(mon, GOD_JIYVA);

    // Don't want shape-shifters to shift into non-slimes.
    mon->del_ench(ENCH_GLOWING_SHAPESHIFTER);
    mon->del_ench(ENCH_SHAPESHIFTER);

    mons_att_changed(mon);
}

void corrode_monster(monster* mons, const actor* evildoer)
{
    item_def *has_shield = mons->mslot_item(MSLOT_SHIELD);
    item_def *has_armour = mons->mslot_item(MSLOT_ARMOUR);

    if (!one_chance_in(3) && (has_shield || has_armour))
    {
        item_def &thing_chosen = (has_armour ? *has_armour : *has_shield);
        corrode_item(thing_chosen, mons);
    }
    else if (!one_chance_in(3) && !(has_shield || has_armour)
             && mons->can_bleed() && !mons->res_acid())
    {
        mons->add_ench(mon_enchant(ENCH_BLEED, 3, evildoer, (5 + random2(5))*10));

        if (you.can_see(mons))
        {
            mprf("%s writhes in agony as %s flesh is eaten away!",
                 mons->name(DESC_THE).c_str(),
                 mons->pronoun(PRONOUN_POSSESSIVE).c_str());
        }
    }
}

// Swap monster to this location.  Player is swapped elsewhere.
bool swap_places(monster* mons, const coord_def &loc)
{
    ASSERT(map_bounds(loc));
    ASSERT(monster_habitable_grid(mons, grd(loc)));

    if (monster_at(loc))
    {
        mpr("Something prevents you from swapping places.");
        return false;
    }

    mpr("You swap places.");

    mgrd(mons->pos()) = NON_MONSTER;

    mons->moveto(loc);

    mgrd(mons->pos()) = mons->mindex();

    return true;
}

// Returns true if this is a valid swap for this monster.  If true, then
// the valid location is set in loc. (Otherwise loc becomes garbage.)
bool swap_check(monster* mons, coord_def &loc, bool quiet)
{
    loc = you.pos();

    if (you.form == TRAN_TREE)
    {
        mpr("You can't move.");
        return false;
    }

    // Don't move onto dangerous terrain.
    if (is_feat_dangerous(grd(mons->pos())) && !you.can_cling_to(mons->pos()))
    {
        canned_msg(MSG_UNTHINKING_ACT);
        return false;
    }

    if (mons->is_projectile())
    {
        if (!quiet)
            mpr("It's unwise to walk into this.");
        return false;
    }

    if (mons->caught())
    {
        if (!quiet)
        {
            simple_monster_message(mons,
                make_stringf(" is %s!", held_status(mons)).c_str());
        }
        return false;
    }

    if (mons->is_constricted())
    {
        if (!quiet)
            simple_monster_message(mons, " is being constricted!");
        return false;
    }

    // First try: move monster onto your position.
    bool swap = !monster_at(loc) && monster_habitable_grid(mons, grd(loc));

    // Choose an appropriate habitat square at random around the target.
    if (!swap)
    {
        int num_found = 0;

        for (adjacent_iterator ai(mons->pos()); ai; ++ai)
            if (!monster_at(*ai) && monster_habitable_grid(mons, grd(*ai))
                && one_chance_in(++num_found))
            {
                loc = *ai;
            }

        if (num_found)
            swap = true;
    }

    if (!swap && !quiet)
    {
        // Might not be ideal, but it's better than insta-killing
        // the monster... maybe try for a short blink instead? - bwr
        simple_monster_message(mons, " cannot make way for you.");
        // FIXME: AI_HIT_MONSTER isn't ideal.
        interrupt_activity(AI_HIT_MONSTER, mons);
    }

    return swap;
}

// Given an adjacent monster, returns true if the monster can hit it
// (the monster should not be submerged, be submerged in shallow water
// if the monster has a polearm, or be submerged in anything if the
// monster has tentacles).
bool monster_can_hit_monster(monster* mons, const monster* targ)
{
    if (!summon_can_attack(mons, targ))
        return false;

    if (!targ->submerged() || mons->has_damage_type(DVORP_TENTACLE))
        return true;

    if (grd(targ->pos()) != DNGN_SHALLOW_WATER)
        return false;

    const item_def *weapon = mons->weapon();
    return (weapon && weapon_skill(*weapon) == SK_POLEARMS);
}

// Friendly summons can't attack out of the player's LOS, it's too abusable.
bool summon_can_attack(const monster* mons)
{
    if (crawl_state.game_is_arena())
        return true;

    return !mons->friendly() || !mons->is_summoned()
           || you.see_cell_no_trans(mons->pos());
}

bool summon_can_attack(const monster* mons, const coord_def &p)
{
    if (crawl_state.game_is_arena())
        return true;

    // Spectral weapons only attack their target
    if (mons->type == MONS_SPECTRAL_WEAPON)
    {
        // FIXME: find a way to use check_target_spectral_weapon
        //        without potential info leaks about visibility.
        if (mons->props.exists("target_mid"))
        {
            actor *target = actor_by_mid(mons->props["target_mid"].get_int());
            return (target && target->pos() == p);
        }
        return false;
    }

    if (!mons->friendly() || !mons->is_summoned())
        return true;

    return you.see_cell_no_trans(mons->pos()) && you.see_cell_no_trans(p);
}

bool summon_can_attack(const monster* mons, const actor* targ)
{
    return summon_can_attack(mons, targ->pos());
}

mon_dam_level_type mons_get_damage_level(const monster* mons)
{
    if (!mons_can_display_wounds(mons)
        || !mons_class_can_display_wounds(mons->get_mislead_type()))
    {
        return MDAM_OKAY;
    }

    if (mons->hit_points <= mons->max_hit_points / 5)
        return MDAM_ALMOST_DEAD;
    else if (mons->hit_points <= mons->max_hit_points * 2 / 5)
        return MDAM_SEVERELY_DAMAGED;
    else if (mons->hit_points <= mons->max_hit_points * 3 / 5)
        return MDAM_HEAVILY_DAMAGED;
    else if (mons->hit_points <= mons->max_hit_points * 4 / 5)
        return MDAM_MODERATELY_DAMAGED;
    else if (mons->hit_points < mons->max_hit_points)
        return MDAM_LIGHTLY_DAMAGED;
    else
        return MDAM_OKAY;
}

string get_damage_level_string(mon_holy_type holi, mon_dam_level_type mdam)
{
    ostringstream ss;
    switch (mdam)
    {
    case MDAM_ALMOST_DEAD:
        ss << "almost";
        ss << (_wounded_damaged(holi) ? " destroyed" : " dead");
        return ss.str();
    case MDAM_SEVERELY_DAMAGED:
        ss << "severely";
        break;
    case MDAM_HEAVILY_DAMAGED:
        ss << "heavily";
        break;
    case MDAM_MODERATELY_DAMAGED:
        ss << "moderately";
        break;
    case MDAM_LIGHTLY_DAMAGED:
        ss << "lightly";
        break;
    case MDAM_OKAY:
    default:
        ss << "not";
        break;
    }
    ss << (_wounded_damaged(holi) ? " damaged" : " wounded");
    return ss.str();
}

void print_wounds(const monster* mons)
{
    if (!mons->alive() || mons->hit_points == mons->max_hit_points)
        return;

    if (!mons_can_display_wounds(mons))
        return;

    mon_dam_level_type dam_level = mons_get_damage_level(mons);
    string desc = get_damage_level_string(mons->holiness(), dam_level);

    desc.insert(0, " is ");
    desc += ".";
    simple_monster_message(mons, desc.c_str(), MSGCH_MONSTER_DAMAGE,
                           dam_level);
}

// (true == 'damaged') [constructs, undead, etc.]
// and (false == 'wounded') [living creatures, etc.] {dlb}
static bool _wounded_damaged(mon_holy_type holi)
{
    // this schema needs to be abstracted into real categories {dlb}:
    return (holi == MH_UNDEAD || holi == MH_NONLIVING || holi == MH_PLANT);
}

// If _mons_find_level_exits() is ever expanded to handle more grid
// types, this should be expanded along with it.
static void _mons_indicate_level_exit(const monster* mon)
{
    const dungeon_feature_type feat = grd(mon->pos());
    const bool is_shaft = (get_trap_type(mon->pos()) == TRAP_SHAFT);

    if (feat_is_gate(feat))
        simple_monster_message(mon, " passes through the gate.");
    else if (feat_is_travelable_stair(feat))
    {
        command_type dir = feat_stair_direction(feat);
        simple_monster_message(mon,
            make_stringf(" %s the %s.",
                dir == CMD_GO_UPSTAIRS     ? "goes up" :
                dir == CMD_GO_DOWNSTAIRS   ? "goes down"
                                           : "takes",
                feat_is_escape_hatch(feat) ? "escape hatch"
                                           : "stairs").c_str());
    }
    else if (is_shaft)
    {
        simple_monster_message(mon,
            make_stringf(" %s the shaft.",
                mons_flies(mon) ? "goes down"
                                : "jumps into").c_str());
    }
}

void make_mons_leave_level(monster* mon)
{
    if (mon->pacified())
    {
        if (you.can_see(mon))
        {
            _mons_indicate_level_exit(mon);
            remove_unique_annotation(mon);
        }

        // Pacified monsters leaving the level take their stuff with
        // them.
        mon->flags |= MF_HARD_RESET;
        monster_die(mon, KILL_DISMISSED, NON_MONSTER);
    }
}

static bool _can_safely_go_through(const monster * mon, const coord_def p)
{
    ASSERT(map_bounds(p));

    if (!monster_habitable_grid(mon, grd(p)))
        return false;

    // Stupid monsters don't pathfind around shallow water
    // except the clinging ones.
    if (mon->floundering_at(p)
        && (mons_intel(mon) >= I_NORMAL || mon->can_cling_to_walls()))
    {
        return false;
    }

    return true;
}

// Checks whether there is a straight path from p1 to p2 that monster can
// safely passes through.
// If it exists, such a path may be missed; on the other hand, it
// is not guaranteed that p2 is visible from p1 according to LOS rules.
// Not symmetric.
// FIXME: This is used for monster movement. It should instead be
//        something like exists_ray(p1, p2, opacity_monmove(mons)),
//        where opacity_monmove() is fixed to include opacity_immob.
bool can_go_straight(const monster* mon, const coord_def& p1,
                     const coord_def& p2)
{
    // If no distance, then trivially true
    if (p1 == p2)
        return true;

    if (distance2(p1, p2) > get_los_radius_sq())
        return false;

    // XXX: Hack to improve results for now. See FIXME above.
    ray_def ray;
    if (!find_ray(p1, p2, ray, opc_immob))
        return false;

    while (ray.advance() && ray.pos() != p2)
        if (!_can_safely_go_through(mon, ray.pos()))
            return false;

    return true;
}

// The default suitable() function for choose_random_nearby_monster().
bool choose_any_monster(const monster* mon)
{
    return !mons_is_projectile(mon->type);
}

// Find a nearby monster and return its index, including you as a
// possibility with probability weight.  suitable() should return true
// for the type of monster wanted.
// If prefer_named is true, named monsters (including uniques) are twice
// as likely to get chosen compared to non-named ones.
// If prefer_priest is true, priestly monsters (including uniques) are
// twice as likely to get chosen compared to non-priestly ones.
monster* choose_random_nearby_monster(int weight,
                                       bool (*suitable)(const monster* mon),
                                       bool in_sight, bool prefer_named,
                                       bool prefer_priest)
{
    return choose_random_monster_on_level(weight, suitable, in_sight, true,
                                          prefer_named, prefer_priest);
}

monster* choose_random_monster_on_level(int weight,
                                         bool (*suitable)(const monster* mon),
                                         bool in_sight, bool near_by,
                                         bool prefer_named, bool prefer_priest)
{
    monster* chosen = NULL;

    // A radius_iterator with radius == max(GXM, GYM) will sweep the
    // whole level.
    radius_iterator ri(you.pos(), near_by ? 9 : max(GXM, GYM), true, in_sight);

    for (; ri; ++ri)
    {
        if (in_sight)
        {
            // Seeing through glass/trees is not enough.
            if (!you.see_cell_no_trans(*ri))
                continue;
        }

        if (monster* mon = monster_at(*ri))
        {
            if (suitable(mon))
            {
                // FIXME: if the intent is to favour monsters
                // named by $DEITY, we should set a flag on the
                // monster (something like MF_DEITY_PREFERRED) and
                // use that instead of checking the name, given
                // that other monsters can also have names.

                // True, but it's currently only used for orcs, and
                // Blork and Urug also being preferred to non-named orcs
                // is fine, I think. Once more gods name followers (and
                // prefer them) that should be changed, of course. (jpeg)

                // Named or priestly monsters have doubled chances.
                int mon_weight = 1;

                if (prefer_named && mon->is_named())
                    mon_weight++;

                if (prefer_priest && mon->is_priest())
                    mon_weight++;

                if (x_chance_in_y(mon_weight, (weight += mon_weight)))
                    chosen = mon;
            }
        }
    }

    return chosen;
}

// Note that this function *completely* blocks messaging for monsters
// distant or invisible to the player ... look elsewhere for a function
// permitting output of "It" messages for the invisible {dlb}
// Intentionally avoids info and str_pass now. - bwr
bool simple_monster_message(const monster* mons, const char *event,
                            msg_channel_type channel,
                            int param,
                            description_level_type descrip)
{
    if (mons_near(mons)
        && (channel == MSGCH_MONSTER_SPELL || channel == MSGCH_FRIEND_SPELL
            || mons->visible_to(&you)))
    {
        string msg = mons->name(descrip);
        msg += event;
        msg = apostrophise_fixup(msg);

        if (channel == MSGCH_PLAIN && mons->wont_attack())
            channel = MSGCH_FRIEND_ACTION;

        mpr(msg.c_str(), channel, param);
        return true;
    }

    return false;
}

static bool _mons_avoids_cloud(const monster* mons, const cloud_struct& cloud,
                               bool placement)
{
    bool extra_careful = placement;
    cloud_type cl_type = cloud.type;

    if (placement)
        extra_careful = true;

    // Berserk monsters are less careful and will blindly plow through any
    // dangerous cloud, just to kill you. {due}
    if (!extra_careful && mons->berserk())
        return false;

    if (you.religion == GOD_FEDHAS && fedhas_protects(mons)
        && (cloud.whose == KC_YOU || cloud.whose == KC_FRIENDLY)
        && (mons->friendly() || mons->neutral()))
    {
        return false;
    }

    switch (cl_type)
    {
    case CLOUD_MIASMA:
        // Even the dumbest monsters will avoid miasma if they can.
        return (!mons->res_rotting());

    case CLOUD_FIRE:
    case CLOUD_FOREST_FIRE:
        if (mons->res_fire() > 1)
            return false;

        if (extra_careful)
            return true;

        if (mons_intel(mons) >= I_ANIMAL && mons->res_fire() < 0)
            return true;

        if (mons->hit_points >= 15 + random2avg(46, 5))
            return false;
        break;

    case CLOUD_MEPHITIC:
        if (mons->res_poison() > 0)
            return false;

        if (extra_careful)
            return true;

        if (mons_intel(mons) >= I_ANIMAL && mons->res_poison() < 0)
            return true;

        if (x_chance_in_y(mons->hit_dice - 1, 5))
            return false;

        if (mons->hit_points >= random2avg(19, 2))
            return false;
        break;

    case CLOUD_COLD:
        if (mons->res_cold() > 1)
            return false;

        if (extra_careful)
            return true;

        if (mons_intel(mons) >= I_ANIMAL && mons->res_cold() < 0)
            return true;

        if (mons->hit_points >= 15 + random2avg(46, 5))
            return false;
        break;

    case CLOUD_POISON:
        if (mons->res_poison() > 0)
            return false;

        if (extra_careful)
            return true;

        if (mons_intel(mons) >= I_ANIMAL && mons->res_poison() < 0)
            return true;

        if (mons->hit_points >= random2avg(37, 4))
            return false;
        break;

    case CLOUD_RAIN:
        // Fiery monsters dislike the rain.
        if (mons->is_fiery() && extra_careful)
            return true;

        // We don't care about what's underneath the rain cloud if we can fly.
        if (mons->flight_mode())
            return false;

        // These don't care about deep water.
        if (monster_habitable_grid(mons, DNGN_DEEP_WATER))
            return false;

        // This position could become deep water, and they might drown.
        if (grd(cloud.pos) == DNGN_SHALLOW_WATER)
            return true;
        break;

    case CLOUD_TORNADO:
        // Ball lightnings are not afraid of a _storm_, duh.  Or elementals.
        if (mons->res_wind())
            return false;

        // Locust swarms are too stupid to avoid winds.
        if (mons_intel(mons) >= I_ANIMAL)
            return true;
        break;

    case CLOUD_PETRIFY:
        if (mons->res_petrify())
            return false;

        if (extra_careful)
            return true;

        if (mons_intel(mons) >= I_ANIMAL)
            return true;
        break;

    case CLOUD_GHOSTLY_FLAME:
        if (mons->res_negative_energy() > 2)
            return false;

        if (extra_careful)
            return true;

        if (mons->hit_points >= random2avg(25, 3))
            return false;
        break;

    default:
        break;
    }

    // Exceedingly dumb creatures will wander into harmful clouds.
    if (is_harmless_cloud(cl_type)
        || mons_intel(mons) == I_PLANT && !extra_careful)
    {
        return false;
    }

    // If we get here, the cloud is potentially harmful.
    return true;
}

// Like the above, but allow a monster to move from one damaging cloud
// to another, even if they're of different types.
bool mons_avoids_cloud(const monster* mons, int cloud_num, bool placement)
{
    if (cloud_num == EMPTY_CLOUD)
        return false;

    const cloud_struct &cloud = env.cloud[cloud_num];

    // Is the target cloud okay?
    if (!_mons_avoids_cloud(mons, cloud, placement))
        return false;

    // If we're already in a cloud that we'd want to avoid then moving
    // from one to the other is okay.
    if (!in_bounds(mons->pos()) || mons->pos() == cloud.pos)
        return true;

    const int our_cloud_num = env.cgrid(mons->pos());

    if (our_cloud_num == EMPTY_CLOUD)
        return true;

    const cloud_struct &our_cloud = env.cloud[our_cloud_num];

    return !_mons_avoids_cloud(mons, our_cloud, true);
}

// Returns a rough estimate of damage from throwing the wielded weapon.
int mons_thrown_weapon_damage(const item_def *weap,
                              bool only_returning_weapons)
{
    if (!weap ||
        (only_returning_weapons && get_weapon_brand(*weap) != SPWPN_RETURNING))
    {
        return 0;
    }

    return max(0, (property(*weap, PWPN_DAMAGE) + weap->plus2 / 2));
}

int mons_weapon_damage_rating(const item_def &launcher)
{
    return (property(launcher, PWPN_DAMAGE) + launcher.plus2);
}

// Returns a rough estimate of damage from firing/throwing missile.
int mons_missile_damage(monster* mons, const item_def *launch,
                        const item_def *missile)
{
    if (!missile || (!launch && !is_throwable(mons, *missile)))
        return 0;

    const int missile_damage = property(*missile, PWPN_DAMAGE) / 2 + 1;
    const int launch_damage  = launch? property(*launch, PWPN_DAMAGE) : 0;
    return max(0, launch_damage + missile_damage);
}

// Given the monster's current weapon and alt weapon (either or both of
// which may be NULL), works out whether using missiles or throwing the
// main weapon (with returning brand) is better. If using missiles that
// need a launcher, sets *launcher to the launcher.
//
// If the monster has no ranged weapon attack, returns NON_ITEM.
//
int mons_pick_best_missile(monster* mons, item_def **launcher,
                           bool ignore_melee)
{
    *launcher = NULL;
    item_def *melee = NULL, *launch = NULL;
    int melee_weapon_count = 0;
    for (int i = MSLOT_WEAPON; i <= MSLOT_ALT_WEAPON; ++i)
    {
        if (item_def *item = mons->mslot_item(static_cast<mon_inv_type>(i)))
        {
            if (is_range_weapon(*item))
                launch = item;
            else if (!ignore_melee)
            {
                melee = item;
                ++melee_weapon_count;
            }
        }
    }

    const item_def *missiles = mons->missiles();
    if (launch && missiles && !missiles->launched_by(*launch))
        launch = NULL;

    const int n_usable_melee_weapons(mons_wields_two_weapons(mons) ? 2 : 1);
    const bool only = melee_weapon_count == n_usable_melee_weapons
                      && melee->quantity == 1;
    const int tdam = (melee && is_throwable(mons, *melee)) ?
                         mons_thrown_weapon_damage(melee, only) : 0;
    const int fdam = mons_missile_damage(mons, launch, missiles);

    if (!tdam && !fdam)
        return NON_ITEM;
    else if (tdam >= fdam)
        return melee->index();
    else
    {
        *launcher = launch;
        return missiles->index();
    }
}

int mons_natural_regen_rate(monster* mons)
{
    // A HD divider ranging from 3 (at 1 HD) to 1 (at 8 HD).
    int divider = max(div_rand_round(15 - mons->hit_dice, 4), 1);

    // The undead have a harder time regenerating.  Golems have it worse.
    switch (mons->holiness())
    {
    case MH_UNDEAD:
        divider *= (mons_enslaved_soul(mons)) ? 2 : 4;
        break;

    case MH_NONLIVING:
        divider *= 5;
        break;

    default:
        break;
    }

    return max(div_rand_round(mons->hit_dice, divider), 1);
}

void mons_check_pool(monster* mons, const coord_def &oldpos,
                     killer_type killer, int killnum)
{
    // Flying/clinging monsters don't make contact with the terrain.
    if (!mons->ground_level())
        return;

    dungeon_feature_type grid = grd(mons->pos());
    if ((grid == DNGN_LAVA || grid == DNGN_DEEP_WATER)
        && !monster_habitable_grid(mons, grid))
    {
        const bool message = mons_near(mons);

        // Don't worry about invisibility.  You should be able to see if
        // something has fallen into the lava.
        if (message && (oldpos == mons->pos() || grd(oldpos) != grid))
        {
            mprf("%s falls into the %s!",
                 mons->name(DESC_THE).c_str(),
                 grid == DNGN_LAVA ? "lava" : "water");
        }

        if (grid == DNGN_LAVA && mons->res_fire() >= 2)
            grid = DNGN_DEEP_WATER;

        // Even fire resistant monsters perish in lava, but inanimate
        // monsters can survive deep water.
        if (grid == DNGN_LAVA || mons->can_drown())
        {
            if (message)
            {
                if (grid == DNGN_LAVA)
                {
                    simple_monster_message(mons, " is incinerated.",
                                           MSGCH_MONSTER_DAMAGE, MDAM_DEAD);
                }
                else if (mons_genus(mons->type) == MONS_MUMMY)
                {
                    simple_monster_message(mons, " falls apart.",
                                           MSGCH_MONSTER_DAMAGE, MDAM_DEAD);
                }
                else
                {
                    simple_monster_message(mons, " drowns.",
                                           MSGCH_MONSTER_DAMAGE, MDAM_DEAD);
                }
            }

            if (killer == KILL_NONE)
            {
                // Self-kill.
                killer  = KILL_MON;
                killnum = mons->mindex();
            }

            // Yredelemnul special, redux: It's the only one that can
            // work on drowned monsters.
            if (!_yred_enslave_soul(mons, killer))
                monster_die(mons, killer, killnum, true);
        }
    }
}

bool monster_descriptor(monster_type which_class, mon_desc_type which_descriptor)
{
    if (which_descriptor == MDSC_LEAVES_HIDE)
    {
        if (mons_genus(which_class) == MONS_TROLL)
            return true;
        switch (which_class)
        {
        case MONS_DRAGON:
        case MONS_ICE_DRAGON:
        case MONS_STEAM_DRAGON:
        case MONS_MOTTLED_DRAGON:
        case MONS_STORM_DRAGON:
        case MONS_GOLDEN_DRAGON:
        case MONS_SWAMP_DRAGON:
        case MONS_PEARL_DRAGON:
            return true;
        default:
            return false;
        }
    }

    if (which_descriptor == MDSC_REGENERATES)
    {
        switch (which_class)
        {
        case MONS_CACODEMON:
        case MONS_DEEP_TROLL:
        case MONS_HELLWING:
        case MONS_CRIMSON_IMP:
        case MONS_IRON_TROLL:
        case MONS_LEMURE:
#if TAG_MAJOR_VERSION == 34
        case MONS_ROCK_TROLL:
#endif
        case MONS_SLIME_CREATURE:
        case MONS_SNORG:
        case MONS_PURGY:
        case MONS_TROLL:
        case MONS_HYDRA:
        case MONS_KILLER_KLOWN:
        case MONS_STARCURSED_MASS:
        case MONS_LERNAEAN_HYDRA:
        case MONS_DISSOLUTION:
        case MONS_TEST_SPAWNER:
            return true;
        default:
            return false;
        }
    }

    if (which_descriptor == MDSC_NOMSG_WOUNDS)
    {
        // Zombified monsters other than spectral things don't show
        // wounds.
        if (mons_class_is_zombified(which_class)
            && which_class != MONS_SPECTRAL_THING)
        {
            return true;
        }

        switch (which_class)
        {
        case MONS_RAKSHASA:
        case MONS_RAKSHASA_FAKE:
            return true;
        default:
            return false;
        }
    }

    return false;
}

monster* get_current_target()
{
    if (invalid_monster_index(you.prev_targ))
        return NULL;

    monster* mon = &menv[you.prev_targ];
    if (mon->alive() && you.can_see(mon))
        return mon;
    else
        return NULL;
}

void seen_monster(monster* mons)
{
    // If the monster is in the auto_exclude list, automatically
    // set an exclusion.
    set_auto_exclude(mons);
    set_unique_annotation(mons);

    item_def* weapon = mons->weapon();
    if (weapon && is_range_weapon(*weapon))
        mons->flags |= MF_SEEN_RANGED;

    // Monster was viewed this turn
    mons->flags |= MF_WAS_IN_VIEW;

    if (mons->flags & MF_SEEN)
        return;

    // First time we've seen this particular monster.
    mons->flags |= MF_SEEN;

    if (!mons_is_mimic(mons->type))
    {
        if (crawl_state.game_is_hints())
            hints_monster_seen(*mons);

        if (MONST_INTERESTING(mons))
        {
            string name = mons->name(DESC_A, true);
            if (mons->type == MONS_PLAYER_GHOST)
            {
                name += make_stringf(" (%s)",
                        short_ghost_description(mons, true).c_str());
            }
            take_note(
                      Note(NOTE_SEEN_MONSTER, mons->type, 0,
                           name.c_str()));
        }
    }

    if (!mons->has_ench(ENCH_ABJ)
        && !mons->has_ench(ENCH_FAKE_ABJURATION)
        && !testbits(mons->flags, MF_NO_REWARD)
        && !mons_class_flag(mons->type, M_NO_EXP_GAIN)
        && !crawl_state.game_is_arena())
    {
        did_god_conduct(DID_SEE_MONSTER, mons->hit_dice, true, mons);
    }

    if (mons_allows_beogh(mons))
        env.level_state |= LSTATE_BEOGH;
}

//---------------------------------------------------------------
//
// shift_monster
//
// Moves a monster to approximately p and returns true if
// the monster was moved.
//
//---------------------------------------------------------------
bool shift_monster(monster* mon, coord_def p)
{
    coord_def result;

    int count = 0;

    if (p.origin())
        p = mon->pos();

    for (adjacent_iterator ai(p); ai; ++ai)
    {
        // Don't drop on anything but vanilla floor right now.
        if (grd(*ai) != DNGN_FLOOR)
            continue;

        if (actor_at(*ai))
            continue;

        if (one_chance_in(++count))
            result = *ai;
    }

    if (count > 0)
    {
        mgrd(mon->pos()) = NON_MONSTER;
        mon->moveto(result);
        mgrd(result) = mon->mindex();
    }

    return (count > 0);
}

// Make all of the monster's original equipment disappear, unless it's a fixed
// artefact or unrand artefact.
static void _vanish_orig_eq(monster* mons)
{
    for (int i = 0; i < NUM_MONSTER_SLOTS; ++i)
    {
        if (mons->inv[i] == NON_ITEM)
            continue;

        item_def &item(mitm[mons->inv[i]]);

        if (!item.defined())
            continue;

        if (item.orig_place != 0 || item.orig_monnum != 0
            || !item.inscription.empty()
            || is_unrandom_artefact(item)
            || (item.flags & (ISFLAG_DROPPED | ISFLAG_THROWN | ISFLAG_NOTED_GET
                              | ISFLAG_BEEN_IN_INV)))
        {
            continue;
        }
        item.flags |= ISFLAG_SUMMONED;
    }
}

int dismiss_monsters(string pattern)
{
    // Make all of the monsters' original equipment disappear unless "keepitem"
    // is found in the regex (except for fixed arts and unrand arts).
    const bool keep_item = strip_tag(pattern, "keepitem");
    const bool harmful = pattern == "harmful";
    const bool mobile  = pattern == "mobile";

    // Dismiss by regex.
    text_pattern tpat(pattern);
    int ndismissed = 0;
    for (monster_iterator mi; mi; ++mi)
    {
        if (mi->alive()
            && (mobile ? !mons_class_is_stationary(mi->type) :
                harmful ? !mons_is_firewood(*mi) && !mi->wont_attack()
                : tpat.empty() || tpat.matches(mi->name(DESC_PLAIN, true))))
        {
            if (!keep_item)
                _vanish_orig_eq(*mi);
            monster_die(*mi, KILL_DISMISSED, NON_MONSTER, false, true);
            ++ndismissed;
        }
    }

    return ndismissed;
}

// Does the equivalent of KILL_RESET on all monsters in LOS. Should only be
// applied to new games.
void zap_los_monsters(bool items_also)
{
    for (radius_iterator ri(you.pos(), LOS_RADIUS); ri; ++ri)
    {
        if (!cell_see_cell(you.pos(), *ri, LOS_SOLID))
            continue;

        if (items_also)
        {
            int item = igrd(*ri);

            if (item != NON_ITEM && mitm[item].defined())
                destroy_item(item);
        }

        // If we ever allow starting with a friendly monster,
        // we'll have to check here.
        monster* mon = monster_at(*ri);
        if (mon == NULL || mons_class_flag(mon->type, M_NO_EXP_GAIN))
            continue;

        dprf("Dismissing %s",
             mon->name(DESC_PLAIN, true).c_str());

        // Do a hard reset so the monster's items will be discarded.
        mon->flags |= MF_HARD_RESET;
        // Do a silent, wizard-mode monster_die() just to be extra sure the
        // player sees nothing.
        monster_die(mon, KILL_DISMISSED, NON_MONSTER, true, true);
    }
}

bool is_item_jelly_edible(const item_def &item)
{
    // Don't eat artefacts.
    if (is_artefact(item))
        return false;

    // Don't eat mimics.
    if (item.flags & ISFLAG_MIMIC)
        return false;

    // Shouldn't eat stone things
    //   - but what about wands and rings?
    if (item.base_type == OBJ_MISSILES
        && (item.sub_type == MI_STONE || item.sub_type == MI_LARGE_ROCK))
    {
        return false;
    }

    // Don't eat special game items.
    if (item.base_type == OBJ_ORBS
        || (item.base_type == OBJ_MISCELLANY
            && (item.sub_type == MISC_RUNE_OF_ZOT
                || item.sub_type == MISC_HORN_OF_GERYON)))
    {
        return false;
    }

    return true;
}

bool monster_space_valid(const monster* mons, coord_def target,
                         bool forbid_sanctuary)
{
    if (!in_bounds(target))
        return false;

    // Don't land on top of another monster.
    if (actor_at(target))
        return false;

    if (is_sanctuary(target) && forbid_sanctuary)
        return false;

    // Don't go into no_ctele_into or n_rtele_into cells.
    if (testbits(env.pgrid(target), FPROP_NO_CTELE_INTO))
        return false;
    if (testbits(env.pgrid(target), FPROP_NO_RTELE_INTO))
        return false;

    return monster_habitable_grid(mons, grd(target));
}

static bool _monster_random_space(const monster* mons, coord_def& target,
                                  bool forbid_sanctuary)
{
    int tries = 0;
    while (tries++ < 1000)
    {
        target = random_in_bounds();
        if (monster_space_valid(mons, target, forbid_sanctuary))
            return true;
    }

    return false;
}

void monster_teleport(monster* mons, bool instan, bool silent)
{
    bool was_seen = !silent && you.can_see(mons) && !mons_is_lurking(mons);

    if (!instan)
    {
        if (mons->del_ench(ENCH_TP))
        {
            if (!silent)
                simple_monster_message(mons, " seems more stable.");
        }
        else
        {
            if (!silent)
                simple_monster_message(mons, " looks slightly unstable.");

            mons->add_ench(mon_enchant(ENCH_TP, 0, 0,
                                       random_range(20, 30)));
        }

        return;
    }

    coord_def newpos;

    if (mons_is_shedu(mons) && shedu_pair_alive(mons))
    {
        // find a location close to its mate instead.
        monster* my_pair = get_shedu_pair(mons);
        coord_def pair = my_pair->pos();
        coord_def target;

        int tries = 0;
        while (tries++ < 1000)
        {
            target = coord_def(random_range(pair.x - 5, pair.x + 5),
                               random_range(pair.y - 5, pair.y + 5));

            if (grid_distance(target, pair) >= 10)
                continue;

            if (!monster_space_valid(mons, target, !mons->wont_attack()))
                continue;

            newpos = target;
            break;
        }

        if (newpos.origin())
            dprf("ERROR: Couldn't find a safe location near mate for Shedu!");
    }

    if (newpos.origin())
        _monster_random_space(mons, newpos, !mons->wont_attack());

    // XXX: If the above function didn't find a good spot, return now
    // rather than continue by slotting the monster (presumably)
    // back into its old location (previous behaviour). This seems
    // to be much cleaner and safer than relying on what appears to
    // have been a mistake.
    if (newpos.origin())
        return;

    if (!silent)
        simple_monster_message(mons, " disappears!");

    const coord_def oldplace = mons->pos();

    // Pick the monster up.
    mgrd(oldplace) = NON_MONSTER;

    // Move it to its new home.
    mons->moveto(newpos, true);

    // And slot it back into the grid.
    mgrd(mons->pos()) = mons->mindex();

    const bool now_visible = mons_near(mons);
    if (!silent && now_visible)
    {
        if (was_seen)
            simple_monster_message(mons, " reappears nearby!");
        else
        {
            // Even if it doesn't interrupt an activity (the player isn't
            // delayed, the monster isn't hostile) we still want to give
            // a message.
            activity_interrupt_data ai(mons, SC_TELEPORT_IN);
            if (!interrupt_activity(AI_SEE_MONSTER, ai))
                simple_monster_message(mons, " appears out of thin air!");
        }
    }

    if (mons->visible_to(&you) && now_visible)
        handle_seen_interrupt(mons);

    // Leave a purple cloud.
    // XXX: If silent is true, this is not an actual teleport, but
    //      the game moving a monster out of the way.
    if (!silent)
        place_cloud(CLOUD_TLOC_ENERGY, oldplace, 1 + random2(3), mons);

    mons->check_redraw(oldplace);
    mons->apply_location_effects(oldplace);

    mons_relocated(mons);

    shake_off_monsters(mons);
}

void mons_clear_trapping_net(monster* mon)
{
    if (!mon->caught())
        return;

    const int net = get_trapping_net(mon->pos());
    if (net != NON_ITEM)
        remove_item_stationary(mitm[net]);

    mon->del_ench(ENCH_HELD, true);
}

string summoned_poof_msg(const monster* mons, bool plural)
{
    int  summon_type = 0;
    bool valid_mon   = false;
    if (mons != NULL && !invalid_monster(mons))
    {
        (void) mons->is_summoned(NULL, &summon_type);
        valid_mon = true;
    }

    string msg      = "disappear%s in a puff of smoke";
    bool   no_chaos = false;

    switch (summon_type)
    {
    case SPELL_SHADOW_CREATURES:
        msg      = "dissolve%s into shadows";
        no_chaos = true;
        break;

    case MON_SUMM_CHAOS:
        msg = "degenerate%s into a cloud of primal chaos";
        break;

    case MON_SUMM_WRATH:
    case MON_SUMM_AID:
        if (valid_mon && is_good_god(mons->god))
        {
            msg      = "dissolve%s into sparkling lights";
            no_chaos = true;
        }
        break;

    case SPELL_GHOSTLY_FLAMES:
    case SPELL_CALL_LOST_SOUL:
        msg = "fades away";
        break;

    }

    if (valid_mon)
    {
        if (mons->god == GOD_XOM && !no_chaos && one_chance_in(10)
            || mons->type == MONS_CHAOS_SPAWN)
        {
            msg = "degenerate%s into a cloud of primal chaos";
        }

        if (mons->is_holy()
            && summon_type != SPELL_SHADOW_CREATURES
            && summon_type != MON_SUMM_CHAOS)
        {
            msg = "dissolve%s into sparkling lights";
        }

        if (mons_is_slime(mons)
            && mons->god == GOD_JIYVA)
        {
            msg = "dissolve%s into a puddle of slime";
        }
    }

    // Conjugate.
    msg = make_stringf(msg.c_str(), plural ? "" : "s");

    return msg;
}

string summoned_poof_msg(const int midx, const item_def &item)
{
    if (midx == NON_MONSTER)
        return summoned_poof_msg(static_cast<const monster* >(NULL), item);
    else
        return summoned_poof_msg(&menv[midx], item);
}

string summoned_poof_msg(const monster* mons, const item_def &item)
{
    ASSERT(item.flags & ISFLAG_SUMMONED);

    return summoned_poof_msg(mons, item.quantity > 1);
}

static bool _mons_reaped(actor *killer, monster* victim)
{
    beh_type beh;
    unsigned short hitting;

    if (killer->is_player())
    {
        hitting = MHITYOU;
        beh     = BEH_FRIENDLY;
    }
    else
    {
        monster* mon = killer->as_monster();

        beh = SAME_ATTITUDE(mon);

        // Get a new foe for the zombie to target.
        behaviour_event(mon, ME_EVAL);
        hitting = mon->foe;
    }

    monster *zombie = 0;
    if (animate_remains(victim->pos(), CORPSE_BODY, beh, hitting, killer, "",
                        GOD_NO_GOD, true, true, true, &zombie) <= 0)
    {
        return false;
    }

    if (you.can_see(victim))
        mprf("%s turns into a zombie!", victim->name(DESC_THE).c_str());
    else if (you.can_see(zombie))
        mprf("%s appears out of thin air!", zombie->name(DESC_THE).c_str());

    player_angers_monster(zombie);

    return true;
}

beh_type attitude_creation_behavior(mon_attitude_type att)
{
    switch (att)
    {
    case ATT_NEUTRAL:
        return BEH_NEUTRAL;
    case ATT_GOOD_NEUTRAL:
        return BEH_GOOD_NEUTRAL;
    case ATT_STRICT_NEUTRAL:
        return BEH_STRICT_NEUTRAL;
    case ATT_FRIENDLY:
        return BEH_FRIENDLY;
    default:
        return BEH_HOSTILE;
    }

}

// Return the creation behavior type corresponding to the input
// monsters actual attitude (i.e. ignoring monster enchantments).
beh_type actual_same_attitude(const monster& base)
{
    return attitude_creation_behavior(base.attitude);
}

// Called whenever an already existing monster changes its attitude, possibly
// temporarily.
void mons_att_changed(monster* mon)
{
    const mon_attitude_type att = mon->temp_attitude();

    if (mons_is_tentacle_head(mons_base_type(mon))
        || mon->type == MONS_ELDRITCH_TENTACLE)
    {
        for (monster_iterator mi; mi; ++mi)
            if (mi->is_child_tentacle_of(mon))
            {
                mi->attitude = att;
                if (mon->type != MONS_ELDRITCH_TENTACLE)
                {
                    for (monster_iterator connect; connect; ++connect)
                    {
                        if (connect->is_child_tentacle_of(mi->as_monster()))
                            connect->attitude = att;
                    }
                }

                // It's almost always flipping between hostile and friendly;
                // enslaving a pacified starspawn is still a shock.
                mi->stop_constricting_all();
            }
    }

    if (mon->attitude == ATT_HOSTILE
        && (mons_is_god_gift(mon, GOD_BEOGH)
           || mons_is_god_gift(mon, GOD_YREDELEMNUL)))
    {
        remove_companion(mon);
    }
}

void debuff_monster(monster* mon)
{
    // List of magical enchantments which will be dispelled.
    const enchant_type lost_enchantments[] = {
        ENCH_SLOW,
        ENCH_HASTE,
        ENCH_SWIFT,
        ENCH_MIGHT,
        ENCH_FEAR,
        ENCH_CONFUSION,
        ENCH_INVIS,
        ENCH_CORONA,
        ENCH_CHARM,
        ENCH_PARALYSIS,
        ENCH_PETRIFYING,
        ENCH_PETRIFIED,
        ENCH_REGENERATION,
        ENCH_STICKY_FLAME,
        ENCH_TP,
        ENCH_INNER_FLAME,
        ENCH_OZOCUBUS_ARMOUR
    };

    bool dispelled = false;

    // Dispel all magical enchantments...
    for (unsigned int i = 0; i < ARRAYSZ(lost_enchantments); ++i)
    {
        if (lost_enchantments[i] == ENCH_INVIS)
        {
            // ...except for natural invisibility.
            if (mons_class_flag(mon->type, M_INVIS))
                continue;
        }
        if (lost_enchantments[i] == ENCH_CONFUSION)
        {
            // Don't dispel permaconfusion.
            if (mons_class_flag(mon->type, M_CONFUSED))
                continue;
        }
        if (lost_enchantments[i] == ENCH_REGENERATION)
        {
            // Don't dispel regen if it's from Trog.
            if (mon->has_ench(ENCH_RAISED_MR))
                continue;
        }

        if (mon->del_ench(lost_enchantments[i], true, true))
            dispelled = true;
    }
    if (dispelled)
        simple_monster_message(mon, "'s magical effects unravel!");
}

// Return the number of monsters of the specified type.
// If friendlyOnly is true, only count friendly
// monsters, otherwise all of them
int count_monsters(monster_type mtyp, bool friendlyOnly)
{
    int count = 0;
    for (int mon = 0; mon < MAX_MONSTERS; mon++)
    {
        monster *mons = &menv[mon];
        if (mons->alive() && mons->type == mtyp
            && (!friendlyOnly || mons->friendly()))
        {
            count++;
        }
    }
    return count;
}

int count_allies()
{
    int count = 0;
    for (int mon = 0; mon < MAX_MONSTERS; mon++)
        if (menv[mon].alive() && menv[mon].friendly())
            count++;

    return count;
}

// Lava orcs!
int temperature()
{
    return (int) you.temperature;
}

int temperature_last()
{
    return (int) you.temperature_last;
}

void temperature_check()
{
    // Whether to ignore caps on incrementing temperature
    bool ignore_cap = you.duration[DUR_BERSERK];

    // These numbers seem to work pretty well, but they're definitely experimental:
    int tension = get_tension(GOD_NO_GOD); // Raw tension

    // It would generally be better to handle this at the tension level and have temperature much more closely tied to tension.

    // For testing, but super handy for that!
    // mprf("Tension value: %d", tension);

    // Increment temp to full if you're in lava.
    if (feat_is_lava(env.grid(you.pos())) && you.ground_level())
    {
        // If you're already very hot, no message,
        // but otherwise it lets you know you're being
        // brought up to max temp.
        if (temperature() <= TEMP_FIRE)
            mpr("The lava instantly superheats you.");
        you.temperature = TEMP_MAX;
        ignore_cap = true;
        // Otherwise, your temperature naturally decays.
    }
    else
        temperature_decay();

    // Follow this up with 1 additional decrement each turn until
    // you're not hot enough to boil water.
    if (feat_is_water(env.grid(you.pos())) && you.ground_level()
        && temperature_effect(LORC_PASSIVE_HEAT))
    {
        temperature_decrement(1);

        for (adjacent_iterator ai(you.pos()); ai; ++ai)
        {
            const coord_def p(*ai);
            if (in_bounds(p)
                && env.cgrid(p) == EMPTY_CLOUD
                && one_chance_in(5))
            {
                place_cloud(CLOUD_STEAM, *ai, 2 + random2(5), &you);
            }
        }
    }

    // Next, add temperature from tension. Can override temperature loss from water!
    temperature_increment(tension);

    // Cap net temperature change to 1 per turn if no exceptions.
    float tempchange = you.temperature - you.temperature_last;
    if (!ignore_cap && tempchange > 1)
        you.temperature = you.temperature_last + 1;
    else if (tempchange < -1)
        you.temperature = you.temperature_last - 1;

    // Handle any effects that change with temperature.
    temperature_changed(tempchange);

    // Save your new temp as your new 'old' temperature.
    you.temperature_last = you.temperature;
}

void temperature_increment(float degree)
{
    // No warming up while you're exhausted!
    if (you.duration[DUR_EXHAUSTED])
        return;

    you.temperature += sqrt(degree);
    if (temperature() >= TEMP_MAX)
        you.temperature = TEMP_MAX;
}

void temperature_decrement(float degree)
{
    // No cooling off while you're angry!
    if (you.duration[DUR_BERSERK])
        return;

    you.temperature -= degree;
    if (temperature() <= TEMP_MIN)
        you.temperature = TEMP_MIN;
}

void temperature_changed(float change)
{
    // Arbitrary - how big does a swing in a turn have to be?
    float pos_threshold = .25;
    float neg_threshold = -1 * pos_threshold;

    // For INCREMENTS:

    // Warmed up enough to lose slow movement.
    if (change > pos_threshold && temperature_tier(TEMP_COOL))
        mpr("Your movements quicken.", MSGCH_DURATION);

    // Check these no-nos every turn.
    if (you.temperature >= TEMP_WARM)
    {
        // Handles condensation shield, ozo's armour, icemail.
        expose_player_to_element(BEAM_FIRE, 0);

        // Handled separately because normally heat doesn't affect this.
        if (you.form == TRAN_ICE_BEAST || you.form == TRAN_STATUE)
            untransform(true, false);
    }

    // Just reached the temp that kills off stoneskin.
    if (change > pos_threshold && temperature_tier(TEMP_WARM))
    {
        mpr("Your stony skin melts.", MSGCH_DURATION);
        you.redraw_armour_class = true;
    }

    // Passive heat stuff.
    if (change > pos_threshold && temperature_tier(TEMP_FIRE))
        mpr("You're getting fired up.", MSGCH_DURATION);

    // Heat aura stuff.
    if (change > pos_threshold && temperature_tier(TEMP_MAX))
    {
        mpr("You blaze with the fury of an erupting volcano!", MSGCH_DURATION);
        invalidate_agrid(true);
    }

    // For DECREMENTS (reverse order):
    if (change < neg_threshold && temperature_tier(TEMP_MAX))
        mpr("The intensity of your heat diminishes.", MSGCH_DURATION);

    if (change < neg_threshold && temperature_tier(TEMP_FIRE))
        mpr("You're cooling off.", MSGCH_DURATION);

    // Cooled down enough for stoneskin to kick in again.
    if (change < neg_threshold && temperature_tier(TEMP_WARM))
    {
            mpr("Your skin cools and hardens.", MSGCH_DURATION);
            you.redraw_armour_class = true;
    }

    // Cooled down enough for slow movement.
    if (change < neg_threshold && temperature_tier(TEMP_COOL))
        mpr("Your movements slow.", MSGCH_DURATION);

    // If we're in this function, temperature changed, anyways.
    you.redraw_temperature = true;

    #ifdef USE_TILE
        init_player_doll();
    #endif

    // Just do this every turn to be safe. Can be fixed later if there
    // any performance issues.
    invalidate_agrid(true);
}

void temperature_decay()
{
    temperature_decrement(you.temperature / 10);
}

// Just a helper function to save space. Returns true if a
// threshold was crossed.
bool temperature_tier (int which)
{
    if (temperature() > which && temperature_last() <= which)
        return true;
    else if (temperature() < which && temperature_last() >= which)
        return true;
    else
        return false;
}

bool temperature_effect(int which)
{
    switch (which)
    {
        case LORC_FIRE_RES_I:
            return true; // 1-15
        case LORC_SLOW_MOVE:
            return (temperature() < TEMP_COOL); // 1-4
        case LORC_STONESKIN:
            return (temperature() < TEMP_WARM); // 1-8
//      case nothing, right now:
//            return (you.temperature >= TEMP_COOL && you.temperature < TEMP_WARM); // 5-8
        case LORC_LAVA_BOOST:
            return (temperature() >= TEMP_WARM && temperature() < TEMP_HOT); // 9-10
        case LORC_FIRE_RES_II:
            return (temperature() >= TEMP_WARM); // 9-15
        case LORC_FIRE_RES_III:
        case LORC_FIRE_BOOST:
        case LORC_COLD_VULN:
            return (temperature() >= TEMP_HOT); // 11-15
        case LORC_FAST_MOVE:
        case LORC_PASSIVE_HEAT:
            return (temperature() >= TEMP_FIRE); // 13-15
        case LORC_HEAT_AURA:
        case LORC_NO_SCROLLS:
            return (temperature() >= TEMP_MAX); // 15

        default:
            return false;
    }
}

int temperature_colour(int temp)
{
    return (temp > TEMP_FIRE) ? LIGHTRED  :
           (temp > TEMP_HOT)  ? RED       :
           (temp > TEMP_WARM) ? YELLOW    :
           (temp > TEMP_ROOM) ? WHITE     :
           (temp > TEMP_COOL) ? LIGHTCYAN :
           (temp > TEMP_COLD) ? LIGHTBLUE : BLUE;
}

std::string temperature_string(int temp)
{
    return (temp > TEMP_FIRE) ? "lightred"  :
           (temp > TEMP_HOT)  ? "red"       :
           (temp > TEMP_WARM) ? "yellow"    :
           (temp > TEMP_ROOM) ? "white"     :
           (temp > TEMP_COOL) ? "lightcyan" :
           (temp > TEMP_COLD) ? "lightblue" : "blue";
}

std::string temperature_text(int temp)
{
    switch (temp)
    {
        case TEMP_MIN:
            return "rF+";
        case TEMP_COOL:
            return "Normal movement speed";
        case TEMP_WARM:
            return "rF++; lava magic boost; Stoneskin melts";
        case TEMP_HOT:
            return "rF+++; rC-; fire magic boost";
        case TEMP_FIRE:
            return "Fast movement speed; burn attackers";
        case TEMP_MAX:
            return "Burn surroundings; cannot read scrolls";
        default:
            return "";
    }
}<|MERGE_RESOLUTION|>--- conflicted
+++ resolved
@@ -1820,17 +1820,15 @@
             place_cloud(CLOUD_MAGIC_TRAIL, mons->pos(), 3 + random2(3), mons);
         end_battlesphere(mons, true);
     }
-<<<<<<< HEAD
     else if (mons->type == MONS_BRIAR_PATCH)
     {
         if (timeout && !silent)
             simple_monster_message(mons, " crumbles away.");
-=======
+    }
     else if (mons->type == MONS_SPECTRAL_WEAPON)
     {
         end_spectral_weapon(mons, true, killer == KILL_RESET);
         silent = true;
->>>>>>> c4875c4b
     }
 
     const bool death_message = !silent && !did_death_message
