--- conflicted
+++ resolved
@@ -251,6 +251,11 @@
         flv.floor = TILE_FLOOR_SANDSTONE;
         return;
 
+    case BRANCH_OUBLIETTE:
+        flv.wall  = TILE_WALL_BRICK_BROWN;
+        flv.floor = TILE_FLOOR_COBBLE_BLOOD;
+        return;
+
     case BRANCH_BAILEY:
         flv.wall  = TILE_WALL_BRICK_BROWN;
         flv.floor = TILE_FLOOR_COBBLE_BLOOD;
@@ -271,15 +276,9 @@
         flv.floor = TILE_FLOOR_NORMAL;
         return;
 
-<<<<<<< HEAD
-    case BRANCH_OUBLIETTE:
-        flv.wall  = TILE_WALL_BRICK_BROWN;
-        flv.floor = TILE_FLOOR_COBBLE_BLOOD;
-=======
     case BRANCH_DESOLATION:
         flv.floor = TILE_FLOOR_SALT;
         flv.wall = TILE_WALL_DESOLATION;
->>>>>>> c9b4002d
         return;
 
     case NUM_BRANCHES:
