--- conflicted
+++ resolved
@@ -2642,44 +2642,45 @@
 },
 
 {
-<<<<<<< HEAD
+    SPELL_PRIMAL_WAVE, "Primal Wave",
+     SPTYP_CONJURATION | SPTYP_ICE,
+     SPFLAG_DIR_OR_TARGET,
+     6,
+     200,
+     7, 7,
+     0,
+     NULL,
+     true,
+     false
+},
+
+{
+    SPELL_CALL_TIDE, "Call Tide",
+     SPTYP_TRANSLOCATION,
+     SPFLAG_MONSTER,
+     7,
+     0,
+     -1, -1,
+     0,
+     NULL,
+     false,
+     false
+},
+
+{
     SPELL_IOOD, "Orb of Destruction",
      SPTYP_CONJURATION,
      SPFLAG_DIR_OR_TARGET | SPFLAG_NOT_SELF,
      7,
      200,
      9, 9,
-=======
-    SPELL_PRIMAL_WAVE, "Primal Wave",
-     SPTYP_CONJURATION | SPTYP_ICE,
-     SPFLAG_DIR_OR_TARGET,
-     6,
-     200,
-     7, 7,
->>>>>>> 30ad58ea
-     0,
-     NULL,
-     true,
-     false
-},
-
-{
-<<<<<<< HEAD
-=======
-    SPELL_CALL_TIDE, "Call Tide",
-     SPTYP_TRANSLOCATION,
-     SPFLAG_MONSTER,
-     7,
-     0,
-     -1, -1,
-     0,
-     NULL,
-     false,
-     false
-},
-
-{
->>>>>>> 30ad58ea
+     0,
+     NULL,
+     true,
+     false
+},
+
+{
     SPELL_NO_SPELL, "nonexistent spell",
      0,
      SPFLAG_TESTING,
