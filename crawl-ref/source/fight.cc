--- conflicted
+++ resolved
@@ -3866,11 +3866,7 @@
         if (x_chance_in_y(2*you.skill(SK_EVOCATIONS) + you.skill(SK_SUMMONINGS), 30))
         {
             emit_nodmg_hit_message();
-<<<<<<< HEAD
-            abjuration(random2(5*(you.skill(SK_SUMMONINGS) + you.skill(SK_EVOCATIONS)/2)/4));
-=======
-            cast_abjuration(5*(you.skill(SK_SUMMONINGS) + you.skill(SK_EVOCATIONS))/4, defender->as_monster());
->>>>>>> f7dde33c
+            cast_abjuration(5*(you.skill(SK_SUMMONINGS) + you.skill(SK_EVOCATIONS)/2)/4, defender->as_monster());
         }
         break;
 
