--- conflicted
+++ resolved
@@ -277,22 +277,6 @@
     if (you.species == SP_DEEP_DWARF)
         newgame_make_item(OBJ_WANDS, WAND_HEAL_WOUNDS, 1, 5);
 
-<<<<<<< HEAD
-    if (weap_skill)
-    {
-        item_def *weap = you.weapon();
-        if (!weap)
-            you.skills[SK_UNARMED_COMBAT] = weap_skill;
-        else
-            you.skills[item_attack_skill(*weap)] = weap_skill;
-    }
-=======
-    // Zotdef: everyone gets bonus two potions of curing.
-
-    if (crawl_state.game_is_zotdef())
-        newgame_make_item(OBJ_POTIONS, POT_CURING, 2);
->>>>>>> 0aa41feb
-
     if (you.species == SP_FELID)
     {
         you.skills[SK_THROWING] = 0;
