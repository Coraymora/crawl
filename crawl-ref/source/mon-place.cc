--- conflicted
+++ resolved
@@ -2690,7 +2690,6 @@
         break;
     }
 
-<<<<<<< HEAD
     case MONS_RAVEN:
     {
         band = BAND_RAVENS;
@@ -2719,7 +2718,8 @@
             band_size = random_range(3, 4);
             break;
         }
-=======
+        break;
+
     case MONS_MONSTROUS_DEMONSPAWN:
         band = BAND_MONSTROUS_DEMONSPAWN;
         band_size = random2(4);
@@ -2768,7 +2768,6 @@
     case MONS_BLACK_SUN:
         band = BAND_BLACK_SUN;
         band_size = 2 + random2(3);
->>>>>>> 1437299f
         break;
 
     default: ;
@@ -3199,7 +3198,6 @@
     case BAND_RAIJU:
         return MONS_RAIJU;
 
-<<<<<<< HEAD
     case BAND_RAVENS:
         return MONS_RAVEN;
 
@@ -3211,7 +3209,7 @@
             return MONS_SALAMANDER_MYSTIC;
         else
             return MONS_SALAMANDER;
-=======
+
      case BAND_MONSTROUS_DEMONSPAWN:
         if (which == 1 || which == 2 && one_chance_in(5))
             return random_choose_weighted( 2, MONS_DEMONIC_CRAWLER,
@@ -3301,7 +3299,6 @@
                     random_range(MONS_FIRST_NONBASE_DEMONSPAWN,
                                  MONS_LAST_NONBASE_DEMONSPAWN));
         return random_demonspawn_monster_species();
->>>>>>> 1437299f
 
     default:
         die("unhandled band type %d", band);
