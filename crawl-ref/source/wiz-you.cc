/**
 * @file
 * @brief Player related debugging functions.
**/

#include "AppHdr.h"

#include "wiz-you.h"

#include "abyss.h"

#include "cio.h"
#include "dbg-util.h"
#include "food.h"
#include "godprayer.h"
#include "godwrath.h"
#include "libutil.h"
#include "message.h"
#include "mutation.h"
#include "newgame.h"
#include "ng-setup.h"
#include "player.h"
#include "religion.h"
#include "skills.h"
#include "skills2.h"
#include "spl-book.h"
#include "spl-cast.h"
#include "spl-util.h"
#include "state.h"
#include "stuff.h"
#include "terrain.h"
#include "transform.h"
#include "view.h"
#include "unicode.h"
#include "xom.h"

#ifdef WIZARD
static void _swap_equip(equipment_type a, equipment_type b)
{
    swap(you.equip[a], you.equip[b]);
    bool tmp = you.melded[a];
    you.melded.set(a, you.melded[b]);
    you.melded.set(b, tmp);
}

void wizard_change_species(void)
{
    char specs[80];

    msgwin_get_line("What species would you like to be now? " ,
                    specs, sizeof(specs));

    if (specs[0] == '\0')
        return;
    string spec = lowercase_string(specs);

    species_type sp = SP_UNKNOWN;

    for (int i = 0; i < NUM_SPECIES; ++i)
    {
        const species_type si = static_cast<species_type>(i);
        const string sp_name = lowercase_string(species_name(si));

        string::size_type pos = sp_name.find(spec);
        if (pos != string::npos)
        {
            if (pos == 0)
            {
                // We prefer prefixes over partial matches.
                sp = si;
                break;
            }
            else
                sp = si;
        }
    }

    // Can't use magic cookies or placeholder species.
    if (!is_valid_species(sp))
    {
        mpr("That species isn't available.");
        return;
    }

    // Re-scale skill-points.
    for (int i = SK_FIRST_SKILL; i < NUM_SKILLS; ++i)
    {
        skill_type sk = static_cast<skill_type>(i);
        you.skill_points[i] *= species_apt_factor(sk, sp)
                               / species_apt_factor(sk);
    }

    species_type old_sp = you.species;
    you.species = sp;
    you.is_undead = get_undead_state(sp);

    // Change permanent mutations, but preserve non-permanent ones.
    uint8_t prev_muts[NUM_MUTATIONS];
    for (int i = 0; i < NUM_MUTATIONS; ++i)
    {
        if (you.innate_mutations[i] > 0)
        {
            if (you.innate_mutations[i] > you.mutation[i])
                you.mutation[i] = 0;
            else
                you.mutation[i] -= you.innate_mutations[i];

            you.innate_mutations[i] = 0;
        }
        prev_muts[i] = you.mutation[i];
    }
    give_basic_mutations(sp);
    for (int i = 0; i < NUM_MUTATIONS; ++i)
    {
        if (prev_muts[i] > you.innate_mutations[i])
            you.innate_mutations[i] = 0;
        else
            you.innate_mutations[i] -= prev_muts[i];
    }

    switch (sp)
    {
    case SP_RED_DRACONIAN:
        if (you.experience_level >= 7)
            perma_mutate(MUT_HEAT_RESISTANCE, 1, "wizard race change");
        break;

    case SP_WHITE_DRACONIAN:
        if (you.experience_level >= 7)
            perma_mutate(MUT_COLD_RESISTANCE, 1, "wizard race change");
        break;

    case SP_GREEN_DRACONIAN:
        if (you.experience_level >= 7)
            perma_mutate(MUT_POISON_RESISTANCE, 1, "wizard race change");
        if (you.experience_level >= 14)
            perma_mutate(MUT_STINGER, 1, "wizard race change");
        break;

    case SP_YELLOW_DRACONIAN:
        if (you.experience_level >= 14)
            perma_mutate(MUT_ACIDIC_BITE, 1, "wizard race change");
        break;

    case SP_GREY_DRACONIAN:
        if (you.experience_level >= 7)
            perma_mutate(MUT_UNBREATHING, 1, "wizard race change");
        break;

    case SP_BLACK_DRACONIAN:
        if (you.experience_level >= 7)
            perma_mutate(MUT_SHOCK_RESISTANCE, 1, "wizard race change");
        if (you.experience_level >= 14)
            perma_mutate(MUT_BIG_WINGS, 1, "wizard race change");
        break;

    case SP_DEMONSPAWN:
    {
        roll_demonspawn_mutations();
        for (int i = 0; i < int(you.demonic_traits.size()); ++i)
        {
            mutation_type m = you.demonic_traits[i].mutation;

            if (you.demonic_traits[i].level_gained > you.experience_level)
                continue;

            ++you.mutation[m];
            ++you.innate_mutations[m];
        }
        break;
    }

    case SP_DEEP_DWARF:
        if (you.experience_level >= 9)
            perma_mutate(MUT_PASSIVE_MAPPING, 1, "wizard race change");
        if (you.experience_level >= 14)
            perma_mutate(MUT_NEGATIVE_ENERGY_RESISTANCE, 1, "wizard race change");
        if (you.experience_level >= 18)
            perma_mutate(MUT_PASSIVE_MAPPING, 1, "wizard race change");
        break;

    case SP_FELID:
        if (you.experience_level >= 6)
            perma_mutate(MUT_SHAGGY_FUR, 1, "wizard race change");
        if (you.experience_level >= 12)
            perma_mutate(MUT_SHAGGY_FUR, 1, "wizard race change");
        break;

    default:
        break;
    }

    if ((old_sp == SP_OCTOPODE) != (sp == SP_OCTOPODE))
    {
        _swap_equip(EQ_LEFT_RING, EQ_RING_ONE);
        _swap_equip(EQ_RIGHT_RING, EQ_RING_TWO);
        // All species allow exactly one amulet.  When (and knowing you guys,
        // that's "when" not "if") ettins go in, you'll need handle the Macabre
        // Finger Necklace on neck 2 here.
    }

    // FIXME: this checks only for valid slots, not for suitability of the
    // item in question.  This is enough to make assertions happy, though.
    for (int i = 0; i < NUM_EQUIP; ++i)
        if (!you_can_wear(i, true) && you.equip[i] != -1)
        {
            mprf("%s falls away.", you.inv[you.equip[i]].name(DESC_YOUR).c_str());
            // Unwear items without the usual processing.
            you.equip[i] = -1;
            you.melded.set(i, false);
        }

    // Sanitize skills.
    fixup_skills();

    // Could delete only inappropriate ones, but meh.
    you.sage_skills.clear();
    you.sage_xp.clear();
    you.sage_bonus.clear();

    calc_hp();
    calc_mp();

    burden_change();
    // The player symbol depends on species.
    update_player_symbol();
#ifdef USE_TILE
    init_player_doll();
#endif
    redraw_screen();
}
#endif

#ifdef WIZARD
// Casts a specific spell by number or name.
void wizard_cast_spec_spell(void)
{
    char specs[80], *end;
    int spell;

    mprf(MSGCH_PROMPT, "Cast which spell? ");
    if (cancellable_get_line_autohist(specs, sizeof(specs))
        || specs[0] == '\0')
    {
        canned_msg(MSG_OK);
        crawl_state.cancel_cmd_repeat();
        return;
    }

    spell = strtol(specs, &end, 10);

    if (spell < 0 || end == specs)
    {
        if ((spell = spell_by_name(specs, true)) == SPELL_NO_SPELL)
        {
            mpr("Cannot find that spell.");
            crawl_state.cancel_cmd_repeat();
            return;
        }
    }

    if (your_spells(static_cast<spell_type>(spell), 0, false) == SPRET_ABORT)
        crawl_state.cancel_cmd_repeat();
}

void wizard_memorise_spec_spell(void)
{
    char specs[80], *end;
    int spell;

    mprf(MSGCH_PROMPT, "Memorise which spell? ");
    if (cancellable_get_line_autohist(specs, sizeof(specs))
        || specs[0] == '\0')
    {
        canned_msg(MSG_OK);
        crawl_state.cancel_cmd_repeat();
        return;
    }

    spell = strtol(specs, &end, 10);

    if (spell < 0 || end == specs)
    {
        if ((spell = spell_by_name(specs, true)) == SPELL_NO_SPELL)
        {
            mpr("Cannot find that spell.");
            crawl_state.cancel_cmd_repeat();
            return;
        }
    }

    if (!learn_spell(static_cast<spell_type>(spell)))
        crawl_state.cancel_cmd_repeat();
}
#endif

void wizard_heal(bool super_heal)
{
    if (super_heal)
    {
        // Clear more stuff and give a HP boost.
        unrot_hp(9999);
        you.magic_contamination = 0;
        you.duration[DUR_LIQUID_FLAMES] = 0;
        you.clear_beholders();
        inc_max_hp(10);
        you.attribute[ATTR_XP_DRAIN] = 0;
    }

    // Clear most status ailments.
    you.rotting = 0;
    you.disease = 0;
    you.duration[DUR_CONF]      = 0;
    you.duration[DUR_POISONING] = 0;
    you.duration[DUR_EXHAUSTED] = 0;
    set_hp(you.hp_max);
    set_mp(you.max_magic_points);
    set_hunger(HUNGER_VERY_FULL + 100, true);
    you.redraw_hit_points = true;
    you.redraw_armour_class = true;
    you.redraw_evasion = true;
}

void wizard_set_hunger_state()
{
    string hunger_prompt =
        "Set hunger state to s(T)arving, (N)ear starving, (H)ungry";
    if (you.species == SP_GHOUL)
        hunger_prompt += " or (S)atiated";
    else
        hunger_prompt += ", (S)atiated, (F)ull or (E)ngorged";
    hunger_prompt += "? ";

    mprf(MSGCH_PROMPT, "%s", hunger_prompt.c_str());

    const int c = toalower(getchk());

    // Values taken from food.cc.
    switch (c)
    {
    case 't': you.hunger = HUNGER_STARVING / 2;   break;
    case 'n': you.hunger = 1100;  break;
    case 'h': you.hunger = 2300;  break;
    case 's': you.hunger = 4900;  break;
    case 'f': you.hunger = 7900;  break;
    case 'e': you.hunger = HUNGER_MAXIMUM; break;
    default:  canned_msg(MSG_OK); break;
    }

    food_change();

    if (you.species == SP_GHOUL && you.hunger_state >= HS_SATIATED)
        mpr("Ghouls can never be full or above!");
}

void wizard_set_piety()
{
    if (you_worship(GOD_NO_GOD))
    {
        mpr("You are not religious!");
        return;
    }

    mprf(MSGCH_PROMPT, "Enter new piety value (current = %d, Enter for 0): ",
         you.piety);
    char buf[30];
    if (cancellable_get_line_autohist(buf, sizeof buf))
    {
        canned_msg(MSG_OK);
        return;
    }

    const int newpiety = atoi(buf);
    if (newpiety < 0 || newpiety > 200)
    {
        mpr("Piety needs to be between 0 and 200.");
        return;
    }

    if (you_worship(GOD_XOM))
    {
        you.piety = newpiety;

        // For Xom, also allow setting interest.
        mprf(MSGCH_PROMPT, "Enter new interest (current = %d, Enter for 0): ",
             you.gift_timeout);

        if (cancellable_get_line_autohist(buf, sizeof buf))
        {
            canned_msg(MSG_OK);
            return;
        }
        const int newinterest = atoi(buf);
        if (newinterest >= 0 && newinterest < 256)
            you.gift_timeout = newinterest;
        else
            mpr("Interest must be between 0 and 255.");

        mprf("Set piety to %d, interest to %d.", you.piety, newinterest);

        const string new_xom_favour = describe_xom_favour();
        const string msg = "You are now " + new_xom_favour;
        god_speaks(you.religion, msg.c_str());
        return;
    }

    if (newpiety < 1)
    {
        if (yesno("Are you sure you want to be excommunicated?", false, 'n'))
        {
            you.piety = 0;
            excommunication();
        }
        else
            canned_msg(MSG_OK);
        return;
    }
    mprf("Setting piety to %d.", newpiety);

    // We have to set the exact piety value this way, because diff may
    // be decreased to account for things like penance and gift timeout.
    int diff;
    do
    {
        diff = newpiety - you.piety;
        if (diff > 0)
            gain_piety(diff, 1, true, false);
        else if (diff < 0)
            lose_piety(-diff);
    }
    while (diff != 0);

    // Automatically reduce penance to 0.
    if (player_under_penance())
        dec_penance(you.penance[you.religion]);
}

//---------------------------------------------------------------
//
// debug_add_skills
//
//---------------------------------------------------------------
#ifdef WIZARD
void wizard_exercise_skill(void)
{
    skill_type skill = debug_prompt_for_skill("Which skill (by name)? ");

    if (skill == SK_NONE)
        mpr("That skill doesn't seem to exist.");
    else
    {
        mpr("Exercising...");
        exercise(skill, 10);
    }
}
#endif

#ifdef WIZARD
void wizard_set_skill_level(skill_type skill)
{
    if (skill == SK_NONE)
        skill = debug_prompt_for_skill("Which skill (by name)? ");

    if (skill == SK_NONE)
    {
        mpr("That skill doesn't seem to exist.");
        return;
    }

    mpr(skill_name(skill));
    double amount = prompt_for_float("To what level? ");

    if (amount < 0 || amount > 27)
    {
        canned_msg(MSG_OK);
        return;
    }

    const int old_amount = you.skills[skill];

    set_skill_level(skill, amount);

    if (amount == 27)
    {
        you.train[skill] = 0;
        you.train_alt[skill] = 0;
        reset_training();
        check_selected_skills();
    }

    redraw_skill(skill);

    mprf("%s %s to skill level %.1f.", (old_amount < amount ? "Increased" :
                                      old_amount > amount ? "Lowered"
                                                          : "Reset"),
         skill_name(skill), amount);
}
#endif

#ifdef WIZARD
void wizard_set_all_skills(void)
{
    double amount = prompt_for_float("Set all skills to what level? ");

    if (amount < 0)             // cancel returns -1 -- bwr
        canned_msg(MSG_OK);
    else
    {
        if (amount > 27)
            amount = 27;

        for (int i = SK_FIRST_SKILL; i < NUM_SKILLS; ++i)
        {
            skill_type sk = static_cast<skill_type>(i);
            if (is_invalid_skill(sk) || is_useless_skill(sk))
                continue;

            set_skill_level(sk, amount);

            if (amount == 27)
            {
                you.train[sk] = 0;
                you.training[sk] = 0;
            }
        }

        you.redraw_title = true;

        // We're not updating skill cost here since XP hasn't changed.

        calc_hp();
        calc_mp();

        you.redraw_armour_class = true;
        you.redraw_evasion = true;
    }
}
#endif

#ifdef WIZARD
bool wizard_add_mutation()
{
    bool success = false;
    char specs[80];

    if (player_mutation_level(MUT_MUTATION_RESISTANCE) > 0
        && !crawl_state.is_replaying_keys())
    {
        const char* msg;

        if (you.mutation[MUT_MUTATION_RESISTANCE] == 3)
            msg = "You are immune to mutations; remove immunity?";
        else
            msg = "You are resistant to mutations; remove resistance?";

        if (yesno(msg, true, 'n'))
        {
            you.mutation[MUT_MUTATION_RESISTANCE] = 0;
            crawl_state.cancel_cmd_repeat();
        }
    }

    int answer = yesnoquit("Force mutation to happen?", true, 'n');
    if (answer == -1)
    {
        canned_msg(MSG_OK);
        return false;
    }
    const bool force = (answer == 1);

    if (player_mutation_level(MUT_MUTATION_RESISTANCE) == 3 && !force)
    {
        mpr("Can't mutate when immune to mutations without forcing it.");
        crawl_state.cancel_cmd_repeat();
        return false;
    }

    answer = yesnoquit("Treat mutation as god gift?", true, 'n');
    if (answer == -1)
    {
        canned_msg(MSG_OK);
        return false;
    }
    const bool god_gift = (answer == 1);

    msgwin_get_line("Which mutation (name, 'good', 'bad', 'any', "
                    "'xom', 'slime', 'corrupt')? ",
                    specs, sizeof(specs));

    if (specs[0] == '\0')
        return false;

    string spec = lowercase_string(specs);

    mutation_type mutat = NUM_MUTATIONS;

    if (spec == "good")
        mutat = RANDOM_GOOD_MUTATION;
    else if (spec == "bad")
        mutat = RANDOM_BAD_MUTATION;
    else if (spec == "any")
        mutat = RANDOM_MUTATION;
    else if (spec == "xom")
        mutat = RANDOM_XOM_MUTATION;
    else if (spec == "slime")
        mutat = RANDOM_SLIME_MUTATION;
    else if (spec == "corrupt")
        mutat = RANDOM_CORRUPT_MUTATION;

    if (mutat != NUM_MUTATIONS)
    {
        int old_resist = player_mutation_level(MUT_MUTATION_RESISTANCE);

        success = mutate(mutat, "wizard power", true, force, god_gift);

        if (old_resist < player_mutation_level(MUT_MUTATION_RESISTANCE)
            && !force)
        {
            crawl_state.cancel_cmd_repeat("Your mutation resistance has "
                                          "increased.");
        }
        return success;
    }

    vector<mutation_type> partial_matches;

    for (int i = 0; i < NUM_MUTATIONS; ++i)
    {
        mutation_type mut = static_cast<mutation_type>(i);
        const char* wizname = mutation_name(mut);
        if (!wizname)
            continue;

        if (spec == wizname)
        {
            mutat = mut;
            break;
        }

        if (strstr(wizname, spec.c_str()))
            partial_matches.push_back(mut);
    }

    // If only one matching mutation, use that.
    if (mutat == NUM_MUTATIONS && partial_matches.size() == 1)
        mutat = partial_matches[0];

    if (mutat == NUM_MUTATIONS)
    {
        crawl_state.cancel_cmd_repeat();

        if (partial_matches.empty())
            mpr("No matching mutation names.");
        else
        {
            vector<string> matches;

            for (unsigned int i = 0; i < partial_matches.size(); ++i)
                matches.push_back(mutation_name(partial_matches[i]));

            string prefix = "No exact match for mutation '" +
                            spec +  "', possible matches are: ";

            // Use mpr_comma_separated_list() because the list
            // might be *LONG*.
            mpr_comma_separated_list(prefix, matches, " and ", ", ",
                                     MSGCH_DIAGNOSTICS);
        }

        return false;
    }
    else
    {
        mprf("Found #%d: %s (\"%s\")", (int) mutat,
             mutation_name(mutat),
             mutation_desc(mutat, 1, false).c_str());

        const int levels =
            prompt_for_int("How many levels to increase or decrease? ",
                                  false);

        if (levels == 0)
        {
            canned_msg(MSG_OK);
            success = false;
        }
        else if (levels > 0)
        {
            for (int i = 0; i < levels; ++i)
                if (mutate(mutat, "wizard power", true, force, god_gift))
                    success = true;
        }
        else
        {
            for (int i = 0; i < -levels; ++i)
                if (delete_mutation(mutat, "wizard power", true, force, god_gift))
                    success = true;
        }
    }

    return success;
}
#endif

void wizard_set_abyss()
{
    char buf[80];
    mprf(MSGCH_PROMPT, "Enter values for X, Y, Z (space separated) or return: ");
    if (!cancellable_get_line_autohist(buf, sizeof buf))
        abyss_teleport(true);

    uint32_t x = 0, y = 0, z = 0;
    sscanf(buf, "%d %d %d", &x, &y, &z);
    set_abyss_state(coord_def(x,y), z);
}

void wizard_set_stats()
{
    char buf[80];
    mprf(MSGCH_PROMPT, "Enter values for Str, Int, Dex (space separated): ");
    if (cancellable_get_line_autohist(buf, sizeof buf))
        return;

    int sstr = you.strength(false),
        sdex = you.dex(false),
        sint = you.intel(false);

    sscanf(buf, "%d %d %d", &sstr, &sint, &sdex);

    you.base_stats[STAT_STR] = debug_cap_stat(sstr);
    you.base_stats[STAT_INT] = debug_cap_stat(sint);
    you.base_stats[STAT_DEX] = debug_cap_stat(sdex);
    you.stat_loss.init(0);
    you.redraw_stats.init(true);
    you.redraw_evasion = true;
}

static const char* dur_names[] =
{
    "invis",
    "conf",
    "paralysis",
    "slow",
    "mesmerised",
    "haste",
    "might",
    "brilliance",
    "agility",
    "flight",
    "berserker",
    "poisoning",
    "confusing touch",
    "sure blade",
    "corona",
    "deaths door",
    "fire shield",
    "building rage",
    "exhausted",
    "liquid flames",
    "icy armour",
    "repel missiles",
    "prayer",
    "piety pool",
    "divine vigour",
    "divine stamina",
    "divine shield",
    "regeneration",
    "swiftness",
#if TAG_MAJOR_VERSION == 34
    "controlled flight",
#endif
    "teleport",
    "control teleport",
    "breath weapon",
    "transformation",
    "death channel",
    "deflect missiles",
    "phase shift",
#if TAG_MAJOR_VERSION == 34
    "see invisible",
#endif
    "weapon brand",
    "demonic guardian",
    "pbd",
    "silence",
    "condensation shield",
    "stoneskin",
    "gourmand",
    "bargain",
#if TAG_MAJOR_VERSION == 34
    "insulation",
#endif
    "resistance",
    "slaying",
    "stealth",
    "magic shield",
    "sleep",
    "telepathy",
    "petrified",
    "lowered mr",
    "repel stairs move",
    "repel stairs climb",
    "coloured smoke trail",
    "slimify",
    "time step",
    "icemail depleted",
#if TAG_MAJOR_VERSION == 34
    "misled",
#endif
    "quad damage",
    "afraid",
    "mirror damage",
    "scrying",
    "tornado",
    "liquefying",
    "heroism",
    "finesse",
    "lifesaving",
    "paralysis immunity",
    "darkness",
    "petrifying",
    "shrouded",
    "tornado cooldown",
#if TAG_MAJOR_VERSION == 34
    "nausea",
#endif
    "ambrosia",
#if TAG_MAJOR_VERSION == 34
    "temporary mutations",
#endif
    "disjunction",
    "vehumet gift",
#if TAG_MAJOR_VERSION == 34
    "battlesphere",
#endif
    "sentinel's mark",
    "sickening",
    "drowning",
    "drowning immunity",
    "flayed",
    "retching",
    "weak",
    "dimension anchor",
    "antimagic",
#if TAG_MAJOR_VERSION == 34
    "spirit howl",
#endif
    "infused",
    "song of slaying",
#if TAG_MAJOR_VERSION == 34
    "song of shielding",
#endif
    "toxic radiance",
    "reciting",
    "grasping roots",
    "sleep immunity",
    "fire vulnerability",
    "elixir health",
    "elixir magic",
#if TAG_MAJOR_VERSION == 34
    "antennae extend",
#endif
    "trogs hand",
<<<<<<< HEAD
    "manticore barbs",
    "poison vulnerability",
=======
    "frozen",
    "sap magic",
    "magic sapped",
>>>>>>> 1437299f
};

void wizard_edit_durations(void)
{
    COMPILE_CHECK(ARRAYSZ(dur_names) == NUM_DURATIONS);
    vector<int> durs;
    size_t max_len = 0;

    for (int i = 0; i < NUM_DURATIONS; ++i)
    {
        if (!you.duration[i])
            continue;

        max_len = max(strlen(dur_names[i]), max_len);
        durs.push_back(i);
    }

    if (!durs.empty())
    {
        for (unsigned int i = 0; i < durs.size(); ++i)
        {
            int dur = durs[i];
            mprf_nocap(MSGCH_PROMPT, "%c) %-*s : %d", 'a' + i, (int)max_len,
                 dur_names[dur], you.duration[dur]);
        }
        mprf(MSGCH_PROMPT, "");
        mprf(MSGCH_PROMPT, "Edit which duration (letter or name)? ");
    }
    else
        mprf(MSGCH_PROMPT, "Edit which duration (name)? ");

    char buf[80];

    if (cancellable_get_line_autohist(buf, sizeof buf) || !*buf)
    {
        canned_msg(MSG_OK);
        return;
    }

    if (!strlcpy(buf, lowercase_string(trimmed_string(buf)).c_str(), sizeof(buf)))
    {
        canned_msg(MSG_OK);
        return;
    }

    int choice = -1;

    if (strlen(buf) == 1)
    {
        if (durs.empty())
        {
            mprf(MSGCH_PROMPT, "No existing durations to choose from.");
            return;
        }
        choice = buf[0] - 'a';

        if (choice < 0 || choice >= (int) durs.size())
        {
            mprf(MSGCH_PROMPT, "Invalid choice.");
            return;
        }
        choice = durs[choice];
    }
    else
    {
        vector<int>    matches;
        vector<string> match_names;

        for (int i = 0; i < NUM_DURATIONS; ++i)
        {
            if (strcmp(dur_names[i], buf) == 0)
            {
                choice = i;
                break;
            }
            if (strstr(dur_names[i], buf) != NULL)
            {
                matches.push_back(i);
                match_names.push_back(dur_names[i]);
            }
        }
        if (choice != -1)
            ;
        else if (matches.size() == 1)
            choice = matches[0];
        else if (matches.empty())
        {
            mprf(MSGCH_PROMPT, "No durations matching '%s'.", buf);
            return;
        }
        else
        {
            string prefix = "No exact match for duration '";
            prefix += buf;
            prefix += "', possible matches are: ";

            mpr_comma_separated_list(prefix, match_names, " and ", ", ",
                                     MSGCH_DIAGNOSTICS);
            return;
        }
    }

    snprintf(buf, sizeof(buf), "Set '%s' to: ", dur_names[choice]);
    int num = prompt_for_int(buf, false);

    if (num == 0)
    {
        mprf(MSGCH_PROMPT, "Can't set duration directly to 0, setting it to 1 instead.");
        num = 1;
    }
    you.duration[choice] = num;
}

void wizard_list_props()
{
    mprf(MSGCH_DIAGNOSTICS, "props: %s",
         you.describe_props().c_str());
}

static void debug_uptick_xl(int newxl, bool train)
{
    if (train)
    {
        you.exp_available += exp_needed(newxl) - you.experience;
        train_skills();
    }
    you.experience = exp_needed(newxl);
    level_change(NON_MONSTER, NULL, true);
}

static void debug_downtick_xl(int newxl)
{
    you.hp = you.hp_max;
    you.hp_max_perm += 1000; // boost maxhp so we don't die if heavily rotted
    you.experience = exp_needed(newxl);
    level_change();
    you.skill_cost_level = 0;
    check_skill_cost_change();
    // restore maxhp loss
    you.hp_max_perm -= 1000;
    calc_hp();
    if (you.hp_max <= 0)
    {
        // ... but remove it completely if unviable
        you.hp_max_temp = max(you.hp_max_temp, 0);
        you.hp_max_perm = max(you.hp_max_perm, 0);
        calc_hp();
    }

    you.hp       = max(1, you.hp);
}

void wizard_set_xl()
{
    mprf(MSGCH_PROMPT, "Enter new experience level: ");
    char buf[30];
    if (cancellable_get_line_autohist(buf, sizeof buf))
    {
        canned_msg(MSG_OK);
        return;
    }

    const int newxl = atoi(buf);
    if (newxl < 1 || newxl > 27 || newxl == you.experience_level)
    {
        canned_msg(MSG_OK);
        return;
    }

    set_xl(newxl, yesno("Train skills?", true, 'n'));
    mprf("Experience level set to %d.", newxl);
}

void set_xl(const int newxl, const bool train)
{
    no_messages mx;
    if (newxl < you.experience_level)
        debug_downtick_xl(newxl);
    else
        debug_uptick_xl(newxl, train);
}

void wizard_get_god_gift(void)
{
    if (you_worship(GOD_NO_GOD))
    {
        mpr("You are not religious!");
        return;
    }

    if (!do_god_gift(true))
        mpr("Nothing happens.");
}

void wizard_toggle_xray_vision()
{
    you.xray_vision = !you.xray_vision;
    viewwindow(true);
}

void wizard_god_wrath()
{
    if (you_worship(GOD_NO_GOD))
    {
        mpr("You suffer the terrible wrath of No God.");
        return;
    }

    if (!divine_retribution(you.religion, true, true))
        // Currently only dead Jiyva.
        mpr("You're not eligible for wrath.");
}

void wizard_god_mollify()
{
    for (int i = GOD_NO_GOD; i < NUM_GODS; ++i)
    {
        if (player_under_penance((god_type) i))
            dec_penance((god_type) i, you.penance[i]);
    }
}

void wizard_transform()
{
    transformation_type form;

    while (true)
    {
        string line;
        for (int i = 0; i <= LAST_FORM; i++)
        {
            line += make_stringf("[%c] %-10s ", i + 'a',
                                 transform_name((transformation_type)i));
            if (i % 5 == 4 || i == LAST_FORM)
            {
                mprf(MSGCH_PROMPT, "%s", line.c_str());
                line.clear();
            }
        }
        mprf(MSGCH_PROMPT, "Which form (ESC to exit)? ");

        int keyin = toalower(get_ch());

        if (key_is_escape(keyin) || keyin == ' '
            || keyin == '\r' || keyin == '\n')
        {
            canned_msg(MSG_OK);
            return;
        }

        if (keyin < 'a' || keyin > 'a' + LAST_FORM)
            continue;

        form = (transformation_type)(keyin - 'a');

        break;
    }

    you.transform_uncancellable = false;
    if (!transform(200, form) && you.form != form)
        mpr("Transformation failed.");
}

static void _wizard_modify_character(string inputdata)
// for now this just sets skill levels and str dex int
// (this should be enough to debug with)
{
    vector<string>  tokens = split_string(" ", inputdata);
    int size = tokens.size();
    if (size > 3 && tokens[1] == "Level") // + Level 4.0 Fighting
    {
        skill_type skill = skill_from_name(lowercase_string(tokens[3]).c_str());
        double amount = atof(tokens[2].c_str());
        set_skill_level(skill, amount);
        if (tokens[0] == "+")
            you.train[skill] = 1;
        else if (tokens[0] == "*")
            you.train[skill] = 2;
        else
            you.train[skill] = 0;

        redraw_skill(skill);

        return;
    }

    if (size > 5 && tokens[0] == "HP") // HP 23/23 AC 3 Str 21 XL: 1 Next: 0%
    {
        for (int k = 1; k < size; k++)
        {
            if (tokens[k] == "Str")
            {
                you.base_stats[STAT_STR] = debug_cap_stat(atoi(tokens[k+1].c_str()));
                you.redraw_stats.init(true);
                you.redraw_evasion = true;
                return;
            }
        }
    }

    if (size > 5 && tokens[0] == "MP")
    {
        for (int k = 1; k < size; k++)
        {
            if (tokens[k] == "Int")
            {
                you.base_stats[STAT_INT] = debug_cap_stat(atoi(tokens[k+1].c_str()));
                you.redraw_stats.init(true);
                you.redraw_evasion = true;
                return;
            }
        }
    }
    if (size > 5 && tokens[0] == "Gold")
    {
        for (int k = 1; k < size; k++)
        {
            if (tokens[k] == "Dex")
            {
                you.base_stats[STAT_DEX] = debug_cap_stat(atoi(tokens[k+1].c_str()));
                you.redraw_stats.init(true);
                you.redraw_evasion = true;
                return;
            }
        }
    }

    return;
}

void wizard_load_dump_file()
{
    char filename[80];
    msgwin_get_line_autohist("Which dump file? ", filename, sizeof(filename));
    if (filename[0] == '\0')
    {
        canned_msg(MSG_OK);
        return;
    }

    you.init_skills();

    FileLineInput f(filename);
    while (!f.eof())
        _wizard_modify_character(f.get_line());

    init_skill_order();
    init_can_train();
    init_train();
    init_training();
}<|MERGE_RESOLUTION|>--- conflicted
+++ resolved
@@ -861,14 +861,11 @@
     "antennae extend",
 #endif
     "trogs hand",
-<<<<<<< HEAD
     "manticore barbs",
     "poison vulnerability",
-=======
     "frozen",
     "sap magic",
     "magic sapped",
->>>>>>> 1437299f
 };
 
 void wizard_edit_durations(void)
