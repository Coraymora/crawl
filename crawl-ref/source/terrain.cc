/**
 * @file
 * @brief Terrain related functions.
**/

#include "AppHdr.h"

#include "externs.h"
#include "terrain.h"

#include <algorithm>
#include <sstream>

#include "areas.h"
#include "cloud.h"
#include "coordit.h"
#include "dgn-overview.h"
#include "dgnevent.h"
#include "directn.h"
#include "map_knowledge.h"
#include "feature.h"
#include "fprop.h"
#include "godabil.h"
#include "itemprop.h"
#include "items.h"
#include "libutil.h"
#include "message.h"
#include "misc.h"
#include "mon-place.h"
#include "coord.h"
#include "mon-util.h"
#include "ouch.h"
#include "player.h"
#include "random.h"
#include "religion.h"
#include "species.h"
#include "spl-transloc.h"
#include "env.h"
#include "tileview.h"
#include "travel.h"
#include "transform.h"
#include "traps.h"
#include "view.h"
#include "viewchar.h"

actor* actor_at(const coord_def& c)
{
    if (!in_bounds(c))
        return NULL;
    if (c == you.pos())
        return &you;
    return monster_at(c);
}

int count_neighbours_with_func(const coord_def& c, bool (*checker)(dungeon_feature_type))
{
    int count = 0;
    for (adjacent_iterator ai(c); ai; ++ai)
    {
        if (checker(grd(*ai)))
            count++;
    }
    return count;
}

bool feat_is_malign_gateway_suitable(dungeon_feature_type feat)
{
    return (feat == DNGN_FLOOR || feat == DNGN_SHALLOW_WATER);
}

bool feat_is_wall(dungeon_feature_type feat)
{
    return (feat >= DNGN_MINWALL && feat <= DNGN_MAXWALL);
}

bool feat_is_stone_stair(dungeon_feature_type feat)
{
    switch (feat)
    {
    case DNGN_STONE_STAIRS_UP_I:
    case DNGN_STONE_STAIRS_UP_II:
    case DNGN_STONE_STAIRS_UP_III:
    case DNGN_STONE_STAIRS_DOWN_I:
    case DNGN_STONE_STAIRS_DOWN_II:
    case DNGN_STONE_STAIRS_DOWN_III:
        return true;
    default:
        return false;
    }
}

bool feat_is_staircase(dungeon_feature_type feat)
{
    if (feat_is_stone_stair(feat))
        return true;

    // All branch entries/exits are staircases, except for Zot.
    if (feat == DNGN_ENTER_ZOT || feat == DNGN_RETURN_FROM_ZOT)
        return false;

    if (feat == DNGN_EXIT_DUNGEON)
        return true;

    return (feat >= DNGN_ENTER_FIRST_BRANCH && feat <= DNGN_ENTER_LAST_BRANCH
            || feat >= DNGN_RETURN_FROM_FIRST_BRANCH
               && feat <= DNGN_RETURN_FROM_LAST_BRANCH);
}

bool feat_is_portal(dungeon_feature_type feat)
{
    return (feat == DNGN_ENTER_PORTAL_VAULT || feat == DNGN_EXIT_PORTAL_VAULT
            || feat == DNGN_MALIGN_GATEWAY);
}

// Returns true if the given dungeon feature is a stair, i.e., a level
// exit.
bool feat_is_stair(dungeon_feature_type gridc)
{
    return (feat_is_travelable_stair(gridc) || feat_is_gate(gridc));
}

// Returns true if the given dungeon feature is a travelable stair, i.e.,
// it's a level exit with a consistent endpoint.
bool feat_is_travelable_stair(dungeon_feature_type feat)
{
    switch (feat)
    {
    case DNGN_STONE_STAIRS_DOWN_I:
    case DNGN_STONE_STAIRS_DOWN_II:
    case DNGN_STONE_STAIRS_DOWN_III:
    case DNGN_ESCAPE_HATCH_DOWN:
    case DNGN_STONE_STAIRS_UP_I:
    case DNGN_STONE_STAIRS_UP_II:
    case DNGN_STONE_STAIRS_UP_III:
    case DNGN_ESCAPE_HATCH_UP:
    case DNGN_EXIT_DUNGEON:
    case DNGN_ENTER_HELL:
    case DNGN_EXIT_HELL:
    case DNGN_ENTER_DIS:
    case DNGN_ENTER_GEHENNA:
    case DNGN_ENTER_COCYTUS:
    case DNGN_ENTER_TARTARUS:
    case DNGN_ENTER_DWARVEN_HALL:
    case DNGN_ENTER_ORCISH_MINES:
    case DNGN_ENTER_LAIR:
    case DNGN_ENTER_SLIME_PITS:
    case DNGN_ENTER_VAULTS:
    case DNGN_ENTER_CRYPT:
    case DNGN_ENTER_HALL_OF_BLADES:
    case DNGN_ENTER_ZOT:
    case DNGN_ENTER_TEMPLE:
    case DNGN_ENTER_SNAKE_PIT:
    case DNGN_ENTER_ELVEN_HALLS:
    case DNGN_ENTER_TOMB:
    case DNGN_ENTER_SWAMP:
    case DNGN_ENTER_SHOALS:
    case DNGN_ENTER_SPIDER_NEST:
    case DNGN_ENTER_FOREST:
    case DNGN_RETURN_FROM_DWARVEN_HALL:
    case DNGN_RETURN_FROM_ORCISH_MINES:
    case DNGN_RETURN_FROM_LAIR:
    case DNGN_RETURN_FROM_SLIME_PITS:
    case DNGN_RETURN_FROM_VAULTS:
    case DNGN_RETURN_FROM_CRYPT:
    case DNGN_RETURN_FROM_HALL_OF_BLADES:
    case DNGN_RETURN_FROM_ZOT:
    case DNGN_RETURN_FROM_TEMPLE:
    case DNGN_RETURN_FROM_SNAKE_PIT:
    case DNGN_RETURN_FROM_ELVEN_HALLS:
    case DNGN_RETURN_FROM_TOMB:
    case DNGN_RETURN_FROM_SWAMP:
    case DNGN_RETURN_FROM_SHOALS:
    case DNGN_RETURN_FROM_SPIDER_NEST:
    case DNGN_RETURN_FROM_FOREST:
        return true;
    default:
        return false;
    }
}

// Returns true if the given dungeon feature is an escape hatch.
bool feat_is_escape_hatch(dungeon_feature_type feat)
{
    switch (feat)
    {
    case DNGN_ESCAPE_HATCH_DOWN:
    case DNGN_ESCAPE_HATCH_UP:
        return true;
    default:
        return false;
    }
}

// Returns true if the given dungeon feature can be considered a gate.
bool feat_is_gate(dungeon_feature_type feat)
{
    switch (feat)
    {
    case DNGN_ENTER_ABYSS:
    case DNGN_EXIT_THROUGH_ABYSS:
    case DNGN_EXIT_ABYSS:
    case DNGN_ENTER_LABYRINTH:
    case DNGN_ENTER_PANDEMONIUM:
    case DNGN_EXIT_PANDEMONIUM:
    case DNGN_TRANSIT_PANDEMONIUM:
    case DNGN_ENTER_PORTAL_VAULT:
    case DNGN_EXIT_PORTAL_VAULT:
    case DNGN_ENTER_ZOT:
    case DNGN_RETURN_FROM_ZOT:
    case DNGN_ENTER_HELL:
    case DNGN_EXIT_HELL:
    case DNGN_ENTER_DIS:
    case DNGN_ENTER_GEHENNA:
    case DNGN_ENTER_COCYTUS:
    case DNGN_ENTER_TARTARUS:
        return true;
    default:
        return false;
    }
}

command_type feat_stair_direction(dungeon_feature_type feat)
{
    switch (feat)
    {
    case DNGN_STONE_STAIRS_UP_I:
    case DNGN_STONE_STAIRS_UP_II:
    case DNGN_STONE_STAIRS_UP_III:
    case DNGN_ESCAPE_HATCH_UP:
    case DNGN_EXIT_DUNGEON:
    case DNGN_RETURN_FROM_DWARVEN_HALL:
    case DNGN_RETURN_FROM_ORCISH_MINES:
    case DNGN_RETURN_FROM_LAIR:
    case DNGN_RETURN_FROM_SLIME_PITS:
    case DNGN_RETURN_FROM_VAULTS:
    case DNGN_RETURN_FROM_CRYPT:
    case DNGN_RETURN_FROM_HALL_OF_BLADES:
    case DNGN_RETURN_FROM_ZOT:
    case DNGN_RETURN_FROM_TEMPLE:
    case DNGN_RETURN_FROM_SNAKE_PIT:
    case DNGN_RETURN_FROM_ELVEN_HALLS:
    case DNGN_RETURN_FROM_TOMB:
    case DNGN_RETURN_FROM_SWAMP:
    case DNGN_RETURN_FROM_SHOALS:
    case DNGN_RETURN_FROM_SPIDER_NEST:
    case DNGN_RETURN_FROM_FOREST:
    case DNGN_ENTER_SHOP:
    case DNGN_EXIT_HELL:
    case DNGN_EXIT_PORTAL_VAULT:
        return CMD_GO_UPSTAIRS;

    case DNGN_ENTER_PORTAL_VAULT:
    case DNGN_ENTER_HELL:
    case DNGN_ENTER_LABYRINTH:
    case DNGN_STONE_STAIRS_DOWN_I:
    case DNGN_STONE_STAIRS_DOWN_II:
    case DNGN_STONE_STAIRS_DOWN_III:
    case DNGN_ESCAPE_HATCH_DOWN:
    case DNGN_ENTER_DIS:
    case DNGN_ENTER_GEHENNA:
    case DNGN_ENTER_COCYTUS:
    case DNGN_ENTER_TARTARUS:
    case DNGN_ENTER_ABYSS:
    case DNGN_EXIT_THROUGH_ABYSS:
    case DNGN_EXIT_ABYSS:
    case DNGN_ENTER_PANDEMONIUM:
    case DNGN_EXIT_PANDEMONIUM:
    case DNGN_TRANSIT_PANDEMONIUM:
    case DNGN_ENTER_DWARVEN_HALL:
    case DNGN_ENTER_ORCISH_MINES:
    case DNGN_ENTER_LAIR:
    case DNGN_ENTER_SLIME_PITS:
    case DNGN_ENTER_VAULTS:
    case DNGN_ENTER_CRYPT:
    case DNGN_ENTER_HALL_OF_BLADES:
    case DNGN_ENTER_ZOT:
    case DNGN_ENTER_TEMPLE:
    case DNGN_ENTER_SNAKE_PIT:
    case DNGN_ENTER_ELVEN_HALLS:
    case DNGN_ENTER_TOMB:
    case DNGN_ENTER_SWAMP:
    case DNGN_ENTER_SHOALS:
    case DNGN_ENTER_SPIDER_NEST:
    case DNGN_ENTER_FOREST:
        return CMD_GO_DOWNSTAIRS;

    default:
        return CMD_NO_CMD;
    }
}

bool feat_is_opaque(dungeon_feature_type feat)
{
    return (feat <= DNGN_MAXOPAQUE);
}

bool feat_is_solid(dungeon_feature_type feat)
{
    return (feat <= DNGN_MAXSOLID);
}

bool cell_is_solid(const coord_def &c)
{
    return feat_is_solid(grd(c));
}

bool feat_has_solid_floor(dungeon_feature_type feat)
{
    return (!feat_is_solid(feat) && feat != DNGN_DEEP_WATER &&
            feat != DNGN_LAVA);
}

bool feat_is_door(dungeon_feature_type feat)
{
    return (feat == DNGN_CLOSED_DOOR || feat == DNGN_RUNED_DOOR
            || feat == DNGN_OPEN_DOOR);
}

bool feat_is_closed_door(dungeon_feature_type feat)
{
    return (feat == DNGN_CLOSED_DOOR || feat == DNGN_RUNED_DOOR);
}

bool feat_is_statue_or_idol(dungeon_feature_type feat)
{
    return (feat == DNGN_ORCISH_IDOL || feat == DNGN_GRANITE_STATUE);
}

bool feat_is_rock(dungeon_feature_type feat)
{
    return (feat == DNGN_ORCISH_IDOL
            || feat == DNGN_GRANITE_STATUE
            || feat >= DNGN_ROCK_WALL
               && feat <= DNGN_CLEAR_PERMAROCK_WALL);
}

bool feat_is_permarock(dungeon_feature_type feat)
{
    return (feat == DNGN_PERMAROCK_WALL || feat == DNGN_CLEAR_PERMAROCK_WALL);
}

bool feat_is_trap(dungeon_feature_type feat, bool undiscovered_too)
{
    return (feat == DNGN_TRAP_MECHANICAL || feat == DNGN_TRAP_MAGICAL
            || feat == DNGN_TRAP_NATURAL || feat == DNGN_TRAP_WEB
            || undiscovered_too && feat == DNGN_UNDISCOVERED_TRAP);
}

bool feat_is_water(dungeon_feature_type feat)
{
    return (feat == DNGN_SHALLOW_WATER
            || feat == DNGN_DEEP_WATER
            || feat == DNGN_OPEN_SEA
            || feat == DNGN_MANGROVE);
}

bool feat_is_watery(dungeon_feature_type feat)
{
    return (feat_is_water(feat) || feat == DNGN_FOUNTAIN_BLUE);
}

bool feat_is_lava(dungeon_feature_type feat)
{
    return (feat == DNGN_LAVA
            || feat == DNGN_LAVA_SEA);
}

// Returns GOD_NO_GOD if feat is not an altar, otherwise returns the
// GOD_* type.
god_type feat_altar_god(dungeon_feature_type feat)
{
    if (feat >= DNGN_ALTAR_FIRST_GOD && feat <= DNGN_ALTAR_LAST_GOD)
        return (static_cast<god_type>(feat - DNGN_ALTAR_FIRST_GOD + 1));

    return GOD_NO_GOD;
}

// Returns DNGN_FLOOR for non-gods, otherwise returns the altar for the
// god.
dungeon_feature_type altar_for_god(god_type god)
{
    if (god == GOD_NO_GOD || god >= NUM_GODS)
        return DNGN_FLOOR;  // Yeah, lame. Tell me about it.

    return (static_cast<dungeon_feature_type>(DNGN_ALTAR_FIRST_GOD + god - 1));
}

// Returns true if the dungeon feature supplied is an altar.
bool feat_is_altar(dungeon_feature_type grid)
{
    return (feat_altar_god(grid) != GOD_NO_GOD);
}

bool feat_is_player_altar(dungeon_feature_type grid)
{
    // An ugly hack, but that's what religion.cc does.
    return (you.religion != GOD_NO_GOD
            && feat_altar_god(grid) == you.religion);
}

bool feat_is_branch_stairs(dungeon_feature_type feat)
{
    return ((feat >= DNGN_ENTER_FIRST_BRANCH && feat <= DNGN_ENTER_LAST_BRANCH)
            || (feat >= DNGN_ENTER_DIS && feat <= DNGN_ENTER_TARTARUS));
}

bool feat_is_branchlike(dungeon_feature_type feat)
{
    return (feat_is_branch_stairs(feat)
            || feat == DNGN_ENTER_HELL || feat == DNGN_ENTER_ABYSS
            || feat == DNGN_EXIT_THROUGH_ABYSS
            || feat == DNGN_ENTER_PANDEMONIUM);
}

bool feat_is_tree(dungeon_feature_type feat)
{
    return (feat == DNGN_TREE || feat == DNGN_MANGROVE);
}

bool feat_is_bidirectional_portal(dungeon_feature_type feat)
{
    return (get_feature_dchar(feat) == DCHAR_ARCH
            && feat_stair_direction(feat) != CMD_NO_CMD
            && feat != DNGN_ENTER_ZOT
            && feat != DNGN_RETURN_FROM_ZOT
            && feat != DNGN_EXIT_HELL);
}

bool feat_is_fountain(dungeon_feature_type feat)
{
    return feat >= DNGN_FOUNTAIN_BLUE && feat <= DNGN_PERMADRY_FOUNTAIN;
}

bool feat_is_reachable_past(dungeon_feature_type feat)
{
    return feat > DNGN_MAX_NONREACH;
}

// Find all connected cells containing ft, starting at d.
void find_connected_identical(const coord_def &d, dungeon_feature_type ft,
                              set<coord_def>& out)
{
    if (grd(d) != ft)
        return;

    string prop = env.markers.property_at(d, MAT_ANY, "connected_exclude");

    if (!prop.empty())
    {
        // Even if this square is excluded from being a part of connected
        // cells, add it if it's the starting square.
        if (out.empty())
            out.insert(d);
        return;
    }

    if (out.insert(d).second)
    {
        find_connected_identical(coord_def(d.x+1, d.y), ft, out);
        find_connected_identical(coord_def(d.x-1, d.y), ft, out);
        find_connected_identical(coord_def(d.x, d.y+1), ft, out);
        find_connected_identical(coord_def(d.x, d.y-1), ft, out);
    }
}

<<<<<<< HEAD
std::set<coord_def> connected_doors(const coord_def& d)
{
    std::set<coord_def> doors;
    find_connected_identical(d, grd(d), doors);
=======
// Find all connected cells containing ft_min to ft_max, starting at d.
static void _find_connected_range(const coord_def& d,
                                  dungeon_feature_type ft_min,
                                  dungeon_feature_type ft_max,
                                  set<coord_def>& out)
{
    if (grd(d) < ft_min || grd(d) > ft_max)
        return;

    string prop = env.markers.property_at(d, MAT_ANY, "connected_exclude");

    if (!prop.empty())
    {
        // Even if this square is excluded from being a part of connected
        // cells, add it if it's the starting square.
        if (out.empty())
            out.insert(d);
        return;
    }

    if (out.insert(d).second)
    {
        _find_connected_range(coord_def(d.x+1, d.y), ft_min, ft_max, out);
        _find_connected_range(coord_def(d.x-1, d.y), ft_min, ft_max, out);
        _find_connected_range(coord_def(d.x, d.y+1), ft_min, ft_max, out);
        _find_connected_range(coord_def(d.x, d.y-1), ft_min, ft_max, out);
    }
}

set<coord_def> connected_doors(const coord_def& d)
{
    set<coord_def> doors;
    _find_connected_range(d, DNGN_CLOSED_DOOR, DNGN_SECRET_DOOR, doors);
>>>>>>> 35613e09
    return doors;
}

void get_door_description(int door_size, const char** adjective, const char** noun)
{
    const char* descriptions[] = {
        "miniscule " , "buggy door",
        ""           , "door",
        "large "     , "door",
        ""           , "gate",
        "huge "      , "gate",
    };

    int max_idx = static_cast<int>(ARRAYSZ(descriptions) - 2);
    const unsigned int idx = min(door_size*2, max_idx);

    *adjective = descriptions[idx];
    *noun = descriptions[idx+1];
}

dungeon_feature_type grid_appearance(const coord_def &gc)
{
    dungeon_feature_type feat = env.grid(gc);
    switch (feat)
    {
    case DNGN_UNDISCOVERED_TRAP:
        return DNGN_FLOOR;
    default:
        return feat;
    }
}

<<<<<<< HEAD
=======
bool find_secret_door_info(const coord_def &where,
                           dungeon_feature_type *appearance,
                           coord_def *gc)
{
    set<coord_def> doors = connected_doors(where);
    set<coord_def>::iterator it;

    dungeon_feature_type feat = DNGN_FLOOR;
    coord_def loc = where;

    int orth[][2] = { {0, 1}, {1, 0,}, {-1, 0}, {0, -1} };

    for (it = doors.begin(); it != doors.end(); ++it)
    {
        for (int i = 0; i < 4; i++)
        {
            const int x = it->x + orth[i][0];
            const int y = it->y + orth[i][1];

            if (!in_bounds(x, y))
                continue;

            const dungeon_feature_type targ = grd[x][y];
            if (!feat_is_wall(targ) || feat_is_closed_door(targ))
                continue;

            if (feat == DNGN_FLOOR || targ < feat)
            {
                feat = targ;
                loc = coord_def(x, y);
            }
        }
    }

    if (feat == DNGN_FLOOR)
    {
        if (appearance)
            *appearance = DNGN_ROCK_WALL;
        return false;
    }
    else
    {
        if (appearance)
            *appearance = feat;
        if (gc)
            *gc = loc;
        return true;
    }
}

dungeon_feature_type grid_secret_door_appearance(const coord_def &where)
{
    dungeon_feature_type feat;
    find_secret_door_info(where, &feat, NULL);
    return feat;
}

>>>>>>> 35613e09
coord_def get_random_stair()
{
    vector<coord_def> st;
    for (rectangle_iterator ri(1); ri; ++ri)
    {
        const dungeon_feature_type feat = grd(*ri);
        if (feat_is_travelable_stair(feat) && !feat_is_escape_hatch(feat)
            && (crawl_state.game_is_zotdef() || feat != DNGN_EXIT_DUNGEON)
            && feat != DNGN_EXIT_HELL)
        {
            st.push_back(*ri);
        }
    }
    if (st.empty())
        return coord_def();        // sanity check: shouldn't happen
    return st[random2(st.size())];
}


static unique_ptr<map_mask_boolean> _slime_wall_precomputed_neighbour_mask;

static void _precompute_slime_wall_neighbours()
{
    map_mask_boolean &mask(*_slime_wall_precomputed_neighbour_mask.get());
    for (rectangle_iterator ri(1); ri; ++ri)
    {
        if (grd(*ri) == DNGN_SLIMY_WALL)
        {
            for (adjacent_iterator ai(*ri); ai; ++ai)
                mask(*ai) = true;
        }
    }
}

unwind_slime_wall_precomputer::unwind_slime_wall_precomputer(bool docompute)
    : did_compute_mask(false)
{
    if (docompute && !_slime_wall_precomputed_neighbour_mask.get())
    {
        did_compute_mask = true;
        _slime_wall_precomputed_neighbour_mask.reset(
            new map_mask_boolean(false));
        _precompute_slime_wall_neighbours();
    }
}

unwind_slime_wall_precomputer::~unwind_slime_wall_precomputer()
{
    if (did_compute_mask)
        _slime_wall_precomputed_neighbour_mask.reset(NULL);
}

bool slime_wall_neighbour(const coord_def& c)
{
    if (_slime_wall_precomputed_neighbour_mask.get())
        return (*_slime_wall_precomputed_neighbour_mask)(c);

    for (adjacent_iterator ai(c); ai; ++ai)
        if (env.grid(*ai) == DNGN_SLIMY_WALL)
            return true;
    return false;
}

bool feat_destroys_item(dungeon_feature_type feat, const item_def &item,
                        bool noisy)
{
    switch (feat)
    {
    case DNGN_SHALLOW_WATER:
    case DNGN_DEEP_WATER:
        if (noisy)
            mprf(MSGCH_SOUND, "You hear a splash.");
        return false;

    case DNGN_LAVA:
        if (noisy)
            mprf(MSGCH_SOUND, "You hear a sizzling splash.");
        return true;

    default:
        return false;
    }
}

// For checking whether items would be inaccessible when they wouldn't technically be
// destroyed - ignores Merfolk/Fedhas ability to access items in deep water.
bool feat_virtually_destroys_item(dungeon_feature_type feat, const item_def &item,
                                  bool noisy)
{
    switch (feat)
    {
    case DNGN_SHALLOW_WATER:
        if (noisy)
            mprf(MSGCH_SOUND, "You hear a splash.");
        return false;

    case DNGN_DEEP_WATER:
        if (noisy)
            mprf(MSGCH_SOUND, "You hear a splash.");
        return true;

    case DNGN_LAVA:
        if (noisy)
            mprf(MSGCH_SOUND, "You hear a sizzling splash.");
        return true;

    default:
        return false;
    }
}

static coord_def _dgn_find_nearest_square(
    const coord_def &pos,
    void *thing,
    bool (*acceptable)(const coord_def &, void *thing),
    bool (*traversable)(const coord_def &) = NULL)
{
    memset(travel_point_distance, 0, sizeof(travel_distance_grid_t));

    list<coord_def> points[2];
    int iter = 0;
    points[iter].push_back(pos);

    while (!points[iter].empty())
    {
        for (list<coord_def>::iterator i = points[iter].begin();
             i != points[iter].end(); ++i)
        {
            const coord_def &p = *i;

            if (p != pos && acceptable(p, thing))
                return p;

            travel_point_distance[p.x][p.y] = 1;
            for (int yi = -1; yi <= 1; ++yi)
                for (int xi = -1; xi <= 1; ++xi)
                {
                    if (!xi && !yi)
                        continue;

                    const coord_def np = p + coord_def(xi, yi);
                    if (!in_bounds(np) || travel_point_distance[np.x][np.y])
                        continue;

                    if (traversable && !traversable(np))
                        continue;

                    points[!iter].push_back(np);
                }
        }

        points[iter].clear();
        iter = !iter;
    }

    coord_def unfound;
    return unfound;
}

static bool _item_safe_square(const coord_def &pos, void *item)
{
    const dungeon_feature_type feat = grd(pos);
    return (feat_is_traversable(feat) &&
            !feat_destroys_item(feat, *static_cast<item_def *>(item)));
}

// Moves an item on the floor to the nearest adjacent floor-space.
static bool _dgn_shift_item(const coord_def &pos, item_def &item)
{
    const coord_def np = _dgn_find_nearest_square(pos, &item, _item_safe_square);
    if (in_bounds(np) && np != pos)
    {
        int index = item.index();
        move_item_to_grid(&index, np);
        return true;
    }
    return false;
}

bool is_critical_feature(dungeon_feature_type feat)
{
    return (feat_stair_direction(feat) != CMD_NO_CMD
            || feat_altar_god(feat) != GOD_NO_GOD
            || feat == DNGN_MALIGN_GATEWAY);
}

bool is_valid_border_feat(dungeon_feature_type feat)
{
    return ((feat <= DNGN_MAXWALL && feat >= DNGN_MINWALL)
            || (feat == DNGN_TREE
               || feat == DNGN_MANGROVE
               || feat == DNGN_OPEN_SEA
               || feat == DNGN_LAVA_SEA));
}

// This is for randomly generated mimics.
// Other features can be defined as mimic in vaults.
bool is_valid_mimic_feat(dungeon_feature_type feat)
{
    // Don't risk trapping the player inside a portal vault.
    if (feat == DNGN_EXIT_PORTAL_VAULT)
        return false;

    if (feat_is_portal(feat) || feat_is_gate(feat))
        return true;

    if (feat_is_stone_stair(feat) || feat_is_escape_hatch(feat)
        || feat_is_branch_stairs(feat))
    {
        return true;
    }

    if (feat_is_fountain(feat))
        return true;

    if (feat_is_door(feat))
        return true;

    if (feat == DNGN_ENTER_SHOP)
        return true;

    if (feat_is_statue_or_idol(feat))
        return true;

    return false;
}

// Those can never be mimiced.
bool feat_cannot_be_mimic(dungeon_feature_type feat)
{
    if (feat == DNGN_FLOOR || feat == DNGN_SHALLOW_WATER
        || feat == DNGN_DEEP_WATER)
    {
        return true;
    }
    return false;
}

static bool _is_feature_shift_target(const coord_def &pos, void*)
{
    return (grd(pos) == DNGN_FLOOR && !dungeon_events.has_listeners_at(pos));
}

// Moves everything at src to dst. This is not a swap operation: src
// will be left with the same feature it started with, and should be
// overwritten with something new.
//
// Things that are moved:
// 1. Dungeon terrain (set to DNGN_UNSEEN)
// 2. Actors (including the player)
// 3. Items
// 4. Clouds
// 5. Terrain properties
// 6. Terrain colours
// 7. Vault (map) mask
// 8. Vault id mask
// 9. Map markers, dungeon listeners, shopping list
//10. Player's knowledge
void dgn_move_entities_at(coord_def src, coord_def dst,
                          bool move_player,
                          bool move_monster,
                          bool move_items)
{
    if (!in_bounds(dst) || !in_bounds(src) || src == dst)
        return;

    move_notable_thing(src, dst);

    dungeon_feature_type dfeat = grd(src);
    if (dfeat == DNGN_ENTER_SHOP)
    {
        if (shop_struct *s = get_shop(src))
        {
            env.tgrid(dst)    = env.tgrid(s->pos);
            env.tgrid(s->pos) = NON_ENTITY;
            // Can't leave the source square as a shop now that all
            // the bookkeeping data has moved.
            grd(src)          = DNGN_FLOOR;
            s->pos = dst;
        }
        else // Destroy invalid shops.
            dfeat = DNGN_FLOOR;
    }
    else if (feat_is_trap(dfeat, true))
    {
        if (trap_def *trap = find_trap(src))
        {
            env.tgrid(dst) = env.tgrid(trap->pos);
            env.tgrid(trap->pos) = NON_ENTITY;
            // Can't leave the source square as a trap now that all
            // the bookkeeping data has moved.
            grd(src)          = DNGN_FLOOR;
            trap->pos = dst;
        }
        else // Destroy invalid traps.
            dfeat = DNGN_FLOOR;
    }

    grd(dst) = dfeat;

    if (move_monster)
    {
        if (monster* mon = monster_at(src))
        {
            mon->moveto(dst);
            if (mon->type == MONS_ELDRITCH_TENTACLE)
            {
                if (mon->props.exists("base_position"))
                {
                    coord_def delta = dst - src;
                    coord_def base_pos = mon->props["base_position"].get_coord();
                    base_pos += delta;
                    mon->props["base_position"].get_coord() = base_pos;
                }

            }
            mgrd(dst) = mgrd(src);
            mgrd(src) = NON_MONSTER;
        }
    }

    if (move_player && you.pos() == src)
        you.shiftto(dst);

    if (move_items)
        move_item_stack_to_grid(src, dst);

    move_cloud_to(src, dst);

    // Move terrain colours and properties.
    env.pgrid(dst) = env.pgrid(src);
    env.grid_colours(dst) = env.grid_colours(src);
#ifdef USE_TILE
    env.tile_bk_fg(dst) = env.tile_bk_fg(src);
    env.tile_bk_bg(dst) = env.tile_bk_bg(src);
#endif
    env.tile_flv(dst) = env.tile_flv(src);

    // Move vault masks.
    env.level_map_mask(dst) = env.level_map_mask(src);
    env.level_map_ids(dst) = env.level_map_ids(src);

    // Move markers, dungeon listeners and shopping list.
    env.markers.move(src, dst);
    dungeon_events.move_listeners(src, dst);
    shopping_list.move_things(src, dst);

    // Move player's knowledge.
    env.map_knowledge(dst) = env.map_knowledge(src);
    StashTrack.move_stash(src, dst);
}

static bool _dgn_shift_feature(const coord_def &pos)
{
    const dungeon_feature_type dfeat = grd(pos);
    if (!is_critical_feature(dfeat) && !env.markers.find(pos, MAT_ANY))
        return false;

    const coord_def dest =
        _dgn_find_nearest_square(pos, NULL, _is_feature_shift_target);

    dgn_move_entities_at(pos, dest, false, false, false);
    return true;
}

static void _dgn_check_terrain_items(const coord_def &pos, bool preserve_items)
{
    const dungeon_feature_type feat = grd(pos);

    int item = igrd(pos);
    while (item != NON_ITEM)
    {
        const int curr = item;
        item = mitm[item].link;

        if (!feat_is_solid(feat) && !feat_destroys_item(feat, mitm[curr]))
            continue;

        // Game-critical item.
        if (preserve_items || mitm[curr].is_critical())
            _dgn_shift_item(pos, mitm[curr]);
        else
        {
            feat_destroys_item(feat, mitm[curr], true);
            item_was_destroyed(mitm[curr]);
            destroy_item(curr);
        }
    }
}

static void _dgn_check_terrain_monsters(const coord_def &pos)
{
    if (monster* m = monster_at(pos))
        m->apply_location_effects(pos);
}

// Clear blood or mold off of terrain that shouldn't have it.  Also clear
// of blood if a bloody wall has been dug out and replaced by a floor,
// or if a bloody floor has been replaced by a wall.
static void _dgn_check_terrain_covering(const coord_def &pos,
                                     dungeon_feature_type old_feat,
                                     dungeon_feature_type new_feat)
{
    if (!testbits(env.pgrid(pos), FPROP_BLOODY)
        && !is_moldy(pos))
    {
        return;
    }

    if (new_feat == DNGN_UNSEEN)
    {
        // Caller has already changed the grid, and old_feat is actually
        // the new feat.
        if (old_feat != DNGN_FLOOR && !feat_is_solid(old_feat))
        {
            env.pgrid(pos) &= ~(FPROP_BLOODY);
            remove_mold(pos);
        }
    }
    else
    {
        if (feat_is_solid(old_feat) != feat_is_solid(new_feat)
            || feat_is_water(new_feat) || new_feat == DNGN_LAVA
            || is_critical_feature(new_feat))
        {
            env.pgrid(pos) &= ~(FPROP_BLOODY);
            remove_mold(pos);
        }
    }
}

static void _dgn_check_terrain_player(const coord_def pos)
{
    if (pos != you.pos())
        return;

    if (you.can_pass_through(pos))
        move_player_to_grid(pos, false, true);
    else
        you_teleport_now(true, false);
}

void dungeon_terrain_changed(const coord_def &pos,
                             dungeon_feature_type nfeat,
                             bool affect_player,
                             bool preserve_features,
                             bool preserve_items)
{
    if (grd(pos) == nfeat)
        return;

    _dgn_check_terrain_covering(pos, grd(pos), nfeat);

    if (nfeat != DNGN_UNSEEN)
    {
        if (preserve_features)
            _dgn_shift_feature(pos);

        unnotice_feature(level_pos(level_id::current(), pos));

        grd(pos) = nfeat;
        env.grid_colours(pos) = BLACK;
        if (is_notable_terrain(nfeat) && you.see_cell(pos))
            seen_notable_thing(nfeat, pos);

        // Don't destroy a trap which was just placed.
        if (nfeat < DNGN_TRAP_MECHANICAL || nfeat > DNGN_UNDISCOVERED_TRAP)
            destroy_trap(pos);
    }

    _dgn_check_terrain_items(pos, preserve_items);
    _dgn_check_terrain_monsters(pos);

    if (affect_player)
        _dgn_check_terrain_player(pos);

    set_terrain_changed(pos);

    // Deal with doors being created by changing features.
    tile_init_flavour(pos);
}

static void _announce_swap_real(coord_def orig_pos, coord_def dest_pos)
{
    const dungeon_feature_type orig_feat = grd(dest_pos);

    const string orig_name =
        feature_description_at(dest_pos, false,
                            you.see_cell(orig_pos) ? DESC_THE : DESC_A,
                            false);

    string prep = feat_preposition(orig_feat, false);

    string orig_actor, dest_actor;
    if (orig_pos == you.pos())
        orig_actor = "you";
    else if (const monster* m = monster_at(orig_pos))
    {
        if (you.can_see(m))
            orig_actor = m->name(DESC_THE);
    }

    if (dest_pos == you.pos())
        dest_actor = "you";
    else if (const monster* m = monster_at(dest_pos))
    {
        if (you.can_see(m))
            dest_actor = m->name(DESC_THE);
    }

    ostringstream str;
    str << orig_name << " ";
    if (you.see_cell(orig_pos) && !you.see_cell(dest_pos))
    {
        str << "suddenly disappears";
        if (!orig_actor.empty())
            str << " from " << prep << " " << orig_actor;
    }
    else if (!you.see_cell(orig_pos) && you.see_cell(dest_pos))
    {
        str << "suddenly appears";
        if (!dest_actor.empty())
            str << " " << prep << " " << dest_actor;
    }
    else
    {
        str << "moves";
        if (!orig_actor.empty())
            str << " from " << prep << " " << orig_actor;
        if (!dest_actor.empty())
            str << " to " << prep << " " << dest_actor;
    }
    str << "!";
    mpr(str.str().c_str());
}

static void _announce_swap(coord_def pos1, coord_def pos2)
{
    if (!you.see_cell(pos1) && !you.see_cell(pos2))
        return;

    const dungeon_feature_type feat1 = grd(pos1);
    const dungeon_feature_type feat2 = grd(pos2);

    if (feat1 == feat2)
        return;

    const bool notable_seen1 = is_notable_terrain(feat1) && you.see_cell(pos1);
    const bool notable_seen2 = is_notable_terrain(feat2) && you.see_cell(pos2);
    coord_def orig_pos, dest_pos;

    if (notable_seen1 && notable_seen2)
    {
        _announce_swap_real(pos1, pos2);
        _announce_swap_real(pos2, pos1);
    }
    else if (notable_seen1)
        _announce_swap_real(pos2, pos1);
    else if (notable_seen2)
        _announce_swap_real(pos1, pos2);
    else if (you.see_cell(pos2))
        _announce_swap_real(pos1, pos2);
    else
        _announce_swap_real(pos2, pos1);
}

bool swap_features(const coord_def &pos1, const coord_def &pos2,
                   bool swap_everything, bool announce)
{
    ASSERT(in_bounds(pos1) && in_bounds(pos2));
    ASSERT(pos1 != pos2);

    if (is_sanctuary(pos1) || is_sanctuary(pos2))
        return false;

    const dungeon_feature_type feat1 = grd(pos1);
    const dungeon_feature_type feat2 = grd(pos2);

    if (is_notable_terrain(feat1) && !you.see_cell(pos1)
        && env.map_knowledge(pos1).known())
    {
        return false;
    }

    if (is_notable_terrain(feat2) && !you.see_cell(pos2)
        && env.map_knowledge(pos2).known())
    {
        return false;
    }

    const unsigned short col1 = env.grid_colours(pos1);
    const unsigned short col2 = env.grid_colours(pos2);

    const terrain_property_t prop1 = env.pgrid(pos1);
    const terrain_property_t prop2 = env.pgrid(pos2);

    trap_def* trap1 = find_trap(pos1);
    trap_def* trap2 = find_trap(pos2);

    shop_struct* shop1 = get_shop(pos1);
    shop_struct* shop2 = get_shop(pos2);

    // Find a temporary holding place for pos1 stuff to be moved to
    // before pos2 is moved to pos1.
    coord_def temp(-1, -1);
    for (int x = X_BOUND_1 + 1; x < X_BOUND_2; x++)
    {
        for (int y = Y_BOUND_1 + 1; y < Y_BOUND_2; y++)
        {
            coord_def pos(x, y);
            if (pos == pos1 || pos == pos2)
                continue;

            if (!env.markers.find(pos, MAT_ANY)
                && !is_notable_terrain(grd(pos))
                && env.cgrid(pos) == EMPTY_CLOUD)
            {
                temp = pos;
                break;
            }
        }
        if (in_bounds(temp))
            break;
    }

    if (!in_bounds(temp))
    {
        mpr("swap_features(): No boring squares on level?", MSGCH_ERROR);
        return false;
    }

    // OK, now we guarantee the move.

    (void) move_notable_thing(pos1, temp);
    env.markers.move(pos1, temp);
    dungeon_events.move_listeners(pos1, temp);
    grd(pos1) = DNGN_UNSEEN;
    env.pgrid(pos1) = 0;

    (void) move_notable_thing(pos2, pos1);
    env.markers.move(pos2, pos1);
    dungeon_events.move_listeners(pos2, pos1);
    env.pgrid(pos1) = prop2;
    env.pgrid(pos2) = prop1;

    (void) move_notable_thing(temp, pos2);
    env.markers.move(temp, pos2);
    dungeon_events.move_listeners(temp, pos2);

    // Swap features and colours.
    grd(pos2) = feat1;
    grd(pos1) = feat2;

    env.grid_colours(pos1) = col2;
    env.grid_colours(pos2) = col1;

    // Swap traps.
    if (trap1)
        trap1->pos = pos2;
    if (trap2)
        trap2->pos = pos1;

    // Swap shops.
    if (shop1)
        shop1->pos = pos2;
    if (shop2)
        shop2->pos = pos1;

    if (!swap_everything)
    {
        _dgn_check_terrain_items(pos1, false);
        _dgn_check_terrain_monsters(pos1);
        _dgn_check_terrain_player(pos1);
        set_terrain_changed(pos1);

        _dgn_check_terrain_items(pos2, false);
        _dgn_check_terrain_monsters(pos2);
        _dgn_check_terrain_player(pos2);
        set_terrain_changed(pos2);

        if (announce)
            _announce_swap(pos1, pos2);
        return true;
    }

    // Swap items.
    for (stack_iterator si(pos1); si; ++si)
        si->pos = pos1;

    for (stack_iterator si(pos2); si; ++si)
        si->pos = pos2;

    // Swap monsters.
    // Note that trapping nets, etc., move together
    // with the monster/player, so don't clear them.
    const int m1 = mgrd(pos1);
    const int m2 = mgrd(pos2);

    mgrd(pos1) = m2;
    mgrd(pos2) = m1;

    if (monster_at(pos1))
    {
        menv[mgrd(pos1)].set_position(pos1);
        menv[mgrd(pos1)].clear_far_constrictions();
    }
    if (monster_at(pos2))
    {
        menv[mgrd(pos2)].set_position(pos2);
        menv[mgrd(pos2)].clear_far_constrictions();
    }

    // Swap clouds.
    move_cloud(env.cgrid(pos1), temp);
    move_cloud(env.cgrid(pos2), pos1);
    move_cloud(env.cgrid(temp), pos2);

    if (pos1 == you.pos())
    {
        you.set_position(pos2);
        you.clear_far_constrictions();
        viewwindow();
    }
    else if (pos2 == you.pos())
    {
        you.set_position(pos1);
        you.clear_far_constrictions();
        viewwindow();
    }

    set_terrain_changed(pos1);
    set_terrain_changed(pos2);

    if (announce)
        _announce_swap(pos1, pos2);

    return true;
}

static bool _ok_dest_cell(const actor* orig_actor,
                          const dungeon_feature_type orig_feat,
                          const coord_def dest_pos)
{
    const dungeon_feature_type dest_feat = grd(dest_pos);

    if (orig_feat == dest_feat)
        return false;

    if (is_notable_terrain(dest_feat))
        return false;

    if (find_trap(dest_pos))
        return false;

    actor* dest_actor = actor_at(dest_pos);

    if (orig_actor && !orig_actor->is_habitable_feat(dest_feat))
        return false;
    if (dest_actor && !dest_actor->is_habitable_feat(orig_feat))
        return false;

    return true;
}

bool slide_feature_over(const coord_def &src, coord_def preferred_dest,
                        bool announce)
{
    ASSERT(in_bounds(src));

    const dungeon_feature_type orig_feat = grd(src);
    const actor* orig_actor = actor_at(src);

    if (in_bounds(preferred_dest)
        && _ok_dest_cell(orig_actor, orig_feat, preferred_dest))
    {
        ASSERT(preferred_dest != src);
    }
    else
    {
        int squares = 0;
        for (adjacent_iterator ai(src); ai; ++ai)
        {
            if (_ok_dest_cell(orig_actor, orig_feat, *ai)
                && one_chance_in(++squares))
            {
                preferred_dest = *ai;
            }
        }
    }

    if (!in_bounds(preferred_dest))
        return false;

    ASSERT(preferred_dest != src);
    return swap_features(src, preferred_dest, false, announce);
}

// Returns true if we manage to scramble free.
bool fall_into_a_pool(const coord_def& entry, bool allow_shift,
                      dungeon_feature_type terrain)
{
    bool escape = false;
    bool clinging = false;
    coord_def empty;

    if (terrain == DNGN_DEEP_WATER)
    {
        if (beogh_water_walk() || form_likes_water())
            return false;

        if (species_likes_water(you.species) && !you.transform_uncancellable)
        {
            emergency_untransform();
            return false;
        }
    }

    mprf("You fall into the %s!",
         (terrain == DNGN_LAVA)       ? "lava" :
         (terrain == DNGN_DEEP_WATER) ? "water"
                                      : "programming rift");

    more();
    mesclr();

    if (terrain == DNGN_LAVA)
    {
        const int resist = player_res_fire();

        if (resist <= 0)
        {
            mpr("The lava burns you to a cinder!");
            ouch(INSTANT_DEATH, NON_MONSTER, KILLED_BY_LAVA);

            if (you.dead) // felids
                return false;
        }
        else
        {
            int damage = 10 + roll_dice(2, 50) / resist;

            if (damage > 100)
                mpr("The lava roasts you!!");
            else if (damage > 70)
                mpr("The lava burns you!!");
            else if (damage > 40)
                mpr("The lava sears you!!");
            else if (damage > 20)
                mpr("The lava scorches you!");
            else
                mpr("The lava scalds you!");

            ouch(damage, NON_MONSTER, KILLED_BY_LAVA);

            if (you.dead) // felids
                return false;
        }

        expose_player_to_element(BEAM_LAVA, 14);
    }

    // A distinction between stepping and falling from
    // you.duration[DUR_LEVITATION] prevents stepping into a thin stream
    // of lava to get to the other side.
    if (scramble())
    {
        if (allow_shift)
        {
            escape = empty_surrounds(you.pos(), DNGN_FLOOR, 1, false, empty)
                     || you.check_clinging(false);
            clinging = you.is_wall_clinging();
        }
        else
        {
            // Back out the way we came in, if possible.
            if (grid_distance(you.pos(), entry) == 1
                && !monster_at(entry))
            {
                escape = true;
                empty = entry;
            }
            else  // Zero or two or more squares away, with no way back.
                escape = false;
        }
    }
    else
    {
        if (you.form == TRAN_STATUE)
            mpr("You sink like a stone!");
        else
            mpr("You try to escape, but your burden drags you down!");
    }

    if (escape)
    {
        if (in_bounds(empty) && !is_feat_dangerous(grd(empty)) || clinging)
        {
            mpr("You manage to scramble free!");
            if (!clinging)
                move_player_to_grid(empty, false, false);

            if (terrain == DNGN_LAVA)
                expose_player_to_element(BEAM_LAVA, 14);

            return true;
        }
    }

    if (you.species == SP_MUMMY)
    {
        if (terrain == DNGN_LAVA)
            mpr("You burn to ash...");
        else if (terrain == DNGN_DEEP_WATER)
            mpr("You fall apart...");
    }
    else
        mpr("You drown...");

    if (terrain == DNGN_LAVA)
        ouch(INSTANT_DEATH, NON_MONSTER, KILLED_BY_LAVA);
    else if (terrain == DNGN_DEEP_WATER)
        ouch(INSTANT_DEATH, NON_MONSTER, KILLED_BY_WATER);

    return false;
}

typedef map<string, dungeon_feature_type> feat_desc_map;
static feat_desc_map feat_desc_cache;

void init_feat_desc_cache()
{
    for (int i = 0; i < NUM_FEATURES; i++)
    {
        dungeon_feature_type feat = static_cast<dungeon_feature_type>(i);
        string               desc = feature_description(feat);

        lowercase(desc);
        if (feat_desc_cache.find(desc) == feat_desc_cache.end())
            feat_desc_cache[desc] = feat;
    }
}

dungeon_feature_type feat_by_desc(string desc)
{
    lowercase(desc);

    if (desc[desc.size() - 1] != '.')
        desc += ".";

    feat_desc_map::iterator i = feat_desc_cache.find(desc);

    if (i != feat_desc_cache.end())
        return i->second;

    return DNGN_UNSEEN;
}

// If active is true, the player is just stepping onto the feature, with the
// message: "<feature> slides away as you move <prep> it!"
// Else, the actor is already on the feature:
// "<feature> moves from <prep origin> to <prep destination>!"
string feat_preposition(dungeon_feature_type feat, bool active, const actor* who)
{
    const bool         airborne = !who || who->airborne();
    const command_type dir      = feat_stair_direction(feat);

    if (dir == CMD_NO_CMD)
    {
        if (feat == DNGN_STONE_ARCH)
            return "beside";
        else if (feat_is_solid(feat)) // Passwall?
        {
            if (active)
                return "inside";
            else
                return "around";
        }
        else if (!airborne)
        {
            if (feat == DNGN_LAVA || feat_is_water(feat))
            {
                if (active)
                    return "into";
                else
                    return "around";
            }
            else
            {
                if (active)
                    return "onto";
                else
                    return "under";
            }
        }
    }

    if (dir == CMD_GO_UPSTAIRS && feat_is_escape_hatch(feat))
    {
        if (active)
            return "under";
        else
            return "above";
    }

    if (airborne)
    {
        if (active)
            return "over";
        else
            return "beneath";
    }

    if (dir == CMD_GO_DOWNSTAIRS
        && (feat_is_staircase(feat) || feat_is_escape_hatch(feat)))
    {
        if (active)
            return "onto";
        else
            return "beneath";
    }
    else
        return "beside";
}

string stair_climb_verb(dungeon_feature_type feat)
{
    ASSERT(feat_stair_direction(feat) != CMD_NO_CMD);

    if (feat_is_staircase(feat))
        return "climb";
    else if (feat_is_escape_hatch(feat))
        return "use";
    else
        return "pass through";
}

static const char *dngn_feature_names[] =
{
<<<<<<< HEAD
"unseen", "closed_door", "runed_door",
#if TAG_MAJOR_VERSION == 33
"non-secret_door",
"waxed_wall", "metal_wall", "green_crystal_wall", "rock_wall",
=======
"unseen", "closed_door", "detected_secret_door", "secret_door",
"mangrove", "metal_wall", "green_crystal_wall", "rock_wall",
>>>>>>> 35613e09
"slimy_wall", "stone_wall", "permarock_wall",
"clear_rock_wall", "clear_stone_wall", "clear_permarock_wall", "iron_grate",
"tree", "open_sea", "endless_lava", "orcish_idol",
<<<<<<< HEAD
"granite_statue", "malign_gateway",
"", "", "", "", "", "", "", "", "", "", "",
#endif
=======
"granite_statue", "malign_gateway", "", "", "", "", "", "", "", "", "",
>>>>>>> 35613e09

// DNGN_MINMOVE
"lava", "deep_water",

// DNGN_MINWALK
"shallow_water", "floor", "open_door",
"trap_mechanical", "trap_magical", "trap_natural", "trap_web",
"undiscovered_trap", "enter_shop", "abandoned_shop",

"stone_stairs_down_i", "stone_stairs_down_ii",
"stone_stairs_down_iii", "escape_hatch_down", "stone_stairs_up_i",
"stone_stairs_up_ii", "stone_stairs_up_iii", "escape_hatch_up",

"enter_dis", "enter_gehenna", "enter_cocytus",
"enter_tartarus", "enter_abyss", "exit_abyss", "stone_arch",
"enter_pandemonium", "exit_pandemonium", "transit_pandemonium",
"exit_dungeon", "exit_through_abyss",
"exit_hell", "enter_hell", "enter_labyrinth",
"teleporter", "enter_portal_vault", "exit_portal_vault",
"expired_portal",

"enter_dwarven_hall", "enter_orcish_mines", "enter_lair",
"enter_slime_pits", "enter_vaults", "enter_crypt",
"enter_hall_of_blades", "enter_zot", "enter_temple",
"enter_snake_pit", "enter_elven_halls", "enter_tomb",
"enter_swamp", "enter_shoals", "enter_spider_nest",
"enter_forest", "",

"return_from_dwarven_hall", "return_from_orcish_mines",
"return_from_lair", "return_from_slime_pits",
"return_from_vaults", "return_from_crypt",
"return_from_hall_of_blades", "return_from_zot",
"return_from_temple", "return_from_snake_pit",
"return_from_elven_halls", "return_from_tomb",
"return_from_swamp", "return_from_shoals", "return_from_spider_nest",
"return_from_forest", "",

"altar_zin", "altar_the_shining_one", "altar_kikubaaqudgha",
"altar_yredelemnul", "altar_xom", "altar_vehumet",
"altar_okawaru", "altar_makhleb", "altar_sif_muna", "altar_trog",
"altar_nemelex_xobeh", "altar_elyvilon", "altar_lugonu",
"altar_beogh", "altar_jiyva", "altar_fedhas", "altar_cheibriados",
"altar_ashenzari", "",

"fountain_blue", "fountain_sparkling", "fountain_blood",
"dry_fountain_blue", "dry_fountain_sparkling", "dry_fountain_blood",
"permadry_fountain",

"explore_horizon",
"unknown_altar", "unknown_portal",
};

dungeon_feature_type dungeon_feature_by_name(const string &name)
{
    COMPILE_CHECK(ARRAYSZ(dngn_feature_names) == NUM_FEATURES);

    if (name.empty())
        return DNGN_UNSEEN;

    for (unsigned i = 0; i < ARRAYSZ(dngn_feature_names); ++i)
    {
        if (dngn_feature_names[i] == name)
        {
            dungeon_feature_type feat = static_cast<dungeon_feature_type>(i);

            if (feat_is_altar(feat)
                && is_unavailable_god(feat_altar_god(feat)))
            {
                return DNGN_FLOOR;
            }

            return feat;
        }
    }

    return DNGN_UNSEEN;
}

vector<string> dungeon_feature_matches(const string &name)
{
    vector<string> matches;

    COMPILE_CHECK(ARRAYSZ(dngn_feature_names) == NUM_FEATURES);
    if (name.empty())
        return matches;

    for (unsigned i = 0; i < ARRAYSZ(dngn_feature_names); ++i)
        if (strstr(dngn_feature_names[i], name.c_str()))
            matches.push_back(dngn_feature_names[i]);

    return matches;
}

const char *dungeon_feature_name(dungeon_feature_type rfeat)
{
    const unsigned feat = rfeat;

    if (feat >= ARRAYSZ(dngn_feature_names))
        return NULL;

    return dngn_feature_names[feat];
}

void nuke_wall(const coord_def& p)
{
    if (!in_bounds(p))
        return;

    // Blood does not transfer onto floor.
    if (is_bloodcovered(p))
        env.pgrid(p) &= ~(FPROP_BLOODY);

    remove_mold(p);

    grd(p) = (grd(p) == DNGN_MANGROVE) ? DNGN_SHALLOW_WATER : DNGN_FLOOR;
    set_terrain_changed(p);
}

/*
 * Check if an actor can cling to a cell.
 *
 * Wall clinging is done only on orthogonal walls.
 *
 * @param pos The coordinates of the cell.
 *
 * @return Whether the cell is clingable.
 */
bool cell_is_clingable(const coord_def pos)
{
    for (orth_adjacent_iterator ai(pos); ai; ++ai)
        if (feat_is_wall(env.grid(*ai)) || feat_is_closed_door(env.grid(*ai)))
            return true;

    return false;
}

/*
 * Check if an actor can cling from a cell to another.
 *
 * "clinging" to a wall means being orthogonally (left, right, up, down) next
 * to it. A spider can cling to several squares. A move is allowed if the
 * spider clings to an adjacent wall square or the same wall square before and
 * after moving. Being over floor or shallow water and next to a wall counts as
 * clinging to that wall (no further action needed).
 *
 * Example:
 * ~ = deep water
 * * = deep water the spider can reach
 *
 *  #####
 *  ~~#~~
 *  ~~~*~
 *  **s#*
 *  #####
 *
 * Look at Mantis #2704 for more examples.
 *
 * @param from The coordinates of the starting position.
 * @param to The coordinates of the destination.
 *
 * @return Whether it is possible to cling from one cell to another.
 */
bool cell_can_cling_to(const coord_def& from, const coord_def to)
{
    if (!in_bounds(to))
        return false;

    for (orth_adjacent_iterator ai(from); ai; ++ai)
    {
        if (feat_is_wall(env.grid(*ai)))
        {
            for (orth_adjacent_iterator ai2(to, false); ai2; ++ai2)
                if (feat_is_wall(env.grid(*ai2)) && distance2(*ai, *ai2) <= 1)
                    return true;
        }
    }

        return false;
}

const char* feat_type_name(dungeon_feature_type feat)
{
    if (feat_is_door(feat))
        return "door";
    if (feat_is_wall(feat))
        return "wall";
    if (feat == DNGN_GRATE)
        return "grate";
    if (feat_is_tree(feat))
        return "tree";
    if (feat_is_statue_or_idol(feat))
        return "statue";
    if (feat_is_water(feat))
        return "water";
    if (feat_is_lava(feat))
        return "lava";
    if (feat_is_altar(feat))
        return "altar";
    if (feat_is_trap(feat))
        return "trap";
    if (feat_is_escape_hatch(feat))
        return "escape hatch";
    if (feat_is_portal(feat) || feat_is_gate(feat))
        return "portal";
    if (feat_is_travelable_stair(feat))
        return "staircase";
    if (feat == DNGN_ENTER_SHOP || feat == DNGN_ABANDONED_SHOP)
        return "shop";
    if (feat_is_fountain(feat))
        return "fountain";
    if (feat == DNGN_UNSEEN)
        return "unknown terrain";
    return "floor";
}

bool is_boring_terrain(dungeon_feature_type feat)
{
    if (!is_notable_terrain(feat))
        return true;

    // A portal deeper into the Ziggurat is boring.
    if (feat == DNGN_ENTER_PORTAL_VAULT && player_in_branch(BRANCH_ZIGGURAT))
        return true;

    // Altars in the temple are boring.
    if (feat_is_altar(feat) && player_in_branch(BRANCH_ECUMENICAL_TEMPLE))
        return true;

    // Only note the first entrance to the Abyss/Pan/Hell
    // which is found.
    if ((feat == DNGN_ENTER_ABYSS || feat == DNGN_ENTER_PANDEMONIUM
         || feat == DNGN_ENTER_HELL)
         && overview_knows_num_portals(feat) > 1)
    {
        return true;
    }

    // There are at least three Zot entrances, and they're always
    // on D:27, so ignore them.
    if (feat == DNGN_ENTER_ZOT)
        return true;

    return false;
}<|MERGE_RESOLUTION|>--- conflicted
+++ resolved
@@ -463,46 +463,10 @@
     }
 }
 
-<<<<<<< HEAD
-std::set<coord_def> connected_doors(const coord_def& d)
-{
-    std::set<coord_def> doors;
+set<coord_def> connected_doors(const coord_def& d)
+{
+    set<coord_def> doors;
     find_connected_identical(d, grd(d), doors);
-=======
-// Find all connected cells containing ft_min to ft_max, starting at d.
-static void _find_connected_range(const coord_def& d,
-                                  dungeon_feature_type ft_min,
-                                  dungeon_feature_type ft_max,
-                                  set<coord_def>& out)
-{
-    if (grd(d) < ft_min || grd(d) > ft_max)
-        return;
-
-    string prop = env.markers.property_at(d, MAT_ANY, "connected_exclude");
-
-    if (!prop.empty())
-    {
-        // Even if this square is excluded from being a part of connected
-        // cells, add it if it's the starting square.
-        if (out.empty())
-            out.insert(d);
-        return;
-    }
-
-    if (out.insert(d).second)
-    {
-        _find_connected_range(coord_def(d.x+1, d.y), ft_min, ft_max, out);
-        _find_connected_range(coord_def(d.x-1, d.y), ft_min, ft_max, out);
-        _find_connected_range(coord_def(d.x, d.y+1), ft_min, ft_max, out);
-        _find_connected_range(coord_def(d.x, d.y-1), ft_min, ft_max, out);
-    }
-}
-
-set<coord_def> connected_doors(const coord_def& d)
-{
-    set<coord_def> doors;
-    _find_connected_range(d, DNGN_CLOSED_DOOR, DNGN_SECRET_DOOR, doors);
->>>>>>> 35613e09
     return doors;
 }
 
@@ -535,66 +499,6 @@
     }
 }
 
-<<<<<<< HEAD
-=======
-bool find_secret_door_info(const coord_def &where,
-                           dungeon_feature_type *appearance,
-                           coord_def *gc)
-{
-    set<coord_def> doors = connected_doors(where);
-    set<coord_def>::iterator it;
-
-    dungeon_feature_type feat = DNGN_FLOOR;
-    coord_def loc = where;
-
-    int orth[][2] = { {0, 1}, {1, 0,}, {-1, 0}, {0, -1} };
-
-    for (it = doors.begin(); it != doors.end(); ++it)
-    {
-        for (int i = 0; i < 4; i++)
-        {
-            const int x = it->x + orth[i][0];
-            const int y = it->y + orth[i][1];
-
-            if (!in_bounds(x, y))
-                continue;
-
-            const dungeon_feature_type targ = grd[x][y];
-            if (!feat_is_wall(targ) || feat_is_closed_door(targ))
-                continue;
-
-            if (feat == DNGN_FLOOR || targ < feat)
-            {
-                feat = targ;
-                loc = coord_def(x, y);
-            }
-        }
-    }
-
-    if (feat == DNGN_FLOOR)
-    {
-        if (appearance)
-            *appearance = DNGN_ROCK_WALL;
-        return false;
-    }
-    else
-    {
-        if (appearance)
-            *appearance = feat;
-        if (gc)
-            *gc = loc;
-        return true;
-    }
-}
-
-dungeon_feature_type grid_secret_door_appearance(const coord_def &where)
-{
-    dungeon_feature_type feat;
-    find_secret_door_info(where, &feat, NULL);
-    return feat;
-}
-
->>>>>>> 35613e09
 coord_def get_random_stair()
 {
     vector<coord_def> st;
@@ -1633,25 +1537,18 @@
 
 static const char *dngn_feature_names[] =
 {
-<<<<<<< HEAD
 "unseen", "closed_door", "runed_door",
-#if TAG_MAJOR_VERSION == 33
+#if TAG_MAJOR_VERSION == 34
 "non-secret_door",
-"waxed_wall", "metal_wall", "green_crystal_wall", "rock_wall",
-=======
-"unseen", "closed_door", "detected_secret_door", "secret_door",
+#endif
 "mangrove", "metal_wall", "green_crystal_wall", "rock_wall",
->>>>>>> 35613e09
 "slimy_wall", "stone_wall", "permarock_wall",
 "clear_rock_wall", "clear_stone_wall", "clear_permarock_wall", "iron_grate",
 "tree", "open_sea", "endless_lava", "orcish_idol",
-<<<<<<< HEAD
-"granite_statue", "malign_gateway",
-"", "", "", "", "", "", "", "", "", "", "",
+"granite_statue", "malign_gateway", "", "", "", "", "", "", "", "", "",
+#if TAG_MAJOR_VERSION != 34
+"",
 #endif
-=======
-"granite_statue", "malign_gateway", "", "", "", "", "", "", "", "", "",
->>>>>>> 35613e09
 
 // DNGN_MINMOVE
 "lava", "deep_water",
