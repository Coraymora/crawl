--- conflicted
+++ resolved
@@ -809,15 +809,9 @@
     tag_write(tag, outf);
 }
 
-<<<<<<< HEAD
-int get_dest_stair_type(branch_type old_branch,
-                        dungeon_feature_type stair_taken, bool &find_first)
-=======
-static int _get_dest_stair_type(level_area_type old_level_type,
-                                branch_type old_branch,
+static int _get_dest_stair_type(branch_type old_branch,
                                 dungeon_feature_type stair_taken,
                                 bool &find_first)
->>>>>>> 537a8dfb
 {
     // Order is important here.
     if (stair_taken == DNGN_EXIT_PANDEMONIUM)
@@ -909,15 +903,9 @@
 {
     bool find_first = true;
     dungeon_feature_type stair_type = static_cast<dungeon_feature_type>(
-<<<<<<< HEAD
-            get_dest_stair_type(old_branch,
-                                static_cast<dungeon_feature_type>(stair_taken),
-                                find_first));
-=======
-            _get_dest_stair_type(old_level_type, old_branch,
+            _get_dest_stair_type(old_branch,
                                  static_cast<dungeon_feature_type>(stair_taken),
                                  find_first));
->>>>>>> 537a8dfb
 
     if (crawl_state.game_is_zotdef())
     {
@@ -1216,15 +1204,9 @@
         // XXX: This is ugly.
         bool dummy;
         dungeon_feature_type stair_type = static_cast<dungeon_feature_type>(
-<<<<<<< HEAD
-            get_dest_stair_type(old_level.branch,
-                                static_cast<dungeon_feature_type>(stair_taken),
-                                dummy));
-=======
-            _get_dest_stair_type(old_level.level_type, old_level.branch,
+            _get_dest_stair_type(old_level.branch,
                                  static_cast<dungeon_feature_type>(stair_taken),
                                  dummy));
->>>>>>> 537a8dfb
 
         _clear_env_map();
         builder(true, stair_type);
@@ -1578,17 +1560,8 @@
 
 static std::string _make_ghost_filename()
 {
-<<<<<<< HEAD
-    return get_bonefile_directory() + "bones."
+    return _get_bonefile_directory() + "bones."
            + replace_all(level_id::current().describe(), ":", "-");
-=======
-    std::string suffix;
-    if (you.level_type == LEVEL_PORTAL_VAULT)
-        suffix = _make_portal_vault_ghost_suffix();
-    else
-        suffix = replace_all(level_id::current().describe(), ":", "-");
-    return _get_bonefile_directory() + "bones." + suffix;
->>>>>>> 537a8dfb
 }
 
 #define BONES_DIAGNOSTICS (defined(WIZARD) || defined(DEBUG_BONES) | defined(DEBUG_DIAGNOSTICS))
