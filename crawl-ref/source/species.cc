--- conflicted
+++ resolved
@@ -59,13 +59,8 @@
       "HO", "Ko", "Mu", "Na", "Og", "Tr",
       // the draconians
       "Dr", "Dr", "Dr", "Dr", "Dr", "Dr", "Dr", "Dr", "Dr", "Dr",
-<<<<<<< HEAD
       "Ce", "DG", "Sp", "Mi", "DS", "Gh", "Ke", "Mf", "Vp", "DD",
-      "Fe", "No",
-=======
-      "Ce", "Dg", "Sp", "Mi", "Ds", "Gh", "Ke", "Mf", "Vp", "DD",
-      "Fe", "Op",
->>>>>>> 6067133c
+      "Fe", "No", "No",
       // placeholders
       "El", "HD", "OM", "GE", "Gn" };
 
@@ -197,13 +192,9 @@
         case SP_GHOUL:      res = (adj ? "Ghoulish"   : "Ghoul");      break;
         case SP_MERFOLK:    res = (adj ? "Merfolkian" : "Merfolk");    break;
         case SP_VAMPIRE:    res = (adj ? "Vampiric"   : "Vampire");    break;
-<<<<<<< HEAD
-        case SP_CAT:        res = (adj ? "Feline"     : "Felid");      break;
-        case SP_NOME:       res = (adj ? "Nomish"     : "Nome");       break;
-=======
         case SP_FELID:      res = (adj ? "Feline"     : "Felid");      break;
         case SP_OCTOPODE:   res = (adj ? "Octopoid"   : "Octopode");   break;
->>>>>>> 6067133c
+        case SP_NOME:       res = (adj ? "Nomish"     : "Nome");       break;
         default:            res = (adj ? "Yakish"     : "Yak");        break;
         }
     }
@@ -418,6 +409,7 @@
     case SP_CENTAUR:
     case SP_MUMMY:
     case SP_FELID:
+    case SP_NOME:
         return 14;
     case SP_HIGH_ELF:
     case SP_VAMPIRE:
@@ -438,6 +430,7 @@
     case SP_FELID:
         return -4;
     case SP_SPRIGGAN:
+    case SP_NOME:
         return -3;
     case SP_DEEP_ELF:
     case SP_KENKU:
@@ -502,6 +495,7 @@
         return 2;
     case SP_DEEP_ELF:
     case SP_SPRIGGAN:
+    case SP_NOME:
         return 3;
     }
 }