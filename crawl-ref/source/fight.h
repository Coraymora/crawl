--- conflicted
+++ resolved
@@ -50,11 +50,7 @@
 void attack_cleave_targets(actor* attacker, list<actor*> &targets,
                            int attack_number = 0,
                            int effective_attack_number = 0);
-<<<<<<< HEAD
-bool dont_harm(const actor* attacker, const actor* defender);
-=======
 
 int finesse_adjust_delay(int delay);
 
->>>>>>> 07f05f3c
 #endif