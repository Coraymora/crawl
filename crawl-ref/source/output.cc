--- conflicted
+++ resolved
@@ -23,11 +23,8 @@
 #include "colour.h"
 #include "coord.h"
 #include "describe.h"
-<<<<<<< HEAD
 #include "env.h"
-=======
 #include "files.h"
->>>>>>> fb959798
 #include "format.h"
 #include "godabil.h"
 #include "initfile.h"
