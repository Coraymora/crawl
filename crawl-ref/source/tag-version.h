--- conflicted
+++ resolved
@@ -112,12 +112,9 @@
     TAG_MINOR_RU_DATA,             // Restructuring persistent Ru data to allow saving.
     TAG_MINOR_MERGE_EW,            // Combine enchant weapons scrolls.
     TAG_MINOR_WEAPON_PLUSES,       // Combine to-hit/to-dam enchantment on weapons.
-<<<<<<< HEAD
     TAG_MINOR_RU_RENAME,           // Fix up a property by changing the name.
     TAG_MINOR_RU_PIETY,            // Rescale Ru piety
-=======
     TAG_MINOR_SAVE_TERRAIN_COLOUR, // Save colour in terrain-change markers.
->>>>>>> b26780ba
 #endif
     NUM_TAG_MINORS,
     TAG_MINOR_VERSION = NUM_TAG_MINORS - 1
