--- conflicted
+++ resolved
@@ -138,14 +138,11 @@
     TAG_MINOR_CORPSE_COLOUR,       // Fix corpses with invalid colour.
     TAG_MINOR_MANGLE_CORPSES,      // Turn NEVER_HIDE corpses into MANGLED_CORPSEs
     TAG_MINOR_ZOT_OPEN,            // Don't store whether you opened Zot
-<<<<<<< HEAD
-    TAG_MINOR_STAIR_BACKTRACKING,  // Store whether a given stair is "backtracking"
-=======
     TAG_MINOR_EXPLORE_MODE,        // Store whether you are in explore mode
     TAG_MINOR_RANDLICHES,          // Liches are now GHOST_DEMONs
     TAG_MINOR_ISFLAG_HANDLED,      // Game tracks which items player has handled
     TAG_MINOR_SHOP_HACK,           // The shop hack is dead!
->>>>>>> 3fe31b98
+    TAG_MINOR_STAIR_BACKTRACKING,  // Store whether a given stair is "backtracking"
 #endif
     NUM_TAG_MINORS,
     TAG_MINOR_VERSION = NUM_TAG_MINORS - 1
