#ifndef TAG_VERSION_H
#define TAG_VERSION_H

// Character info has its own top-level tag, mismatching majors don't break
// compatibility there.
#define TAG_CHR_FORMAT 0

// Let CDO updaters know if the syntax changes.
#define TAG_MAJOR_VERSION 34

// Minor version will be reset to zero when major version changes.
enum tag_minor_version
{
    TAG_MINOR_INVALID         = -1,
    TAG_MINOR_RESET           = 0, // Minor tags were reset
    TAG_MINOR_BRANCHES_LEFT,       // Note the first time branches are left
<<<<<<< HEAD
    TAG_MINOR_VEHUMET_SPELL_GIFT,  // Vehumet gift spells instead of books
=======
    TAG_MINOR_VAULT_LIST,          // Don't try to store you.vault_list as prop
>>>>>>> 84104c68
    NUM_TAG_MINORS,
    TAG_MINOR_VERSION = NUM_TAG_MINORS - 1
};

#endif<|MERGE_RESOLUTION|>--- conflicted
+++ resolved
@@ -14,11 +14,8 @@
     TAG_MINOR_INVALID         = -1,
     TAG_MINOR_RESET           = 0, // Minor tags were reset
     TAG_MINOR_BRANCHES_LEFT,       // Note the first time branches are left
-<<<<<<< HEAD
+    TAG_MINOR_VAULT_LIST,          // Don't try to store you.vault_list as prop
     TAG_MINOR_VEHUMET_SPELL_GIFT,  // Vehumet gift spells instead of books
-=======
-    TAG_MINOR_VAULT_LIST,          // Don't try to store you.vault_list as prop
->>>>>>> 84104c68
     NUM_TAG_MINORS,
     TAG_MINOR_VERSION = NUM_TAG_MINORS - 1
 };
