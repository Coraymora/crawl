# vim:set ts=8 sw=4 noexpandtab:
#
# Dungeon Crawl Stone Soup
# GNU Makefile
#
# largely written by Steven Noonan <steven@uplinklabs.net>
#    (if something breaks, blame him.)
#

# Typical targets:
#    make
#    make debug
#    make debug-lite    # Like "make debug", but without all the spew.
#    make install
#    make debug install
#    -- note, unlike most programs, you need to specify build type when
#       installing even if you just built it.
# Typical parameters:
#    TILES         -- set to anything to enable tiles build
#
#    CROSSHOST     -- target system, eg, i386-pc-msdosdjgpp or i586-mingw32msvc
#
#    prefix        -- installation base.  Specify eg. /usr/local on Unix systems.
#    DESTDIR       -- installation staging area (the dir you intend to pack)
#    DATADIR       -- place to hold immutable files.  Can be either relative to
#                     "prefix" or absolute.
#    SAVEDIR       -- place to hold writeable data (saves, database, morgue
#                     dumps).  Can be relative to "prefix", absolute or placed
#                     in the user's home dir (~).  Remember to protect the ~
#                     from your shell!
#                     Warning, as of 0.8, directories shared between
#                     multiple system users are no longer supported.
#    SHAREDDIR     -- place to hold writeable data common to multiple
#                     versions of Crawl (scores, the logfile, ghosts).  Will
#                     be placed inside the SAVEDIR if not specified.
#       Layout examples:
#         prefix=~/crawl DATADIR=data/ SAVEDIR=saves/
#                  -- everything under ~/crawl
#         prefix=/usr/local
#                  -- system-wide installation
#
#    V             -- set to anything to enable verbose build
#
#    USE_ICC       -- set to use Intel's compiler
#    LTO           -- set for better optimization but slower compilation,
#                     requires gcc4.6+
#    NOASSERTS     -- set to disable assertion checks (ignored in debug mode)
#    NOWIZARD      -- set to disable wizard mode.  Use if you have untrusted
#                     remote players without DGL.
#
#    PROPORTIONAL_FONT -- set to a .ttf file you want to use for a proportional
#                         font; if not set, a copy of Bitstream Vera Sans
#                         shipped with Crawl will be used
#    MONOSPACED_FONT   -- monospaced font; Bitstream Vera Mono Sans
#    COPY_FONTS    -- force installing fonts
#
#    WEBTILES      -- set to anything to compile for Webtiles
#    WEBDIR        -- place to hold the Webtiles client data. Can be either
#                     relative to prefix or absolute.
#
#    ANDROID       -- perform an Android build (see docs/develop/android.txt)
#    TOUCH_UI      -- enable UI behaviour more compatible with touch-screens
#
#
# Requirements:
#    For tile builds, you need pkg-config.
#    You also need libpng, sdl2, sdl2-image, sdl2-mixer and libfreetype -- if
#    you got your source from git, you can 'git submodule update' to fetch
#    them; you can also ask for a package with convenience libraries instead --
#    we'll try to provide them somewhere in the near future.

GAME = crawl

# Disable GNU Make implicit rules and variables. Leaving them enabled will slow
# down MinGW and Cygwin builds by a very VERY noticeable degree. Besides, we have
# _explicit_ rules defined for everything. So we don't need them.
MAKEFLAGS += -rR # This only works for recursive makes, i.e. contribs ...
.SUFFIXES:       # ... so zap the suffix list to neutralize most predifined rules, too

.PHONY: all test install clean clean-contrib clean-rltiles clean-android \
        distclean debug debug-lite profile package-source source \
        build-windows package-windows rest docs greet api android

include Makefile.obj

#
# Compiler Flags
#
# The compiler flag variables are separated into their individual
# purposes, making it easier to deal with the various tools involved
# in a compile.
#
# These are also divided into global vs. local flags. So for instance,
# CFOPTIMIZE affects Crawl, Lua, and SQLite, while CFOPTIMIZE_L only
# affects Crawl.
#
# The variables are as follows:
# CFOPTIMIZE(_L) - Optimization flags
# CFWARN(_L) - Warning flags
# CFOTHERS(_L) - Anything else
#


CFOTHERS := -pipe $(EXTERNAL_FLAGS)
CFWARN := -Wall -Wformat-security
CFWARN_L := -Wundef

DEFINES := $(EXTERNAL_DEFINES)

ifdef ANDROID
LDFLAGS := $(EXTERNAL_LDFLAGS) $(LDFLAGS)
else
LDFLAGS := $(EXTERNAL_LDFLAGS)
endif

#
# The GCC and GXX variables are set later.
#
AR = ar
RANLIB = ranlib
CC = $(GCC)
CXX = $(GXX)
RM = rm -f
COPY = cp
COPY_R = cp -r
STRIP = strip -s
WINDRES = windres
CHMOD = chmod 2>/dev/null
CHOWN = chown 2>/dev/null
PNGCRUSH = $(COPY)
PNGCRUSH_LABEL = COPY
ADVPNG = advpng -z -4
PKGCONFIG = pkg-config
DOXYGEN = doxygen
DOXYGEN_SIMPLE_CONF = crawl_simple.doxy
DOXYGEN_ALL_CONF = crawl_all.doxy
DOXYGEN_HTML_GEN = html/

export AR
export RANLIB
export RM
export CC
export CXX
export CFLAGS
export MAKEFLAGS
export CONFIGURE_FLAGS
export uname_S

#
# Platform Detection
#
uname_S := $(shell sh -c 'uname -s 2>/dev/null || echo not')
uname_M := $(shell sh -c 'uname -m 2>/dev/null || echo not')
uname_O := $(shell sh -c 'uname -o 2>/dev/null || echo not')
uname_R := $(shell sh -c 'uname -r 2>/dev/null || echo not')
uname_P := $(shell sh -c 'uname -p 2>/dev/null || echo not')
uname_V := $(shell sh -c 'uname -v 2>/dev/null || echo not')

HOST := $(shell sh -c 'cc -dumpmachine || echo unknown')
ARCH := $(HOST)

ifdef CROSSHOST
	ARCH := $(CROSSHOST)
	ifneq (,$($shell which $(ARCH)-pkg-config 2>/dev/null))
	  PKGCONFIG = $(ARCH)-pkg-config
	else
	  ifneq (,$(wildcard /usr/$(ARCH)/lib/pkgconfig))
	    PKGCONFIG = PKG_CONFIG_LIBDIR=/usr/$(ARCH)/lib/pkgconfig pkg-config
	  else
	    NO_PKGCONFIG = YesPlease
	    BUILD_LUA = yes
	    BUILD_SQLITE = yes
	    BUILD_ZLIB = YesPlease
	  endif
	endif
	NO_AUTO_OPT = YesPlease
	CONFIGURE_FLAGS += --host=$(CROSSHOST)

	# If needed, override uname_S so we get the appropriate
	# things compiled.
	ifneq (,$(findstring mingw,$(CROSSHOST)))
		uname_S=MINGW32
	endif

endif
ifneq (,$(findstring MINGW,$(uname_S)))
	GAME = crawl.exe
	bin_prefix = .
	WIN32 = Yes
	NO_RDYNAMIC = YesPlease
	NO_NCURSES = YesPlease
	NEED_LIBW32C = YesPlease
	BUILD_PCRE = YesPlease
	BUILD_ZLIB = YesPlease
	DEFINES_L += -DWINMM_PLAY_SOUNDS -D__USE_MINGW_ANSI_STDIO
	EXTRA_LIBS += -lwinmm
	ifdef TILES
		EXTRA_LIBS += -lmingw32 -lgdi32 -lwinmm -limm32 -lole32 -loleaut32 -lversion contrib/install/$(ARCH)/lib/libSDL2main.a -mwindows
		BUILD_FREETYPE = YesPlease
		BUILD_SDL2 = YesPlease
		BUILD_SDL2IMAGE = YesPlease
		BUILD_LIBPNG = YesPlease
		COPY_FONTS = yes
	endif
	ifeq ($(shell gcc -v -static -static-libstdc++ 2>&1 | grep 'unrecognized option'),)
		EXTRA_LIBS += -static -static-libgcc -static-libstdc++
	endif
endif
ifeq ($(uname_S),Darwin)
	STRIP := strip -x
	NEED_APPKIT = YesPlease
	LIBNCURSES_IS_UNICODE = Yes
	NO_PKGCONFIG = Yes
	BUILD_SQLITE = YesPlease
	BUILD_ZLIB = YesPlease
	ifdef TILES
		EXTRA_LIBS += -framework AppKit -framework AudioUnit -framework CoreAudio -framework ForceFeedback -framework Carbon -framework IOKit -framework OpenGL contrib/install/$(ARCH)/lib/libSDL2main.a
		BUILD_FREETYPE = YesPlease
		BUILD_SDL2 = YesPlease
		BUILD_SDL2IMAGE = YesPlease
		BUILD_SDL2MIXER = YesPlease
		BUILD_LIBPNG = YesPlease
		COPY_FONTS = yes
	endif
endif
ifdef USE_ICC
	NO_RDYNAMIC := YesPlease
endif
ifneq (,$(findstring CYGWIN,$(uname_S)))
	GAME = crawl.exe
	NO_RDYNAMIC = YesPlease
	BUILD_PCRE = YesPlease
endif

ifdef BUILD_ALL
	BUILD_FREETYPE = YesPlease
	BUILD_PCRE = YesPlease
	BUILD_SDL2 = YesPlease
	BUILD_SDL2IMAGE = YesPlease
	BUILD_SDL2MIXER = YesPlease
	BUILD_SQLITE = YesPlease
	BUILD_LUA = YesPlease
	BUILD_LIBPNG = YesPlease
	BUILD_ZLIB = YesPlease
endif

# Should be the first rule, but must come after $(GAME) is set.
all: greet check-fonts $(GAME) docs webserver

LIBPCRE := contrib/install/$(ARCH)/lib/libpcre.a
LIBSDL2 := contrib/install/$(ARCH)/lib/libSDL2.a
LIBPNG := contrib/install/$(ARCH)/lib/libpng.a
LIBSDL2IMAGE := contrib/install/$(ARCH)/lib/libSDL2_image.a
LIBSDL2MIXER := contrib/install/$(ARCH)/lib/libSDL2_mixer.a
LIBFREETYPE := contrib/install/$(ARCH)/lib/libfreetype.a
LIBSQLITE := contrib/install/$(ARCH)/lib/libsqlite3.a
ifdef USE_LUAJIT
LIBLUA := contrib/install/$(ARCH)/lib/libluajit.a
else
LIBLUA := contrib/install/$(ARCH)/lib/liblua.a
endif
LIBZ := contrib/install/$(ARCH)/lib/libz.a

ifndef CROSSHOST
	SQLITE_INCLUDE_DIR := /usr/include
else
	# This is totally wrong, works only with some old-style setups, and
	# on some architectures of Debian/new FHS multiarch -- excluding, for
	# example, i386.  Fortunately, i386 is rarely cross-compiled to.
	# There's no support for /usr/local/ too, without thorough handholding.
	# It's still an improvement over Crawl 0.8 which had no cross-compiling
	# to non-win32 at all.
	#
	# Needs to be replaced by compile checks.  Guessing the paths is fragile,
	# while the compiler knows them already.
	SQLITE_INCLUDE_DIR := /usr/$(ARCH)/include
endif
SQLITE_LIB := -lsqlite3

#
# Set up the TILES variant
#
ifdef TILES
TILES_ANY = YesPlease
OBJECTS += $(TILES_OBJECTS) $(GLTILES_OBJECTS)
  ifdef WEBTILES
    OBJECTS += $(error Web and local tiles are exclusive)
  endif
endif

ifdef WEBTILES
TILES_ANY = YesPlease
OBJECTS += $(TILES_OBJECTS) $(WEBTILES_OBJECTS)
endif

#
# Check for an Apple-released compiler.
#
ifndef NO_APPLE_GCC
ifeq ($(uname_S),Darwin)
ifneq ($(shell gcc -v 2>&1 | grep Apple),)
APPLE_GCC = YesPlease
endif
endif
endif


ifdef WIN32
EXTRA_OBJECTS += icon.o
else
ifndef ANDROID
EXTRA_LIBS += -pthread
endif
endif

ifndef TILES
ifdef NEED_LIBW32C
OBJECTS += libw32c.o
else
OBJECTS += libunix.o
endif
endif

# To get stack trace symbols.
# Note that MinGW doesn't support -rdynamic.
ifndef NO_RDYNAMIC
LDFLAGS += -rdynamic
endif

ifdef USE_MERGE_BASE
MERGE_BASE := $(shell git merge-base HEAD $(USE_MERGE_BASE))
endif

ifdef USE_DGAMELAUNCH
# Permissions to set on the game executable.
MCHMOD := 755

# Permissions to set on the save directory.
MCHMOD_SAVEDIR := 775
MCHMOD_LOGS := 664

# The user:group to install the game as.
INSTALL_UGRP := games:games
endif

chroot_prefix :=
prefix        :=

ifeq ($(patsubst %/local,%,$(patsubst %/,%,$(prefix))),/usr)
FHS := yes
endif

ifeq (,$(bin_prefix))
ifneq ($(patsubst %/,%,$(prefix)),/usr)
bin_prefix    := bin
else
bin_prefix    := games
endif
endif

# If you're installing Crawl for multiple users, you *must* set this to a
# valid path before building Crawl. This is not necessary if you are building
# Crawl for a single user.
# If you're installing to /usr, /usr/local or /opt, we have sane defaults.

# SAVEDIR := saves/
# DATADIR := data/
ifneq (,$(FHS))
DATADIR       := share/crawl
SAVEDIR       := ~/.crawl
endif

ifneq ($(patsubst /opt%,%,$(prefix)),$(prefix))
DATADIR := data
SAVEDIR := ~/.crawl
endif


INCLUDES_L += -Iutil -I.

ifdef APPLE_GCC

MARCH := $(uname_M)


ifndef NO_AUTO_SDK

# The SDK locations were moved in 10.8; this snippet tries to find them
# there first, then reverts to the original location.
XCODE_SDK_SUFFIX := Platforms/MacOSX.platform/Developer
# Try to use xcode-select -p to find the current user-configured Xcode.app.
XCODE_SELECT_PATH := $(shell xcode-select -p 2>/dev/null | sed 's/\/$$//')
ifeq ($(shell test -e "$(XCODE_SELECT_PATH)/$(XCODE_SDK_SUFFIX)" || echo NOPE),)
DEVELOPER_PATH := $(XCODE_SELECT_PATH)/$(XCODE_SDK_SUFFIX)
else
# Otherwise, try /Applications/Xcode.app.
XCODE_DEFAULT_PATH := /Applications/Xcode.app/Contents/Developer
ifeq ($(shell test -e "$(XCODE_DEFAULT_PATH)/$(XCODE_SDK_SUFFIX)" || echo NOPE),)
DEVELOPER_PATH := $(XCODE_DEFAULT_PATH)/$(XCODE_SDK_SUFFIX)
else
# If all else fails, maybe it's in /Developer.
DEVELOPER_PATH := /Developer
endif
endif

# Find the oldest SDK available, in attempt to make this build as
# backward-compatible as we possibly can.
SDK_VER := $(shell ls $(DEVELOPER_PATH)/SDKs | sort -n | head -1 | perl -pe 's/^MacOSX//g;s/.sdk$$//g')

ifeq ($(SDK_VER),10.4u)
SDK_VER := 10.4
endif

ifndef SDK_VER
$(error You do not seem to have any Mac OS X SDKs installed! This build is doomed to fail)
endif

endif

ifndef SDK_VER
ifeq ($(MARCH),ppc)
SDK_VER := 10.4
endif
ifeq ($(MARCH),i386)
SDK_VER := 10.4
endif
ifeq ($(MARCH),x86_64)
ifdef TILES
SDK_VER := 10.6
else
SDK_VER := 10.5
endif
endif
endif

# Mac OS X 10.4 adds a 'u' on the end of the SDK name. Everything
# else is much easier to predict the name of.
ifeq ($(SDK_VER),10.4)
GCC_VER := 4.0
SDKROOT := $(DEVELOPER_PATH)/SDKs/MacOSX$(SDK_VER)u.sdk
else
SDKROOT := $(DEVELOPER_PATH)/SDKs/MacOSX$(SDK_VER).sdk
endif

ifneq ($(shell test -d $(SDKROOT) || echo NOPE),)
$(error The Mac OS X $(SDK_VER) SDK seems missing)
endif

ifdef BUILD_UNIVERSAL
# [ds] 10.4 SDK g++-4.0 + x86_64 runs into SDL compile issues.
CFLAGS_ARCH := -arch i386 -arch ppc -faltivec
CFLAGS_DEPCC_ARCH := -arch i386
NO_INLINE_DEPGEN := YesPlease
else
CFLAGS_ARCH := -arch $(MARCH)
endif

CC = $(GCC) $(CFLAGS_ARCH) -isysroot $(SDKROOT) -mmacosx-version-min=$(SDK_VER)
CXX = $(GXX) $(CFLAGS_ARCH) -isysroot $(SDKROOT) -mmacosx-version-min=$(SDK_VER)
DEPCC = $(GCC) $(or $(CFLAGS_DEPCC_ARCH),$(CFLAGS_ARCH)) -isysroot $(SDKROOT) -mmacosx-version-min=$(SDK_VER)
DEPCXX = $(GXX) $(or $(CFLAGS_DEPCC_ARCH),$(CFLAGS_ARCH)) -isysroot $(SDKROOT) -mmacosx-version-min=$(SDK_VER)

ifdef USE_ICC
CC += -gcc-name=gcc-$(GCC_VER) -gxx-name=g++-$(GCC_VER)
CXX += -gcc-name=gcc-$(GCC_VER) -gxx-name=g++-$(GCC_VER)
endif

ifndef CROSSHOST
# Don't need a universal build of host tools, so use DEPCC.
HOSTCC = $(DEPCC)
HOSTCXX = $(DEPCXX)
export HOSTCC
export HOSTCXX
endif

endif # MacOS

ifndef CROSSHOST

ifneq ($(GCC_VER),)
# We do this in a separate variable because if we
# specify GCC_VER on the make command-line, the
# variable is immutable, and we can't add the dash.
GCC_VER_SUFFIX:=-$(GCC_VER)
endif

# Attempt to use a full compiler name, to make
# distcc builds work nicely.
LMACH := $(shell gcc -dumpmachine)-
ifeq ($(LMACH),-)
LMACH :=
endif
ifeq ($(shell which $(LMACH)gcc$(GCC_VER_SUFFIX) > /dev/null 2> /dev/null && echo "Yes"),)
LMACH :=
endif

ifneq ($(FORCE_CC),)
GCC := $(FORCE_CC)
else
GCC := $(LMACH)$(GCC_VER_PREFIX)gcc$(GCC_VER_SUFFIX)
endif

ifneq ($(FORCE_CXX),)
GXX := $(FORCE_CXX)
else
GXX := $(LMACH)$(GCC_VER_PREFIX)g++$(GCC_VER_SUFFIX)
endif

else

# Cross-compiling is a weird case.
GCC := $(CROSSHOST)-gcc
GXX := $(CROSSHOST)-g++
AR := $(CROSSHOST)-ar
RANLIB := $(CROSSHOST)-ranlib
STRIP := $(CROSSHOST)-strip
WINDRES := $(CROSSHOST)-windres

endif

# Define this to automatically generate code optimized for your machine
# (GCC only as of now).
#
# NOTE: Don't use this with a release build, since the generated code
# won't work for all machines.
ifdef HURRY
NO_AUTO_OPT = YesPlease
endif

ifdef AUTO_OPT
ifndef NO_AUTO_OPT
CFOPTIMIZE += -march=native
endif
endif

ifdef USE_ICC
# If you have a Core 2 processor, this _really_ makes things fly:
#CFOPTIMIZE := -O2 -parallel -xT

# Optionally enable the 'ipo' feature, to facilitate inlining
# across object file bounds.
#CFOPTIMIZE_L := -ipo

# Some very good optimization flags.
  CFOPTIMIZE := -O2 -parallel
else

  ifneq (,$(shell $(GXX) --version|grep 'g++.*4\.2\.'))
    # OS X uses a buggy ancient version of gcc without fixes from even
    # subsequent point releases of 4.2.
    CFOPTIMIZE := -O0
  else
    CFOPTIMIZE := -O2
  endif
endif

ifdef LTO
  ifeq ($(shell $(GXX) -v 2>&1|grep clang),)
    CFOPTIMIZE += -flto=jobserver -fwhole-program
    # FIXME: this check is fragile, and should be done via a full compile test.
    ifeq ($(shell $(GXX) -x c++ /dev/null -fno-fat-lto-objects 2>&1 | grep 'unrecognized command line option'),)
      CFOPTIMIZE += -fno-fat-lto-objects
    endif
  else
    # Clang uses a different syntax than gcc, using -O4 instead.  This means
    # you can't select a different level of optimization to go with LTO.
    CFOPTIMIZE := $(patsubst -O%,,$(CFOPTIMIZE)) -O4
  endif
endif

# Okay, we have to assume we're on something else that
# uses standard UNIX-like methods for finding libs.
#
# For instance, on Linux and most other UNIX-likes,
# the app pkg-config can provide the appropriate
# CFLAGS and LDFLAGS.
#

ifndef NO_PKGCONFIG
ifeq ($(shell which pkg-config 2> /dev/null),)
NO_PKGCONFIG = YesPlease
endif
endif

ifdef ANDROID
  BUILD_LUA=
  BUILD_SQLITE=
  BUILD_ZLIB=
  BUILD_SDL2=
  BUILD_FREETYPE=
  COPY_FONTS = yes
  NO_PKGCONFIG=Y
  GLES=Y
  TOUCH_UI=Y
  TILES=Y
  SAVEDIR="/sdcard/Android/data/org.develz.crawl/saves/"
else

ifndef BUILD_LUA
  ifdef NO_PKGCONFIG
    BUILD_LUA = yes
  endif
endif
ifndef BUILD_LUA
  ifneq ($(USE_LUAJIT),)
    ifeq ($(shell $(PKGCONFIG) luajit --exists || echo no),)
      LUA_PACKAGE = luajit
    else
      BUILD_LUA = yes
    endif
  else
    ifneq ($(shell $(PKGCONFIG) lua5.1 --exists || echo no),)
      ifneq ($(shell $(PKGCONFIG) lua-5.1 --exists || echo no),)
        ifneq ($(shell $(PKGCONFIG) lua --exists || echo no),)
          BUILD_LUA = yes
        else
          ifeq ($(shell $(PKGCONFIG) lua --modversion | head -c 3),5.1)
            LUA_PACKAGE = lua
          else
            BUILD_LUA = yes
          endif
        endif
      else
        LUA_PACKAGE = lua-5.1
      endif
    else
      LUA_PACKAGE = lua5.1
    endif
  endif
endif
ifndef BUILD_LUA
  ifndef LUA_PACKAGE
    LUA_PACKAGE = lua5.1
  endif
  INCLUDES_L += $(shell $(PKGCONFIG) $(LUA_PACKAGE) --cflags-only-I | sed -e 's/-I/-isystem /')
  CFLAGS_L  += $(shell $(PKGCONFIG) $(LUA_PACKAGE) --cflags-only-other)
  LIBS += $(shell $(PKGCONFIG) $(LUA_PACKAGE) --libs)
endif

ifdef USE_LUAJIT
DEFINES_L += -DUSE_LUAJIT
endif

ifndef BUILD_SQLITE
  ifeq ($(shell grep -q sqlite3_prepare $(SQLITE_INCLUDE_DIR)/sqlite3.h 2>/dev/null && echo yes),yes)
    # INCLUDES_L += -isystem $(SQLITE_INCLUDE_DIR)
    LIBS += $(SQLITE_LIB)
    ifneq ($(shell grep -q sqlite3_prepare_v2 $(SQLITE_INCLUDE_DIR)/sqlite3.h 2>/dev/null && echo yes),yes)
      DEFINES_L += -DANCIENT_SQLITE
    endif
  else
    BUILD_SQLITE = yes
  endif
endif

ifndef BUILD_ZLIB
  LIBS += -lz
else
  LIBS += $(LIBZ)
endif
endif #ANDROID

RLTILES = rltiles
INCLUDES_L += -I$(RLTILES)

ifdef WEBTILES
DEFINES_L += -DUSE_TILE
DEFINES_L += -DUSE_TILE_WEB
endif

#
# Tiles build stuff
#
ifdef TILES

DEFINES_L += -DUSE_TILE
DEFINES_L += -DUSE_TILE_LOCAL

ifdef TOUCH_UI
DEFINES_L += -DTOUCH_UI
endif

ifdef BUILD_SDL2
INCLUDES_L += -isystem contrib/install/$(ARCH)/include/SDL2
endif
ifdef BUILD_FREETYPE
INCLUDES_L += -isystem contrib/install/$(ARCH)/include/freetype2
endif

DEFINES_L += -DUSE_SDL -DUSE_GL -DUSE_FT

ifdef GLES
DEFINES_L += -DUSE_GLES
endif

ifndef NO_PKGCONFIG

# If pkg-config is available, it's the surest way to find where
# the contributing libraries are located.
#

FREETYPE_INCLUDE := $(shell $(PKGCONFIG) freetype2 --cflags-only-I | sed -e 's/-I/-isystem /' )
FREETYPE_CFLAGS  := $(shell $(PKGCONFIG) freetype2 --cflags-only-other)
FREETYPE_LDFLAGS := $(shell $(PKGCONFIG) freetype2 --libs-only-L) $(shell $(PKGCONFIG) freetype2 --libs-only-l)

SDL2_INCLUDE := $(shell $(PKGCONFIG) sdl2 --cflags-only-I | sed -e 's/-I/-isystem /')
SDL2_CFLAGS  := $(shell $(PKGCONFIG) sdl2 --cflags-only-other)
SDL2_LDFLAGS := $(shell $(PKGCONFIG) sdl2 --libs-only-L) $(shell $(PKGCONFIG) sdl2 --libs-only-l)

LIBS += -lSDL2_image -lSDL2_mixer $(SDL2_LDFLAGS) $(FREETYPE_LDFLAGS)

endif # pkg-config

ifndef GLES
ifneq ($(uname_S),Darwin)
ifeq (,$(findstring MINGW,$(uname_S)))
LIBS += -lGL -lGLU
else
LIBS += -lopengl32 -lglu32
endif
endif
endif

DEFINES_L += $(PNG_CFLAGS) $(FREETYPE_CFLAGS) $(SDL2_CFLAGS)
INCLUDES_L += $(PNG_INCLUDE) $(FREETYPE_INCLUDE) $(SDL2_INCLUDE)

endif # TILES

# On clang, unknown -Wfoo is merely a warning, thus -Werror.
CFWARN_L += $(shell w=-Wno-array-bounds;echo|$(GXX) -E -x c++ - -Werror $$w >/dev/null 2>&1 && echo $$w)
CFWARN_L += $(shell w=-Wno-format-zero-length;echo|$(GXX) -E -x c++ - -Werror $$w >/dev/null 2>&1 && echo $$w)
CFWARN   += $(shell w=-Wmissing-declarations;echo|$(GXX) -E -x c++ - -Werror $$w >/dev/null 2>&1 && echo $$w)
CFWARN   += $(shell w=-Wredundant-decls;echo|$(GXX) -E -x c++ - -Werror $$w >/dev/null 2>&1 && echo $$w)

CFWARN_L += -Wno-parentheses -Wno-unused-parameter -Wwrite-strings -Wshadow
<<<<<<< HEAD
CFOTHERS_L = -std=c++11 $(EXTERNAL_FLAGS_L) $(EXTRA_FLAGS) $(DEFINES) $(SDL_CFLAGS)
=======
CFOTHERS_L = $(EXTERNAL_FLAGS_L) $(EXTRA_FLAGS) $(DEFINES) $(SDL2_CFLAGS)
>>>>>>> 1a465935

ifndef NO_LUA_BINDINGS
CFOTHERS_L += -DCLUA_BINDINGS
endif

ifdef EUCLIDEAN
DEFINES_L += -DEUCLIDEAN
endif

ifdef USE_DGAMELAUNCH
SRC_BRANCH    := $(shell git rev-parse --abbrev-ref HEAD || echo release)
ifneq ($(SRC_BRANCH),$(filter master release stone_soup-%, $(SRC_BRANCH)))
  DEFINES_L += -DEXPERIMENTAL_BRANCH="\"$(SRC_BRANCH)\""
endif
endif

#
# Figure out the build settings for this type of build
#

# Debug
# No optimization, full debugging.
ifneq (,$(filter debug,$(MAKECMDGOALS)))
	FULLDEBUG=YesPlease
	DEBUG=YesPlease
	NO_OPTIMIZE=YesPlease
endif

# Debug-Lite
# No optimization, but little/no debugging spew.
ifneq (,$(filter debug-lite,$(MAKECMDGOALS)))
	DEBUG=YesPlease
	NO_OPTIMIZE=YesPlease
endif

# Profile
# Optimized, with full debugging.
ifneq (,$(filter profile,$(MAKECMDGOALS)))
	FULLDEBUG=YesPlease
	DEBUG=YesPlease
endif

ifdef HURRY
	NO_OPTIMIZE=YesPlease
endif

ifdef FULLDEBUG
DEFINES += -DFULLDEBUG
endif
ifdef DEBUG
CFOTHERS := -ggdb $(CFOTHERS)
DEFINES += -DDEBUG
endif
ifndef NOWIZARD
DEFINES += -DWIZARD
endif
ifdef NO_OPTIMIZE
CFOPTIMIZE  := -O0
endif

ifdef PCH
CFWARN_L += -Winvalid-pch

ifdef PCH_BYTHEBOOK
# Follow the suggestions in ccache(1)
CFOTHERS_L += -fpch-preprocess
export CCACHE_SLOPPINESS = time_macros
# ... for everything but version.cc, which uses __DATE__ and __TIME__
version.o: CCACHE_SLOPPINESS =
else
# Just keep ccache blisfully ignorant of the precompiled header
export CCACHE_CPP2 = yes
endif
endif

ifndef NOASSERTS
DEFINES += -DASSERTS
endif

# Cygwin has a panic attack if we do this...
ifndef NO_OPTIMIZE
CFWARN_L += -Wuninitialized
endif

ifneq ($(strip $(chroot_prefix)),)
	USE_CHROOT=YesPlease
endif

ifdef USE_DGAMELAUNCH
	CFOTHERS_L += -DDGAMELAUNCH
endif

ifdef USE_CHROOT
	prefix_fp := $(abspath $(strip $(DESTDIR)$(chroot_prefix))/$(strip $(prefix)))
else
	prefix_fp := $(abspath $(strip $(DESTDIR)$(prefix)))
endif

ifneq ($(strip $(SAVEDIR)),)
  ifneq ($(filter ~%,$(SAVEDIR))$(ANDROID),)
    CFOTHERS_L += -DSAVE_DIR_PATH=\"$(SAVEDIR)\"
    savedir_fp :=
    shareddir_fp :=
  else
    ifeq ($(filter /%,$(SAVEDIR)),)
      ifneq ($(prefix),)
	override SAVEDIR := $(strip $(prefix))/$(strip $(SAVEDIR))
      endif
    endif
    CFOTHERS_L += -DSAVE_DIR_PATH=\"$(abspath $(SAVEDIR))\"
    savedir_fp := $(abspath $(strip $(DESTDIR))$(strip $(SAVEDIR)))
    shareddir_fp := $(savedir_fp)/saves
  endif
endif

ifneq ($(strip $(SHAREDDIR)),)
  ifneq ($(filter ~%,$(SHAREDDIR)),)
    CFOTHERS_L += -DSHARED_DIR_PATH=\"$(SHAREDDIR)\"
    shareddir_fp :=
  else
    ifeq ($(filter /%,$(SHAREDDIR)),)
      ifneq ($(prefix),)
	override SHAREDDIR := $(strip $(prefix))/$(strip $(SHAREDDIR))
      endif
    endif
    CFOTHERS_L += -DSHARED_DIR_PATH=\"$(abspath $(SHAREDDIR))\"
    shareddir_fp := $(abspath $(strip $(DESTDIR))$(strip $(SHAREDDIR)))
  endif
endif

ifneq ($(strip $(DATADIR)),)
  ifeq ($(filter /%,$(DATADIR)),)
    #relative DATADIR
    ifneq ($(prefix),)
	override DATADIR := $(strip $(prefix))/$(strip $(DATADIR))
    endif
  endif
  CFOTHERS_L += -DDATA_DIR_PATH=\"$(abspath $(DATADIR))/\"
  FONTDIR = $(abspath $(DATADIR))/dat/tiles/
else
  ifneq ($(prefix),)
	DATADIR := $(strip $(prefix))/$(strip $(DATADIR))
        FONTDIR = $(strip $(prefix))/$(strip $(DATADIR))/dat/tiles/
  else
    ifneq ($(DESTDIR)$(ANDROID),)
        FONTDIR = dat/tiles/
    else
        FONTDIR = contrib/fonts/
    endif
  endif
endif
datadir_fp := $(abspath $(strip $(DESTDIR))$(strip $(DATADIR)))

ifneq ($(strip $(WEBDIR)),)
  ifeq ($(filter /%,$(WEBDIR)),)
    #relative WEBDIR
    ifneq ($(prefix),)
	override WEBDIR := $(strip $(prefix))/$(strip $(WEBDIR))
    endif
  endif
  CFOTHERS_L += -DWEB_DIR_PATH=\"$(abspath $(WEBDIR))/\"
else
  ifneq ($(prefix),)
	WEBDIR := $(strip $(prefix))/$(strip $(WEBDIR))
  endif
endif
webdir_fp := $(abspath $(strip $(DESTDIR))$(strip $(WEBDIR)))


# Fonts.
ifdef TILES

OUR_PROPORTIONAL_FONT=DejaVuSans.ttf
OUR_MONOSPACED_FONT=DejaVuSansMono.ttf

ifdef PROPORTIONAL_FONT
  DEFINES += -DPROPORTIONAL_FONT=\"$(PROPORTIONAL_FONT)\"
  ifneq (,$(COPY_FONTS))
    INSTALL_FONTS += $(PROPORTIONAL_FONT)
  endif
else
  SYS_PROPORTIONAL_FONT = $(shell name=$(OUR_PROPORTIONAL_FONT);\
    {\
      fc-list | sed 's/: .*//' | grep -Fi "/$$name";\
      for dir in /usr/share/fonts /usr/local/share/fonts /usr/*/lib/X11/fonts;\
      do [ -d $$dir ] && echo $$dir; done;\
    } 2>/dev/null | xargs -I% find % -type f -iname $$name -print | head -n1)
  ifneq (,$(SYS_PROPORTIONAL_FONT))
    ifeq (,$(COPY_FONTS))
      DEFINES += -DPROPORTIONAL_FONT=\"$(SYS_PROPORTIONAL_FONT)\"
    else
      DEFINES += -DPROPORTIONAL_FONT=\"$(FONTDIR)$(OUR_PROPORTIONAL_FONT)\"
      INSTALL_FONTS += $(SYS_PROPORTIONAL_FONT)
    endif
  else
    DEFINES += -DPROPORTIONAL_FONT=\"$(FONTDIR)$(OUR_PROPORTIONAL_FONT)\"
    INSTALL_FONTS += contrib/fonts/$(OUR_PROPORTIONAL_FONT)
  endif
endif

ifdef MONOSPACED_FONT
  DEFINES += -DMONOSPACED_FONT=\"$(MONOSPACED_FONT)\"
  ifneq (,$(COPY_FONTS))
    INSTALL_FONTS += $(MONOSPACED_FONT)
  endif
else
  SYS_MONOSPACED_FONT = $(shell name=$(OUR_MONOSPACED_FONT);\
    {\
      fc-list | sed 's/: .*//' | grep -Fi "/$$name";\
      for dir in /usr/share/fonts /usr/local/share/fonts /usr/*/lib/X11/fonts;\
      do [ -d $$dir ] && echo $$dir; done;\
    } 2>/dev/null | xargs -I% find % -type f -iname $$name -print | head -n1)
  ifneq (,$(SYS_MONOSPACED_FONT))
    ifeq (,$(COPY_FONTS))
      DEFINES += -DMONOSPACED_FONT=\"$(SYS_MONOSPACED_FONT)\"
    else
      DEFINES += -DMONOSPACED_FONT=\"$(FONTDIR)$(OUR_MONOSPACED_FONT)\"
      INSTALL_FONTS += $(SYS_MONOSPACED_FONT)
    endif
  else
    DEFINES += -DMONOSPACED_FONT=\"$(FONTDIR)$(OUR_MONOSPACED_FONT)\"
    INSTALL_FONTS += contrib/fonts/$(OUR_MONOSPACED_FONT)
  endif
endif

endif


ifndef NO_NCURSES

ifndef CROSSHOST
	NC_PREFIX = /usr
else
	NC_PREFIX = /usr/$(ARCH)
endif

# Include path for (n)curses with Unicode support.

# Your ncurses library may include Unicode support, and you may not have a
# separate libncursesw; this is the case on Mac OS/Darwin.
ifdef LIBNCURSES_IS_UNICODE
NC_LIB = ncurses
NC_INCLUDE = $(NC_PREFIX)/include/ncurses
else
NC_LIB = ncursesw
NC_INCLUDE = $(NC_PREFIX)/include/ncursesw
endif

INCLUDES_L += -isystem $(NC_INCLUDE)

ifndef TILES
LIBS += -L$(NC_PREFIX)/lib -l$(NC_LIB)
endif

endif

ifdef BUILD_PCRE
DEFINES += -DREGEX_PCRE
else 
  ifdef USE_PCRE
  DEFINES += -DREGEX_PCRE
  LIBS += -lpcre
  endif
endif

ifdef USE_ICC
NO_INLINE_DEPGEN := YesPlease
GCC := icc
GXX := icpc
AR  := xiar
RANLIB := true
LIBS += -lguide -lpthread
CFWARN := -wd383,810,869,981,1418 -we14,193,304
CFWARN_L :=
endif

ifeq (,$(shell echo 'int main(){return 1;}'|$(GXX) -x c++ - -o /dev/null -fuse-ld=gold 2>&1))
  LDFLAGS += -fuse-ld=gold
endif

LDFLAGS += $(CFOPTIMIZE) $(CFOPTIMIZE_L)

ifdef REPORT
CFOTHERS += -ftime-report
endif

UTIL = util/

EXTRA_OBJECTS += $(YACC_OBJECTS)

LEX := $(shell which flex 2> /dev/null)
YACC := $(shell which bison 2> /dev/null)

ifeq ($(strip $(LEX)),)
NO_YACC = YesPlease
endif
ifeq ($(strip $(YACC)),)
NO_YACC = YesPlease
endif

ifneq ($(findstring $(MAKEFLAGS),s),s)
ifndef V
        QUIET_CC       = @echo '   ' CC $@;
        QUIET_CXX      = @echo '   ' CXX $@;
        QUIET_PCH      = @echo '   ' PCH $@;
        QUIET_LINK     = @echo '   ' LINK $@;
        QUIET_GEN      = @echo '   ' GEN $@;
        QUIET_COPY     = @echo '   ' COPY $@;
        QUIET_DEPEND   = @echo '   ' DEPEND $@;
        QUIET_WINDRES  = @echo '   ' WINDRES $@;
        QUIET_HOSTCC   = @echo '   ' HOSTCC $@;
        QUIET_PNGCRUSH = @echo '   ' $(PNGCRUSH_LABEL) $@;
        QUIET_ADVPNG   = @echo '   ' ADVPNG $@;
        export V
endif
endif

TILEIMAGEFILES := floor wall feat main player gui icons
TILEDEFS = $(TILEIMAGEFILES) dngn unrand
TILEDEFPRES = $(TILEDEFS:%=$(RLTILES)/tiledef-%)
TILEDEFOBJS = $(TILEDEFPRES:%=%.o)
TILEDEFSRCS = $(TILEDEFPRES:%=%.cc)
TILEDEFHDRS = $(TILEDEFPRES:%=%.h)

TILEFILES = $(TILEIMAGEFILES:%=%.png)
ORIGTILEFILES = $(TILEFILES:%=$(RLTILES)/%)
DESTTILEFILES = $(TILEFILES:%=dat/tiles/%)

OBJECTS += $(TILEDEFOBJS)

ifdef TILES_ANY
ifndef NO_OPTIMIZE
  ifneq (,$(shell which advpng))
    USE_ADVPNG = y
  else
    ifneq (,$(shell which pngcrush))
      PNGCRUSH = pngcrush -q -m 113
      PNGCRUSH_LABEL = PNGCRUSH
    endif
  endif
endif
endif

ifdef BUILD_PCRE
CONTRIBS += pcre
CONTRIB_LIBS += $(LIBPCRE)
endif
ifdef BUILD_FREETYPE
CONTRIBS += freetype
CONTRIB_LIBS += $(LIBFREETYPE)
endif
ifdef BUILD_LIBPNG
CONTRIBS += libpng
CONTRIB_LIBS := $(LIBPNG) $(CONTRIB_LIBS)
endif
ifdef BUILD_SDL2
CONTRIBS += sdl2
CONTRIB_LIBS := $(LIBSDL2) $(CONTRIB_LIBS)
ifeq ($(uname_S),Linux)
LIBS += -ldl -lrt
endif
endif
ifdef BUILD_SDL2IMAGE
CONTRIBS += sdl2-image
CONTRIB_LIBS := $(LIBSDL2IMAGE) $(CONTRIB_LIBS)
endif
ifdef BUILD_SDL2MIXER
CONTRIBS += sdl2-mixer
CONTRIB_LIBS := $(LIBSDL2MIXER) $(CONTRIB_LIBS)
endif
ifdef BUILD_ZLIB
CONTRIBS += zlib
CONTRIB_LIBS += $(LIBZ)
endif
ifdef BUILD_LUA
ifdef USE_LUAJIT
CONTRIBS += luajit/src
CFOTHER_L += -DUSE_LUAJIT
else
CONTRIBS += lua/src
endif
CONTRIB_LIBS += $(LIBLUA)
endif
ifdef BUILD_SQLITE
CONTRIBS += sqlite
CONTRIB_LIBS += $(LIBSQLITE)
endif

EXTRA_OBJECTS += version.o

ifdef CONTRIBS
INCLUDES_L += -isystem contrib/install/$(ARCH)/include
LIBS += -Lcontrib/install/$(ARCH)/lib
endif

LIBS += $(CONTRIB_LIBS) $(EXTRA_LIBS)


ifdef ANDROID
CFLAGS   := $(CFOPTIMIZE) $(CFOTHERS) $(CFWARN) $(CFLAGS)
else
CFLAGS   := $(CFOPTIMIZE) $(CFOTHERS) $(CFWARN)
endif
CFLAGS_L := $(CFOPTIMIZE_L) $(DEFINES_L) $(CFWARN_L) $(INCLUDES_L) $(CFOTHERS_L)
ALL_CFLAGS := $(CFLAGS) $(CFLAGS_L)
YACC_CFLAGS  := $(ALL_CFLAGS) -Wno-unused-function -Wno-sign-compare -DYYENABLE_NLS=0 -DYYLTYPE_IS_TRIVIAL=0


DOC_BASE        := ../docs
DOC_TEMPLATES   := $(DOC_BASE)/template
GENERATED_DOCS  := $(DOC_BASE)/aptitudes.txt $(DOC_BASE)/FAQ.html $(DOC_BASE)/crawl_manual.txt
GENERATED_HEADERS := art-enum.h config.h mon-mst.h #the rest are private
GENERATED_FILES := $(GENERATED_HEADERS) art-data.h mi-enum.h \
                   $(RLTILES)/dc-unrand.txt build.h compflag.h dat/dlua/tags.lua \
                   cmd-name.h

LANGUAGES = $(filter-out en, $(notdir $(wildcard dat/descript/??)))
SRC_PKG_BASE  := stone_soup
SRC_VERSION   := $(shell git describe --tags $(MERGE_BASE) 2>/dev/null || cat util/release_ver)
MAJOR_VERSION = $(shell echo "$(SRC_VERSION)"|sed -r 's/-.*//;s/^([^.]+\.[^.]+).*/\1/')

export SRC_VERSION

PKG_SRC_DIR   := $(SRC_PKG_BASE)-$(SRC_VERSION)
SRC_PKG_TAR   := $(PKG_SRC_DIR).tar.xz
SRC_PKG_TAR_NODEPS := $(PKG_SRC_DIR)-nodeps.tar.xz
SRC_PKG_ZIP   := $(PKG_SRC_DIR).zip

greet:
	@if [ ! -e $(GAME) ]; then\
		printf '  * %s\n' "If you experience any problems building Crawl, please take a second look"\
		                  "at INSTALL.txt: the solution to your problem just might be in there!";\
	fi

docs: $(GENERATED_DOCS)


# Webtiles data
.PHONY: webserver clean-webserver

webserver/static/%.png: dat/tiles/%.png
	$(QUIET_COPY)$(COPY) $< webserver/static/

webserver/game_data/static/%.png: dat/tiles/%.png
	$(QUIET_COPY)$(COPY) $< webserver/game_data/static/

TILEINFOJS = $(TILEIMAGEFILES) dngn
TITLEIMGS = denzi_dragon denzi_kitchen_duty denzi_summoner \
            denzi_undead_warrior omndra_zot_demon firemage \
            shadyamish_octm denzi_evil_mage denzi_invasion \
            psiweapon_kiku white_noise_entering_the_dungeon \
            white_noise_grabbing_the_orb pooryurik_knight \
            psiweapon_roxanne baconkid_gastronok baconkid_mnoleg \
            peileppe_bloax_eye baconkid_duvessa_dowan

STATICFILES = $(TILEIMAGEFILES:%=webserver/game_data/static/%.png) \
              webserver/static/stone_soup_icon-32x32.png \
              $(TITLEIMGS:%=webserver/static/title_%.png) \
              $(TILEINFOJS:%=webserver/game_data/static/tileinfo-%.js)

$(TILEINFOJS:%=$(RLTILES)/tileinfo-%.js): build-rltiles

webserver/game_data/static/%.js: $(RLTILES)/%.js
	$(QUIET_COPY)$(COPY) $< webserver/game_data/static/

clean-webserver:
	$(RM) $(STATICFILES) webserver/*.pyc

ifdef WEBTILES
webserver: $(STATICFILES)
else
webserver:
endif


# There might not have been any goals passed on the commandline, so...
GOALS = $(or $(MAKECMDGOALS),$(.DEFAULT_GOAL))
# Unless these are the only goals...
ifneq ($(GOALS),$(filter clean test %-windows,$(GOALS)))

#
# CFLAGS difference check
#
# Check for flag changes between the previous build and the current one,
# because any CFLAGS change could result in an inconsistent build if the
# person building it isn't careful.
#
# This should eliminate an annoying need to use 'make clean' every time.
#

TRACK_CFLAGS = $(strip $(subst ','\'',$(CC) $(CXX) $(ALL_CFLAGS)))
        # (stray ' for highlights)
OLD_CFLAGS = $(strip $(subst ','\'',$(shell cat .cflags 2>/dev/null)))
        # (stray ' for highlights)

ifneq ($(TRACK_CFLAGS),$(OLD_CFLAGS))
  NEED_REBUILD = y
endif

.cflags: .force-cflags
ifdef NEED_REBUILD
	@echo "    * rebuilding crawl: new build flags or prefix"
	@echo 'TRACK_CFLAGS = $(TRACK_CFLAGS) #EOL'
	@echo 'OLD_CFLAGS   = $(OLD_CFLAGS) #EOL'
	@echo '$(TRACK_CFLAGS)' > .cflags
endif

.android-cflags: .cflags
	@echo -std=c++11 $(CFLAGS_L) | sed 's@"@\\"@g' >.android-cxxflags
	@echo $(CFLAGS_L) | sed 's@"@\\"@g' >.android-cflags

.PHONY: .force-cflags

endif

##########################################################################
# Dependencies

DEPS := $(ALL_OBJECTS:.o=.d)

# Any stale .d files are worse than useless, as they can break builds by
# telling make a header or file no longer present is needed.  This is very
# likely to happen if the compilation mode changes (normal vs debug, tiles
# vs console vs webtiles) or if the compiler itself changes (gcc vs
# gcc-snapshot vs clang, or x86_64-linux-gnu-gcc vs x86_64-w64-mingw32-g++).
#
# In such cases, the dependency forces a rebuild of that file.
ifndef NEED_REBUILD
  VALID_DEPS := $(shell for x_d in $(DEPS); do \
                          x="$${x_d%%.d}"; x_cc="$${x}.cc"; \
                          if [ "$$x_cc" -ot "$$x_d" \
                               -a "$$x_d" -nt .cflags ]; \
                          then echo "$$x_d"; \
                          fi; \
                        done)
endif
-include $(VALID_DEPS)


# This information is included in crash reports, and is printed with
# "crawl -version"
compflag.h: $(OBJECTS:.o=.cc) util/gen-cflg.pl .cflags
	$(QUIET_GEN)util/gen-cflg.pl compflag.h "$(ALL_CFLAGS)" "$(LDFLAGS)" "$(HOST)" "$(ARCH)"

build.h: $(OBJECTS:.o=.cc) util/gen_ver.pl
	$(QUIET_GEN)util/gen_ver.pl $@ $(MERGE_BASE)

version.o: build.h compflag.h

##########################################################################
# Documentation
#
$(DOC_BASE)/aptitudes.txt: $(DOC_TEMPLATES)/apt-tmpl.txt species.cc aptitudes.h \
						   util/gen-apt.pl
	$(QUIET_GEN)./util/gen-apt.pl $@ $^

$(DOC_BASE)/FAQ.html: dat/database/FAQ.txt util/FAQ2html.pl
	$(QUIET_GEN)./util/FAQ2html.pl $< $@

rest:
	wget -O - https://crawl.develz.org/wiki/doku.php?id=dcss:manual:rest \
	| sed -f util/undoku.sed > $(DOC_BASE)/crawl_manual.reST

$(DOC_BASE)/crawl_manual.txt: $(DOC_BASE)/crawl_manual.reST util/unrest.pl
	$(QUIET_GEN)util/unrest.pl <$< >$@

CLUA_MODULE_SOURCES = $(filter l_%,$(OBJECTS:%.o=%.cc))
api: $(CLUA_MODULE_SOURCES)
	mkdir -p luadoc
	luadoc --doclet util.html_doclet --taglet util.taglet -d luadoc $^


##########################################################################
# The level compiler
#

$(YACC_OBJECTS): $(CONTRIB_LIBS)

ifndef NO_YACC

prebuildyacc:	$(UTIL)levcomp.tab.cc $(UTIL)levcomp.tab.h $(UTIL)levcomp.lex.cc
		$(QUIET_COPY)$(COPY) $^ prebuilt/

$(UTIL)levcomp.tab.cc: $(UTIL)levcomp.ypp
		+@$(MAKE) -C $(UTIL) levcomp.tab.cc

$(UTIL)levcomp.lex.cc: $(UTIL)levcomp.lpp $(UTIL)levcomp.tab.cc
		+@$(MAKE) -C $(UTIL) levcomp.lex.cc

$(UTIL)levcomp.tab.h: $(UTIL)levcomp.tab.cc

else

prebuildyacc:
		@echo "**** yacc is not installed, aborting."; false

# Pull the level-compiler stuff up from prebuilt/

$(UTIL)levcomp.tab.cc: prebuilt/levcomp.tab.cc
		$(QUIET_COPY)$(COPY) prebuilt/*.h $(UTIL)
		$(QUIET_COPY)$(COPY) $< $@

$(UTIL)levcomp.lex.cc: prebuilt/levcomp.lex.cc
		$(QUIET_COPY)$(COPY) $< $@

endif

##########################################################################


##########################################################################
# The actual build targets
#
ifdef ANDROID
  # during build, data goes in a different directory to when crawl runs!
  prefix_fp = ..
  datadir_fp = android-project/assets
  savedir_fp =
  shareddir_fp =
endif

install-data: $(GENERATED_FILES) $(DESTTILEFILES)
ifeq ($(DESTDIR)$(prefix)$(ANDROID),)
	@echo Neither "DESTDIR" nor "prefix" defined -- nowhere to install to, aborting.
	@exit 1
endif
	[ -d $(datadir_fp) ] || mkdir -p $(datadir_fp)
	mkdir -p $(datadir_fp)/dat/des
	mkdir -p $(datadir_fp)/dat/dlua
	mkdir -p $(datadir_fp)/dat/clua
	mkdir -p $(datadir_fp)/dat/database
	mkdir -p $(datadir_fp)/dat/defaults
	mkdir -p $(datadir_fp)/dat/descript
	for LANG in $(LANGUAGES); \
		do mkdir -p $(datadir_fp)/dat/descript/$$LANG; \
	done
	mkdir -p $(datadir_fp)/docs/develop
	mkdir -p $(datadir_fp)/docs/develop/levels
	mkdir -p $(datadir_fp)/docs/license
	mkdir -p $(datadir_fp)/settings
	$(COPY_R) dat/des/* $(datadir_fp)/dat/des/
	$(COPY_R) dat/dlua/* $(datadir_fp)/dat/dlua/
	echo "-- Autogenerated list of maps to load and compile:" \
	    >$(datadir_fp)/dat/dlua/loadmaps.lua
	find dat -name '*.des'|sed s:dat/::| \
	while read x; \
	    do echo "dgn.load_des_file('$$x')"; \
	    done >>$(datadir_fp)/dat/dlua/loadmaps.lua
	$(COPY)   dat/clua/*.lua $(datadir_fp)/dat/clua/
	$(COPY_R) dat/database/* $(datadir_fp)/dat/database/
	$(COPY_R) dat/defaults/* $(datadir_fp)/dat/defaults/
	$(COPY) dat/descript/*.txt $(datadir_fp)/dat/descript/
	for LANG in $(LANGUAGES); \
		do $(COPY) dat/descript/$$LANG/*.txt $(datadir_fp)/dat/descript/$$LANG; \
	done
	$(COPY) ../docs/*.txt $(datadir_fp)/docs/
	$(COPY) ../docs/develop/*.txt $(datadir_fp)/docs/develop/
	$(COPY) ../docs/develop/levels/*.txt $(datadir_fp)/docs/develop/levels/
	$(COPY) ../docs/license/*.txt $(datadir_fp)/docs/license/
	$(COPY) ../CREDITS.txt $(datadir_fp)/docs/
	util/columnise-credits.pl $(datadir_fp)/docs/CREDITS.txt
	$(COPY) ../settings/* $(datadir_fp)/settings/
ifeq ($(GAME),crawl.exe)
	sed -i 's/$$/\r/' `find $(datadir_fp) -iname '*.txt' -o -iname '*.des'`
endif
ifdef TILES
	mkdir -p $(datadir_fp)/dat/tiles
	$(COPY) dat/tiles/*.png $(datadir_fp)/dat/tiles/
ifneq (,$(INSTALL_FONTS))
	$(COPY) $(INSTALL_FONTS) $(datadir_fp)/dat/tiles/
endif
endif
ifdef WEBTILES
	mkdir -p $(webdir_fp)
	$(COPY_R) webserver/game_data/* $(webdir_fp)/
endif
ifneq ($(savedir_fp),)
	mkdir -p $(savedir_fp)/saves
	mkdir -p $(savedir_fp)/morgue
ifeq ($(USE_DGAMELAUNCH),)
	$(CHOWN) -R $(INSTALL_UGRP) $(datadir_fp) || true
	$(CHOWN) -R $(INSTALL_UGRP) $(savedir_fp) || true
	$(CHMOD) $(MCHMOD_SAVEDIR) $(savedir_fp) || true
	$(CHMOD) $(MCHMOD_SAVEDIR) $(savedir_fp)/saves || true
	$(CHMOD) $(MCHMOD_SAVEDIR) $(savedir_fp)/morgue || true
endif
endif
ifneq ($(shareddir_fp),)
	mkdir -p $(shareddir_fp)
ifneq ($(patsubst /var/%,%,$(shareddir_fp)),$(shareddir_fp))
# Only if we're being installed for real.  Installations to a staging dir
# which are then packaged would trample existing files; these need to be
# handled by packagers themselves.
	touch $(shareddir_fp)/logfile
	touch $(shareddir_fp)/scores
endif
ifeq ($(USE_DGAMELAUNCH),)
	$(CHOWN) -R $(INSTALL_UGRP) $(shareddir_fp) || true
	$(CHMOD) $(MCHMOD_SAVEDIR) $(shareddir_fp) || true
	$(CHMOD) $(MCHMOD_LOGS) $(shareddir_fp)/logfile || true
	$(CHMOD) $(MCHMOD_LOGS) $(shareddir_fp)/scores || true
endif
endif

install: all install-data
	[ -d $(prefix_fp)/$(bin_prefix) ] || mkdir -p $(prefix_fp)/$(bin_prefix)
	$(COPY) $(GAME) $(prefix_fp)/$(bin_prefix)/
	$(STRIP) $(prefix_fp)/$(bin_prefix)/$(GAME)
ifeq ($(USE_DGAMELAUNCH),)
	$(CHOWN) $(INSTALL_UGRP) $(prefix_fp)/$(bin_prefix)/$(GAME) || true
	$(CHMOD) $(MCHMOD) $(prefix_fp)/$(bin_prefix)/$(GAME) || true
endif

clean: clean-rltiles clean-webserver clean-android
	+$(MAKE) -C $(UTIL) clean
	$(RM) $(GAME) $(GAME).exe $(GENERATED_FILES) $(EXTRA_OBJECTS) libw32c.o\
	    libunix.o $(ALL_OBJECTS) $(ALL_OBJECTS:.o=.d) *.ixx  \
	    .contrib-libs .cflags AppHdr.h.gch AppHdr.h.d util/fake_pty \
            rltiles/tiledef-unrand.cc
	$(RM) -r build-win
	$(RM) -r build

clean-contrib:
	+$(MAKE) -C contrib clean

clean-android:
ifneq ($(ANDROID),)
	$(RM) -r $(datadir_fp)
	+cd android-project && ant clean && ndk-build -$(MAKEFLAGS) clean \
	 && remove AndroidManifest.xml
endif

distclean: clean clean-contrib clean-rltiles
	$(RM) -r morgue saves
	$(RM) scores $(GAME) core $(DEPENDENCY_MKF)
	$(RM) -r mac-app-zips
	$(RM) -r $(DOXYGEN_HTML_GEN)

$(GAME): $(OBJECTS) $(EXTRA_OBJECTS) $(CONTRIB_LIBS) dat/dlua/tags.lua
	+$(QUIET_LINK)$(CXX) $(LDFLAGS) $(EXTRA_OBJECTS) $(OBJECTS) -o $(GAME) $(LIBS)

debug: all
debug-lite: all
profile: all

doxy-simple: doxygen-simple
doxygen-simple:
	$(DOXYGEN) $(DOXYGEN_SIMPLE_CONF)

doxy-all: doxygen-all
doxygen-all:
	$(DOXYGEN) $(DOXYGEN_ALL_CONF)

# Dependency generation
#
ifndef NO_INLINE_DEPGEN
# See info node: (gcc) Preprocessor Options
INLINE_DEPGEN_CFLAGS = -MMD
endif

$(DEPS): %.d: %.cc

# Precompiled headers
#
ifdef PCH
-include AppHdr.h.d
%.gch: % .cflags $(CONTRIB_LIBS)
# This needs -MD, not -MMD, lest we be haunted by the ghosts of stale
# system headers.
	$(QUIET_PCH)$(CXX) -std=c++11 $(ALL_CFLAGS) -MD -c $< -o $@

CC_DEP := AppHdr.h.gch
endif

# Plain old compilation
#

$(OBJECTS:%.o=%.cc): $(CONTRIB_LIBS)

$(UTIL)%.o: ALL_CFLAGS=$(YACC_CFLAGS)

# The "|" designates "order-only" dependancies. See: (make) Prerequisite Types.
#
# This ensures that we update these headers before building anything
# that might depend on them without our knowing it yet, but lets the
# .d files take care of *whether* or not to rebuild.
#
# This is kind of important when building without ccache.

%.o: %.m .cflags | $(GENERATED_HEADERS)
	$(QUIET_CC)$(CC) $(ALL_CFLAGS) $(INLINE_DEPGEN_CFLAGS) -c $< -o $@

%.o: %.cc %.d .cflags $(CC_DEP) | $(GENERATED_HEADERS) $(TILEDEFHDRS)
ifdef NO_INLINE_DEPGEN
	$(QUIET_DEPEND)$(or $(DEPCXX),$(CXX)) -MM -std=c++11 $(ALL_CFLAGS) -MT $*.o $< > $*.d
endif
	$(QUIET_CXX)$(CXX) -std=c++11 $(ALL_CFLAGS) $(INLINE_DEPGEN_CFLAGS) -c $< -o $@
ifndef NO_INLINE_DEPGEN
	@if [ -f $(@:%.o=%.d) ]; then touch -r $@ $(@:%.o=%.d); fi
endif

icon.o: util/crawl.rc util/crawl.ico .cflags
	$(QUIET_WINDRES)$(WINDRES) util/crawl.rc icon.o

config.h: util/configure .cflags
	${QUIET_GEN}util/configure "$(CXX)" -std=c++11 $(ALL_CFLAGS)

#
# Contribs
#

$(CONTRIB_LIBS): .contrib-libs
	@:

.contrib-libs: .cflags
ifneq (,$(CONTRIBS))
	@echo "    * Need to build contribs: $(CONTRIBS)"
	+@$(MAKE) -C contrib $(CONTRIBS) ARCH=$(ARCH)
endif
	@touch $@

$(foreach t,$(CONTRIB_LIBS),$(if $(wildcard $t),,$(shell rm -f .contrib-libs)))

#############################################################################
# Build unrandart data
art-data.h: art-data.txt util/art-data.pl art-func.h
	util/art-data.pl
art-enum.h rltiles/dc-unrand.txt rltiles/tiledef-unrand.cc: art-data.h

mon-mst.h: mon-spell.h util/gen-mst.pl
	$(QUIET_GEN)util/gen-mst.pl

cmd-name.h: enum.h util/cmd-name.pl
	$(QUIET_GEN)util/cmd-name.pl

dat/dlua/tags.lua: tag-version.h util/gen-luatags.pl
	$(QUIET_GEN)util/gen-luatags.pl

mi-enum.h: mon-info.h util/gen-mi-enum
	$(QUIET_GEN)util/gen-mi-enum

$(RLTILES)/dc-unrand.txt: art-data.h

artefact.o: art-data.h art-enum.h
mon-util.o: mon-mst.h
mon-util.d: mon-mst.h
l_moninf.o: mi-enum.h
macro.o: cmd-name.h

#############################################################################
# RLTiles
#

#.PHONY: build-rltiles
build-rltiles: .contrib-libs $(RLTILES)/dc-unrand.txt
ifdef ANDROID
        # force submake to run properly
	+$(MAKE) -C $(RLTILES) all ANDROID=1 TILES=1 V=1
        # prove that tiles were generated properly
	grep tile_info rltiles/*.cc| head
else
	+$(MAKE) -C $(RLTILES) all ARCH=$(ARCH) TILES=$(TILES)$(WEBTILES)
endif

$(TILEDEFSRCS) $(TILEDEFHDRS) $(ORIGTILEFILES): build-rltiles

dat/tiles/%.png: $(RLTILES)/%.png
	$(QUIET_PNGCRUSH)$(PNGCRUSH) $< $@
ifdef USE_ADVPNG
	$(QUIET_ADVPNG)$(ADVPNG) $@
endif

clean-rltiles:
	$(RM) $(DESTTILEFILES)
	+$(MAKE) -C $(RLTILES) distclean

ifdef TILES_ANY
install-data: $(DESTTILEFILES)
$(GAME): $(DESTTILEFILES)
endif

.PHONY: check-fonts
check-fonts:
ifneq (,$(INSTALL_FONTS))
	@for x in $(INSTALL_FONTS); do if [ ! -e "$$x" ]; then echo \
	"Font file $${x##contrib/fonts/} not found. Please install it (possibly via contribs)."; \
	exit 1; fi; done
endif

#############################################################################
# Packaging a source tarball for release
#

# To package, you *must* have lex and yacc to generate the intermediates.
BSRC = build/crawl-ref/source/
source: removeold prebuildyacc
	@git branch >/dev/null 2>/dev/null || (echo You can package source only from git. && false)
	rm -rf build
	mkdir build
	(cd ../..;git ls-files| \
		grep -v -f crawl-ref/source/misc/src-pkg-excludes.lst| \
		tar cf - -T -)|tar xf - -C build
	for x in lua pcre sqlite libpng freetype sdl2 sdl2-image sdl2-mixer zlib fonts; \
	  do \
	   mkdir -p $(BSRC)contrib/$$x; \
	   (cd contrib/$$x;git ls-files|tar cf - -T -)| \
		tar xf - -C $(BSRC)contrib/$$x; \
	  done
	find build -name .gitignore -execdir rm -f '{}' +
	git describe --tags $(MERGE_BASE) > $(BSRC)util/release_ver
	util/columnise-credits.pl build/crawl-ref/CREDITS.txt
	mv build/crawl-ref build/$(PKG_SRC_DIR)

package-tarball-deps: source
	cd build && tar cfJ ../../../$(SRC_PKG_TAR) $(PKG_SRC_DIR)

package-zipball-deps: source
	@if which zip >/dev/null; then \
	  echo "cd build && zip -rq ../../../$(SRC_PKG_ZIP) $(PKG_SRC_DIR)"; \
	  cd build && zip -rq ../../../$(SRC_PKG_ZIP) $(PKG_SRC_DIR); \
	else \
	  echo "**** No ZIP installed -- not creating the zipball."; \
	fi

package-tarball-nodeps: source
	cd build && tar cfJ ../../../$(SRC_PKG_TAR_NODEPS) --exclude contrib $(PKG_SRC_DIR)

package-source: package-tarball-deps package-zipball-deps package-tarball-nodeps
	rm -rf build

removeold:
	if [ -f ../../$(SRC_PKG_TAR) ]; then $(RM) ../../$(SRC_PKG_TAR); fi
	if [ -f ../../$(SRC_PKG_ZIP) ]; then $(RM) ../../$(SRC_PKG_ZIP); fi

#############################################################################
# Building the unified Windows package.
#

# You need to have NSIS installed.
package-windows:
ifneq (x$(SRC_VERSION),x$(shell cat build-win/version.txt 2>/dev/null))
	+$(MAKE) build-windows
endif
	if $(GXX) -dumpmachine|grep -q x86_64; \
	  then WINARCH=win64; else WINARCH=win32; fi; \
	makensis -NOCD -DVERSION=$(SRC_VERSION) -DWINARCH="$$WINARCH" util/crawl.nsi

build-windows:
ifneq ($(GAME),crawl.exe)
	@echo "This is only for Windows; please specify CROSSHOST.";false
endif
	+$(MAKE) clean
	+$(MAKE) TILES=y DESTDIR=build-win SAVEDIR='~/crawl' install
	mv build-win/crawl.exe build-win/crawl-tiles.exe
	+$(MAKE) TILES=  DESTDIR=build-win SAVEDIR='~/crawl' install
	mv build-win/crawl.exe build-win/crawl-console.exe
	mv build-win/docs/CREDITS.txt build-win/
	echo $(SRC_VERSION) >build-win/version.txt

ZIP_DOCS=../README.txt ../licence.txt
package-windows-zips:
ifneq ($(GAME),crawl.exe)
	@echo "This is only for Windows; please specify CROSSHOST.";false
endif
	+$(MAKE) clean
	+$(MAKE) TILES=y DESTDIR=build-win/stone_soup-tiles-$(MAJOR_VERSION) install
	cp -p $(ZIP_DOCS) build-win/stone_soup-tiles-$(MAJOR_VERSION)/
	cd build-win && zip -9r ../stone_soup-$(SRC_VERSION)-tiles-win32.zip *
	rm -rf build-win
	+$(MAKE) DESTDIR=build-win/stone_soup-$(MAJOR_VERSION) install
	cp -p $(ZIP_DOCS) build-win/stone_soup-$(MAJOR_VERSION)/
	cd build-win && zip -9r ../stone_soup-$(SRC_VERSION)-win32.zip *
	rm -rf build-win
	if which advzip >/dev/null;then advzip -z4 stone_soup-$(SRC_VERSION)*-win32.zip;fi

#############################################################################
# Building Mac app bundles
#

mac-app-tiles: all
	+$(MAKE) -j1 -C mac -f Makefile.app-bundle tiles

mac-app-console: all
	+$(MAKE) -j1 -C mac -f Makefile.app-bundle

#############################################################################
# Building the Android package
#

android-project/AndroidManifest.xml: android-project/AndroidManifest.xml.in
	sed "s/@CRAWL_VERSION@/${SRC_VERSION}/" <android-project/AndroidManifest.xml.in >android-project/AndroidManifest.xml

android: install-data .android-cflags android-project/AndroidManifest.xml
ifeq ($(ANDROID),)
	@echo Please define ANDROID to use this build.
	@exit 1
endif
	+cd android-project && ndk-build -$(MAKEFLAGS) && ant debug && \
	cp bin/DungeonCrawlStoneSoup-debug.apk \
	../../../crawl_tiles_android-$(SRC_VERSION).apk

#############################################################################
# Canned tests
#

test: test-test test-all
nonwiztest: test-test test-nonwiz
nondebugtest: test-all

test-%: $(GAME) util/fake_pty builddb
	util/fake_pty test/stress/run $*
	@echo "Finished: $*"

util/fake_pty: util/fake_pty.c
	$(QUIET_HOSTCC)$(if $(HOSTCC),$(HOSTCC),$(CC)) $(if $(TRAVIS),-DTIMEOUT=9,-DTIMEOUT=60) -Wall $< -o $@ -lutil

# Should be not needed, but the race condition in bug #6509 is hard to fix.
builddb: $(GAME)
	./$(GAME) --builddb
.PHONY: builddb<|MERGE_RESOLUTION|>--- conflicted
+++ resolved
@@ -733,11 +733,7 @@
 CFWARN   += $(shell w=-Wredundant-decls;echo|$(GXX) -E -x c++ - -Werror $$w >/dev/null 2>&1 && echo $$w)
 
 CFWARN_L += -Wno-parentheses -Wno-unused-parameter -Wwrite-strings -Wshadow
-<<<<<<< HEAD
-CFOTHERS_L = -std=c++11 $(EXTERNAL_FLAGS_L) $(EXTRA_FLAGS) $(DEFINES) $(SDL_CFLAGS)
-=======
 CFOTHERS_L = $(EXTERNAL_FLAGS_L) $(EXTRA_FLAGS) $(DEFINES) $(SDL2_CFLAGS)
->>>>>>> 1a465935
 
 ifndef NO_LUA_BINDINGS
 CFOTHERS_L += -DCLUA_BINDINGS
