--- conflicted
+++ resolved
@@ -133,15 +133,13 @@
             handle_monster_shouts(*mi);
         }
 
-<<<<<<< HEAD
+            fedhas_neutralise(monster);
         if (!mi->visible_to(&you))
             continue;
 
-        good_god_follower_attitude_change(*mi);
-        beogh_follower_convert(*mi);
-        slime_convert(*mi);
-        fedhas_neutralise(*mi);
-
+            good_god_follower_attitude_change(monster);
+            beogh_follower_convert(monster);
+            slime_convert(monster);
         // XXX: Probably quite hackish. Allows for monsters going berserk when
         //      they see the player. Currently only used for Duvessa, see the
         //      function _elven_twin_dies in mon-stuff.cc.
@@ -149,15 +147,6 @@
         {
             mi->flags &= ~MF_GOING_BERSERK;
             mi->go_berserk(true);
-=======
-            fedhas_neutralise(monster);
-            if (!monster->visible_to(&you))
-                continue;
-
-            good_god_follower_attitude_change(monster);
-            beogh_follower_convert(monster);
-            slime_convert(monster);
->>>>>>> 8075717d
         }
     }
 }
