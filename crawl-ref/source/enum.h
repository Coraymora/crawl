/*
 *  File:       enum.h
 *  Summary:    Global (ick) enums.
 *  Written by: Daniel Ligon
 */


#ifndef ENUM_H
#define ENUM_H

#include "tag-version.h"

enum ability_type
{
    ABIL_NON_ABILITY = -1,
    ABIL_SPIT_POISON = 1,              //    1
    ABIL_TELEPORTATION,
    ABIL_BREATHE_FIRE,
    ABIL_BLINK,
    ABIL_BREATHE_FROST,                //    5
    ABIL_BREATHE_POISON,
    ABIL_BREATHE_LIGHTNING,
    ABIL_SPIT_ACID,
    ABIL_BREATHE_POWER,
    ABIL_EVOKE_BERSERK,                //   10
    ABIL_BREATHE_STICKY_FLAME,
    ABIL_BREATHE_STEAM,
    ABIL_FLY,
    ABIL_HELLFIRE,
    ABIL_THROW_FLAME,                  //   15
    ABIL_THROW_FROST,
    ABIL_FLY_II,
    ABIL_DELAYED_FIREBALL,
    ABIL_MUMMY_RESTORATION,
    ABIL_EVOKE_TELEPORTATION,
    ABIL_EVOKE_BLINK,
    ABIL_RECHARGING,                   //   20
    // 23 - 50 unused
    ABIL_EVOKE_TURN_INVISIBLE = 51,    //   51
    ABIL_EVOKE_TURN_VISIBLE,
    ABIL_EVOKE_LEVITATE,
    ABIL_EVOKE_STOP_LEVITATING,
    ABIL_END_TRANSFORMATION,           //   55

    // Divine abilities
    ABIL_ZIN_SUSTENANCE = 109,              //  109
    ABIL_ZIN_RECITE,
    ABIL_ZIN_VITALISATION,
    ABIL_ZIN_IMPRISON,
    ABIL_ZIN_SANCTUARY,
    ABIL_ZIN_CURE_ALL_MUTATIONS,
    ABIL_TSO_DIVINE_SHIELD = 120,           //  120
    ABIL_TSO_CLEANSING_FLAME,
    ABIL_TSO_SUMMON_DIVINE_WARRIOR,
    ABIL_KIKU_RECEIVE_CORPSES = 130,        //  130
    ABIL_YRED_INJURY_MIRROR = 139,
    ABIL_YRED_ANIMATE_REMAINS,              //  140
    ABIL_YRED_RECALL_UNDEAD_SLAVES,
    ABIL_YRED_ANIMATE_DEAD,
    ABIL_YRED_DRAIN_LIFE,
    ABIL_YRED_ENSLAVE_SOUL,
    // 160 - reserved for Vehumet
    ABIL_OKAWARU_MIGHT = 170,               //  170
    // Okawaru no longer heals (JPEG)
    ABIL_OKAWARU_HASTE = 172,
    ABIL_MAKHLEB_MINOR_DESTRUCTION = 180,   //  180
    ABIL_MAKHLEB_LESSER_SERVANT_OF_MAKHLEB,
    ABIL_MAKHLEB_MAJOR_DESTRUCTION,
    ABIL_MAKHLEB_GREATER_SERVANT_OF_MAKHLEB,
    ABIL_SIF_MUNA_CHANNEL_ENERGY = 190,     //  190
    ABIL_SIF_MUNA_FORGET_SPELL,
    ABIL_TROG_BURN_SPELLBOOKS = 199,
    ABIL_TROG_BERSERK = 200,                //  200
    ABIL_TROG_REGEN_MR,
    ABIL_TROG_BROTHERS_IN_ARMS,
    ABIL_ELYVILON_DESTROY_WEAPONS = 219,
    ABIL_ELYVILON_LESSER_HEALING_SELF = 220, //  220
    ABIL_ELYVILON_LESSER_HEALING_OTHERS,
    ABIL_ELYVILON_PURIFICATION,
    ABIL_ELYVILON_GREATER_HEALING_SELF,
    ABIL_ELYVILON_GREATER_HEALING_OTHERS,
    ABIL_ELYVILON_RESTORATION,              //  225
    ABIL_ELYVILON_DIVINE_VIGOUR,
    ABIL_LUGONU_ABYSS_EXIT,
    ABIL_LUGONU_BEND_SPACE,
    ABIL_LUGONU_BANISH,
    ABIL_LUGONU_CORRUPT,                    //  230
    ABIL_LUGONU_ABYSS_ENTER,
    ABIL_NEMELEX_DRAW_ONE,
    ABIL_NEMELEX_PEEK_TWO,
    ABIL_NEMELEX_TRIPLE_DRAW,
    ABIL_NEMELEX_MARK_FOUR,                 //  235
    ABIL_NEMELEX_STACK_FIVE,
    ABIL_BEOGH_SMITING,
    ABIL_BEOGH_RECALL_ORCISH_FOLLOWERS,
    ABIL_JIYVA_CALL_JELLY,
    ABIL_JIYVA_JELLY_PARALYSE,                // 240
    ABIL_JIYVA_SLIMIFY,
    ABIL_JIYVA_CURE_BAD_MUTATION,
    ABIL_FEDHAS_FUNGAL_BLOOM,
    ABIL_FEDHAS_SUNLIGHT,
    ABIL_FEDHAS_RAIN,                        // 245
    ABIL_FEDHAS_PLANT_RING,
    ABIL_FEDHAS_SPAWN_SPORES,
    ABIL_FEDHAS_EVOLUTION,
    ABIL_CHEIBRIADOS_PONDEROUSIFY,
    ABIL_CHEIBRIADOS_TIME_STEP,             // 250
    ABIL_CHEIBRIADOS_TIME_BEND,
    ABIL_CHEIBRIADOS_SLOUCH,

    // Vampire abilities
    ABIL_TRAN_BAT = 260,
    ABIL_BOTTLE_BLOOD,

    ABIL_HARM_PROTECTION,
    ABIL_HARM_PROTECTION_II,                //  262
    ABIL_RENOUNCE_RELIGION = 270,           //  270
};

enum activity_interrupt_type
{
    AI_FORCE_INTERRUPT = 0,         // Forcibly kills any activity that can be
                                    // interrupted.
    AI_KEYPRESS,
    AI_FULL_HP,                     // Player is fully healed
    AI_FULL_MP,                     // Player has recovered all mp
    AI_STATUE,                      // Bad statue has come into view
    AI_HUNGRY,                      // Hunger increased
    AI_MESSAGE,                     // Message was displayed
    AI_HP_LOSS,
    AI_BURDEN_CHANGE,
    AI_STAT_CHANGE,
    AI_SEE_MONSTER,
    AI_MONSTER_ATTACKS,
    AI_TELEPORT,
    AI_HIT_MONSTER,                 // Player hit monster (invis or
                                    // mimic) during travel/explore.

    // Always the last.
    NUM_AINTERRUPTS
};

enum actor_type
{
    ACT_NONE = -1,
    ACT_PLAYER,
    ACT_MONSTER,
};

enum attribute_type
{
    ATTR_DIVINE_LIGHTNING_PROTECTION,
    ATTR_DIVINE_REGENERATION,
    ATTR_DIVINE_DEATH_CHANNEL,
    ATTR_TRANSFORMATION,
    ATTR_CARD_COUNTDOWN,
    ATTR_WAS_SILENCED,          //jmf: added for silenced messages
    ATTR_GOD_GIFT_COUNT,        //jmf: added to help manage god gift giving
    ATTR_DELAYED_FIREBALL,      // bwr: reserve fireballs
    ATTR_HELD,                  // caught in a net
    ATTR_ABYSS_ENTOURAGE,       // maximum number of hostile monsters in
                                // sight of the player while in the Abyss.
    ATTR_DIVINE_VIGOUR,         // strength of Ely's Divine Vigour
    ATTR_DIVINE_STAMINA,        // strength of Zin's Divine Stamina
    ATTR_DIVINE_SHIELD,         // strength of TSO's Divine Shield
    ATTR_UNIQUE_RUNES,
    ATTR_DEMONIC_RUNES,
    ATTR_ABYSSAL_RUNES,
    ATTR_RUNES_IN_ZOT,         // Unused but needed for save file compatibility.
    ATTR_WEAPON_SWAP_INTERRUPTED,
    ATTR_GOLD_FOUND,
    ATTR_PURCHASES,            // Gold amount spent at shops.
    ATTR_DONATIONS,            // Gold amount donated to Zin.
    ATTR_MISC_SPENDING,        // Spending for things like ziggurats.
    ATTR_RND_LVL_BOOKS,        // Bitfield of level-type randart spellbooks
                               // player has seen.
    ATTR_NOISES,               // A noisy artefact is equipped.
    ATTR_SHADOWS,              // Lantern of shadows effect.
    ATTR_FRUIT_FOUND,          // Mask of fruit types found.
    ATTR_LEV_UNCANCELLABLE,    // Potion or spell of levitation is in effect.
    NUM_ATTRIBUTES
};

enum beam_type                  // beam[].flavour
{
    BEAM_NONE,

    BEAM_MISSILE,
    BEAM_MMISSILE,                //    and similarly irresistible things
    BEAM_FIRE,
    BEAM_COLD,
    BEAM_MAGIC,
    BEAM_ELECTRICITY,
    BEAM_POISON,
    BEAM_NEG,
    BEAM_ACID,
    BEAM_MIASMA,
    BEAM_WATER,

    BEAM_SPORE,
    BEAM_POISON_ARROW,
    BEAM_HELLFIRE,
    BEAM_NAPALM,
    BEAM_STEAM,
    BEAM_ENERGY,
    BEAM_HOLY,
    BEAM_FRAG,
    BEAM_LAVA,
    BEAM_ICE,
    BEAM_NUKE,
    BEAM_LIGHT,
    BEAM_RANDOM,                  // currently translates into FIRE..ACID
    BEAM_CHAOS,

    // Enchantments
    BEAM_SLOW,
    BEAM_FIRST_ENCHANTMENT = BEAM_SLOW,
    BEAM_HASTE,
    BEAM_MIGHT,
    BEAM_HEALING,
    BEAM_PARALYSIS,
    BEAM_CONFUSION,
    BEAM_INVISIBILITY,
    BEAM_DIGGING,
    BEAM_TELEPORT,
    BEAM_POLYMORPH,
    BEAM_CHARM,
    BEAM_BANISH,
    BEAM_DEGENERATE,
    BEAM_ENSLAVE_UNDEAD,
    BEAM_ENSLAVE_SOUL,
    BEAM_PAIN,
    BEAM_DISPEL_UNDEAD,
    BEAM_DISINTEGRATION,
    BEAM_ENSLAVE_DEMON,
    BEAM_BLINK,
    BEAM_BLINK_CLOSE,
    BEAM_PETRIFY,
    BEAM_CORONA,
    BEAM_PORKALATOR,
    BEAM_HIBERNATION,
    BEAM_BERSERK,
    BEAM_SLEEP,
    BEAM_LAST_ENCHANTMENT = BEAM_SLEEP,

    // new beams for evaporate
    BEAM_POTION_STINKING_CLOUD,
    BEAM_POTION_POISON,
    BEAM_POTION_MIASMA,
    BEAM_POTION_STEAM,
    BEAM_POTION_FIRE,
    BEAM_POTION_COLD,
    BEAM_POTION_BLACK_SMOKE,
    BEAM_POTION_GREY_SMOKE,
    BEAM_POTION_MUTAGENIC,
    BEAM_POTION_BLUE_SMOKE,
    BEAM_POTION_PURPLE_SMOKE,
    BEAM_POTION_RAIN,
    BEAM_GLOOM,
    BEAM_INK,
    BEAM_POTION_RANDOM,

    BEAM_LAST_REAL = BEAM_POTION_RANDOM,

    // For getting the visual effect of a beam.
    BEAM_VISUAL,

    BEAM_TORMENT_DAMAGE,          // Pseudo-beam for damage flavour.
    BEAM_FIRST_PSEUDO = BEAM_TORMENT_DAMAGE,
    BEAM_DEVOUR_FOOD,             // Pseudo-beam for harpies' devouring food.

    NUM_BEAMS
};

enum book_type
{
    BOOK_MINOR_MAGIC_I,
    BOOK_MINOR_MAGIC_II,
    BOOK_MINOR_MAGIC_III,
    BOOK_CONJURATIONS_I,
    BOOK_CONJURATIONS_II,
    BOOK_FLAMES,
    BOOK_FROST,
    BOOK_SUMMONINGS,
    BOOK_FIRE,
    BOOK_ICE,
    BOOK_SPATIAL_TRANSLOCATIONS,
    BOOK_ENCHANTMENTS,
    BOOK_YOUNG_POISONERS,
    BOOK_TEMPESTS,
    BOOK_DEATH,
    BOOK_HINDERANCE,
    BOOK_CHANGES,
    BOOK_TRANSFIGURATIONS,
    BOOK_WAR_CHANTS,
    BOOK_CLOUDS,
    BOOK_NECROMANCY,
    BOOK_CALLINGS,
    BOOK_CHARMS,
    BOOK_AIR,
    BOOK_SKY,
    BOOK_WARP,
    BOOK_ENVENOMATIONS,
    BOOK_UNLIFE,
    BOOK_CONTROL,
    BOOK_MUTATIONS,
    BOOK_TUKIMA,
    BOOK_GEOMANCY,
    BOOK_EARTH,
    BOOK_WIZARDRY,
    BOOK_POWER,
    BOOK_CANTRIPS,
    BOOK_PARTY_TRICKS,
    BOOK_BEASTS,
    BOOK_STALKING,
    BOOK_BRANDS,
    BOOK_DRAGON,
    BOOK_BURGLARY,
    BOOK_DREAMS,
    BOOK_CHEMISTRY,
    MAX_NORMAL_BOOK = BOOK_CHEMISTRY,

    MIN_GOD_ONLY_BOOK,
    BOOK_ANNIHILATIONS = MIN_GOD_ONLY_BOOK,
    BOOK_DEMONOLOGY,
    BOOK_NECRONOMICON,
    MAX_GOD_ONLY_BOOK = BOOK_NECRONOMICON,

    MAX_FIXED_BOOK = MAX_GOD_ONLY_BOOK,

    BOOK_RANDART_LEVEL,
    BOOK_RANDART_THEME,

    BOOK_MANUAL,
    BOOK_DESTRUCTION,
    NUM_BOOKS
};

#define NUM_NORMAL_BOOKS     (MAX_NORMAL_BOOK + 1)
#define NUM_FIXED_BOOKS      (MAX_FIXED_BOOK + 1)

enum branch_type                // you.where_are_you
{
    BRANCH_MAIN_DUNGEON,
    BRANCH_ECUMENICAL_TEMPLE,
    BRANCH_FIRST_NON_DUNGEON = BRANCH_ECUMENICAL_TEMPLE,
    BRANCH_ORCISH_MINES,
    BRANCH_ELVEN_HALLS,
    BRANCH_LAIR,
    BRANCH_SWAMP,
    BRANCH_SHOALS,
    BRANCH_SLIME_PITS,
    BRANCH_SNAKE_PIT,
    BRANCH_HIVE,
    BRANCH_VAULTS,
    BRANCH_HALL_OF_BLADES,
    BRANCH_CRYPT,
    BRANCH_TOMB,
    BRANCH_VESTIBULE_OF_HELL,
    BRANCH_FIRST_HELL,
    BRANCH_DIS = BRANCH_FIRST_HELL,
    BRANCH_GEHENNA,
    BRANCH_COCYTUS,
    BRANCH_TARTARUS,
    BRANCH_LAST_HELL = BRANCH_TARTARUS,
    BRANCH_HALL_OF_ZOT,
    NUM_BRANCHES
};

enum builder_rc_type
{
    BUILD_QUIT = -1,            // all done, don't continue
    BUILD_SKIP = 1,             // skip further generation
    BUILD_CONTINUE = 0,         // continue generation
};

enum burden_state_type          // you.burden_state
{
    BS_UNENCUMBERED,            //    0
    BS_ENCUMBERED = 2,          //    2
    BS_OVERLOADED = 5,          //    5
};

enum canned_message_type
{
    MSG_SOMETHING_APPEARS,
    MSG_NOTHING_HAPPENS,
    MSG_YOU_RESIST,
    MSG_YOU_PARTIALLY_RESIST,
    MSG_TOO_BERSERK,
    MSG_PRESENT_FORM,
    MSG_NOTHING_CARRIED,
    MSG_CANNOT_DO_YET,
    MSG_OK,
    MSG_UNTHINKING_ACT,
    MSG_SPELL_FIZZLES,
    MSG_HUH,
    MSG_EMPTY_HANDED,
    MSG_YOU_BLINK,
    MSG_STRANGE_STASIS,
    MSG_NO_SPELLS,
    MSG_MANA_INCREASE,
    MSG_MANA_DECREASE,
};

enum char_set_type
{
    CSET_ASCII,         // flat 7-bit ASCII
    CSET_IBM,           // 8-bit ANSI/Code Page 437
    CSET_DEC,           // 8-bit DEC, 0xE0-0xFF shifted for line drawing chars
    CSET_UNICODE,       // Unicode
    NUM_CSET
};

enum cleansing_flame_source_type
{
    CLEANSING_FLAME_GENERIC    = -1,
    CLEANSING_FLAME_SPELL      = -2, // SPELL_FLAME_OF_CLEANSING
    CLEANSING_FLAME_INVOCATION = -3, // ABIL_TSO_CLEANSING_FLAME
    CLEANSING_FLAME_TSO        = -4, // TSO effect
};

enum cloud_type
{
    CLOUD_NONE,
    CLOUD_FIRE,
    CLOUD_STINK,
    CLOUD_COLD,
    CLOUD_POISON,
    CLOUD_BLACK_SMOKE,
    CLOUD_GREY_SMOKE,
    CLOUD_BLUE_SMOKE,
    CLOUD_PURPLE_SMOKE,
    CLOUD_TLOC_ENERGY,
    CLOUD_FOREST_FIRE,
    CLOUD_STEAM,
    CLOUD_GLOOM,
    CLOUD_INK,

    CLOUD_OPAQUE_FIRST = CLOUD_BLACK_SMOKE,
    CLOUD_OPAQUE_LAST  = CLOUD_INK,

    CLOUD_MIASMA,
    CLOUD_MIST,
    CLOUD_CHAOS,
    CLOUD_RAIN,
    CLOUD_MUTAGENIC,
    CLOUD_MAGIC_TRAIL,
    NUM_CLOUD_TYPES,
    CLOUD_RANDOM = 98,
    CLOUD_DEBUGGING = 99,   //   99: used once as 'nonexistent cloud' {dlb}
};

enum command_type
{
    CMD_NO_CMD = 1000,
    CMD_NO_CMD_DEFAULT, // hack to allow assignment of keys to CMD_NO_CMD
    CMD_MOVE_NOWHERE,
    CMD_MOVE_LEFT,
    CMD_MOVE_DOWN,
    CMD_MOVE_UP,
    CMD_MOVE_RIGHT,
    CMD_MOVE_UP_LEFT,
    CMD_MOVE_DOWN_LEFT,
    CMD_MOVE_UP_RIGHT,
    CMD_MOVE_DOWN_RIGHT,
    CMD_RUN_LEFT,
    CMD_RUN_DOWN,
    CMD_RUN_UP,
    CMD_RUN_RIGHT,
    CMD_RUN_UP_LEFT,
    CMD_RUN_DOWN_LEFT,
    CMD_RUN_UP_RIGHT,
    CMD_RUN_DOWN_RIGHT,
    CMD_OPEN_DOOR_LEFT,
    CMD_OPEN_DOOR_DOWN,
    CMD_OPEN_DOOR_UP,
    CMD_OPEN_DOOR_RIGHT,
    CMD_OPEN_DOOR_UP_LEFT,
    CMD_OPEN_DOOR_DOWN_LEFT,
    CMD_OPEN_DOOR_UP_RIGHT,
    CMD_OPEN_DOOR_DOWN_RIGHT,
    CMD_OPEN_DOOR,
    CMD_CLOSE_DOOR,
    CMD_REST,
    CMD_GO_UPSTAIRS,
    CMD_GO_DOWNSTAIRS,
    CMD_TOGGLE_AUTOPICKUP,
    CMD_TOGGLE_FRIENDLY_PICKUP,
    CMD_PICKUP,
    CMD_DROP,
    CMD_BUTCHER,
    CMD_INSPECT_FLOOR,
    CMD_SHOW_TERRAIN,
    CMD_FULL_VIEW,
    CMD_EXAMINE_OBJECT,
    CMD_EVOKE,
    CMD_EVOKE_WIELDED,
    CMD_WIELD_WEAPON,
    CMD_WEAPON_SWAP,
    CMD_FIRE,
    CMD_QUIVER_ITEM,
    CMD_THROW_ITEM_NO_QUIVER,
    CMD_WEAR_ARMOUR,
    CMD_REMOVE_ARMOUR,
    CMD_WEAR_JEWELLERY,
    CMD_REMOVE_JEWELLERY,
    CMD_CYCLE_QUIVER_FORWARD,
    CMD_CYCLE_QUIVER_BACKWARD,
    CMD_LIST_WEAPONS,
    CMD_LIST_ARMOUR,
    CMD_LIST_JEWELLERY,
    CMD_LIST_EQUIPMENT,
    CMD_LIST_GOLD,
    CMD_ZAP_WAND,
    CMD_CAST_SPELL,
    CMD_FORCE_CAST_SPELL,
    CMD_MEMORISE_SPELL,
    CMD_USE_ABILITY,
    CMD_PRAY,
    CMD_EAT,
    CMD_QUAFF,
    CMD_READ,
    CMD_LOOK_AROUND,
    CMD_SEARCH,
    CMD_SHOUT,
    CMD_DISARM_TRAP,
    CMD_CHARACTER_DUMP,
    CMD_DISPLAY_COMMANDS,
    CMD_DISPLAY_INVENTORY,
    CMD_DISPLAY_KNOWN_OBJECTS,
    CMD_DISPLAY_MUTATIONS,
    CMD_DISPLAY_SKILLS,
    CMD_DISPLAY_MAP,
    CMD_DISPLAY_OVERMAP,
    CMD_DISPLAY_RELIGION,
    CMD_DISPLAY_CHARACTER_STATUS,
    CMD_DISPLAY_SPELLS,
    CMD_EXPERIENCE_CHECK,
    CMD_ADJUST_INVENTORY,
    CMD_REPLAY_MESSAGES,
    CMD_REDRAW_SCREEN,
    CMD_MACRO_ADD,
    CMD_SAVE_GAME,
    CMD_SAVE_GAME_NOW,
    CMD_SUSPEND_GAME,
    CMD_QUIT,
    CMD_WIZARD,
    CMD_DESTROY_ITEM,

    CMD_FORGET_STASH,
    CMD_SEARCH_STASHES,
    CMD_EXPLORE,
    CMD_INTERLEVEL_TRAVEL,
    CMD_FIX_WAYPOINT,

    CMD_CLEAR_MAP,
    CMD_INSCRIBE_ITEM,
    CMD_MAKE_NOTE,
    CMD_RESISTS_SCREEN,

    CMD_READ_MESSAGES,

    CMD_MOUSE_MOVE,
    CMD_MOUSE_CLICK,

    CMD_ANNOTATE_LEVEL,

#ifdef USE_TILE
    CMD_EDIT_PLAYER_TILE,
    CMD_MIN_TILE = CMD_EDIT_PLAYER_TILE,
    CMD_MAX_TILE = CMD_EDIT_PLAYER_TILE,
#endif

    // Repeat previous command
    CMD_PREV_CMD_AGAIN,

    // Repeat next command a given number of times
    CMD_REPEAT_CMD,

    CMD_MAX_NORMAL = CMD_REPEAT_CMD,

    // overmap commands
    CMD_MAP_CLEAR_MAP,
    CMD_MIN_OVERMAP = CMD_MAP_CLEAR_MAP,
    CMD_MAP_ADD_WAYPOINT,
    CMD_MAP_EXCLUDE_AREA,
    CMD_MAP_CLEAR_EXCLUDES,
    CMD_MAP_EXCLUDE_RADIUS,

    CMD_MAP_MOVE_LEFT,
    CMD_MAP_MOVE_DOWN,
    CMD_MAP_MOVE_UP,
    CMD_MAP_MOVE_RIGHT,
    CMD_MAP_MOVE_UP_LEFT,
    CMD_MAP_MOVE_DOWN_LEFT,
    CMD_MAP_MOVE_UP_RIGHT,
    CMD_MAP_MOVE_DOWN_RIGHT,

    CMD_MAP_JUMP_LEFT,
    CMD_MAP_JUMP_DOWN,
    CMD_MAP_JUMP_UP,
    CMD_MAP_JUMP_RIGHT,
    CMD_MAP_JUMP_UP_LEFT,
    CMD_MAP_JUMP_DOWN_LEFT,
    CMD_MAP_JUMP_UP_RIGHT,
    CMD_MAP_JUMP_DOWN_RIGHT,

    CMD_MAP_NEXT_LEVEL,
    CMD_MAP_PREV_LEVEL,
    CMD_MAP_GOTO_LEVEL,

    CMD_MAP_SCROLL_DOWN,
    CMD_MAP_SCROLL_UP,

    CMD_MAP_FIND_UPSTAIR,
    CMD_MAP_FIND_DOWNSTAIR,
    CMD_MAP_FIND_YOU,
    CMD_MAP_FIND_PORTAL,
    CMD_MAP_FIND_TRAP,
    CMD_MAP_FIND_ALTAR,
    CMD_MAP_FIND_EXCLUDED,
    CMD_MAP_FIND_F,
    CMD_MAP_FIND_WAYPOINT,
    CMD_MAP_FIND_STASH,
    CMD_MAP_FIND_STASH_REVERSE,

    CMD_MAP_GOTO_TARGET,

    CMD_MAP_WIZARD_TELEPORT,

    CMD_MAP_HELP,
    CMD_MAP_FORGET,

    CMD_MAP_EXIT_MAP,

    CMD_MAX_OVERMAP = CMD_MAP_EXIT_MAP,

    // targeting commands
    CMD_TARGET_DOWN_LEFT,
    CMD_MIN_TARGET = CMD_TARGET_DOWN_LEFT,
    CMD_TARGET_DOWN,
    CMD_TARGET_DOWN_RIGHT,
    CMD_TARGET_LEFT,
    CMD_TARGET_RIGHT,
    CMD_TARGET_UP_LEFT,
    CMD_TARGET_UP,
    CMD_TARGET_UP_RIGHT,

    CMD_TARGET_DIR_DOWN_LEFT,
    CMD_TARGET_DIR_DOWN,
    CMD_TARGET_DIR_DOWN_RIGHT,
    CMD_TARGET_DIR_LEFT,
    CMD_TARGET_DIR_RIGHT,
    CMD_TARGET_DIR_UP_LEFT,
    CMD_TARGET_DIR_UP,
    CMD_TARGET_DIR_UP_RIGHT,

    CMD_TARGET_DESCRIBE,
    CMD_TARGET_CYCLE_TARGET_MODE,
    CMD_TARGET_PREV_TARGET,
    CMD_TARGET_MAYBE_PREV_TARGET,
    CMD_TARGET_SELECT,
    CMD_TARGET_SELECT_ENDPOINT,
    CMD_TARGET_SELECT_FORCE,
    CMD_TARGET_SELECT_FORCE_ENDPOINT,
    CMD_TARGET_OBJ_CYCLE_BACK,
    CMD_TARGET_OBJ_CYCLE_FORWARD,
    CMD_TARGET_CYCLE_FORWARD,
    CMD_TARGET_CYCLE_BACK,
    CMD_TARGET_CYCLE_BEAM,
    CMD_TARGET_CYCLE_MLIST = 2000, // for indices a-z in the monster list
    CMD_TARGET_CYCLE_MLIST_END = 2025,
    CMD_TARGET_TOGGLE_MLIST,
    CMD_TARGET_TOGGLE_BEAM,
    CMD_TARGET_CANCEL,
    CMD_TARGET_SHOW_PROMPT,
    CMD_TARGET_OLD_SPACE,
    CMD_TARGET_EXCLUDE,
    CMD_TARGET_FIND_TRAP,
    CMD_TARGET_FIND_PORTAL,
    CMD_TARGET_FIND_ALTAR,
    CMD_TARGET_FIND_UPSTAIR,
    CMD_TARGET_FIND_DOWNSTAIR,
    CMD_TARGET_FIND_YOU,
    CMD_TARGET_WIZARD_MAKE_FRIENDLY,
    CMD_TARGET_WIZARD_BLESS_MONSTER,
    CMD_TARGET_WIZARD_MAKE_SHOUT,
    CMD_TARGET_WIZARD_GIVE_ITEM,
    CMD_TARGET_WIZARD_MOVE,
    CMD_TARGET_WIZARD_PATHFIND,
    CMD_TARGET_WIZARD_GAIN_LEVEL,
    CMD_TARGET_WIZARD_MISCAST,
    CMD_TARGET_WIZARD_MAKE_SUMMONED,
    CMD_TARGET_WIZARD_POLYMORPH,
    CMD_TARGET_WIZARD_DEBUG_MONSTER,
    CMD_TARGET_WIZARD_HURT_MONSTER,
    CMD_TARGET_WIZARD_DEBUG_PORTAL,
    CMD_TARGET_MOUSE_MOVE,
    CMD_TARGET_MOUSE_SELECT,
    CMD_TARGET_HELP,
    CMD_MAX_TARGET = CMD_TARGET_HELP,

#ifdef USE_TILE
    // Tile doll editing screen
    CMD_DOLL_RANDOMIZE,
    CMD_MIN_DOLL = CMD_DOLL_RANDOMIZE,
    CMD_DOLL_SELECT_NEXT_DOLL,
    CMD_DOLL_SELECT_PREV_DOLL,
    CMD_DOLL_SELECT_NEXT_PART,
    CMD_DOLL_SELECT_PREV_PART,
    CMD_DOLL_CHANGE_PART_NEXT,
    CMD_DOLL_CHANGE_PART_PREV,
    CMD_DOLL_CONFIRM_CHOICE,
    CMD_DOLL_COPY,
    CMD_DOLL_PASTE,
    CMD_DOLL_TAKE_OFF,
    CMD_DOLL_TAKE_OFF_ALL,
    CMD_DOLL_TOGGLE_EQUIP,
    CMD_DOLL_TOGGLE_EQUIP_ALL,
    CMD_DOLL_JOB_DEFAULT,
    CMD_DOLL_CHANGE_MODE,
    CMD_DOLL_SAVE,
    CMD_DOLL_QUIT,
    CMD_MAX_DOLL = CMD_DOLL_QUIT,
#endif

    // Disable/enable -more- prompts.
    CMD_DISABLE_MORE,
    CMD_MIN_SYNTHETIC = CMD_DISABLE_MORE,
    CMD_ENABLE_MORE,

    // [ds] Silently ignored, requests another round of input.
    CMD_NEXT_CMD,

    // Must always be last
    CMD_MAX_CMD
};

enum conduct_type
{
    DID_NOTHING,
    DID_NECROMANCY,                       // vamp/drain/pain/reap, Zong/Curses
    DID_HOLY,                             // holy wrath, holy word scrolls
    DID_UNHOLY,                           // demon weapons, demon spells
    DID_ATTACK_HOLY,
    DID_ATTACK_NEUTRAL,
    DID_ATTACK_FRIEND,
    DID_FRIEND_DIED,
    DID_STABBING,                         // unused
    DID_UNCHIVALRIC_ATTACK,
    DID_POISON,
    DID_DEDICATED_BUTCHERY,               // unused
    // killings need no longer be dedicated (JPEG)
    DID_KILL_LIVING,
    DID_KILL_UNDEAD,
    DID_KILL_DEMON,
    DID_KILL_NATURAL_UNHOLY,              // TSO
    DID_KILL_NATURAL_EVIL,                // TSO
    DID_KILL_UNCLEAN,                     // Zin
    DID_KILL_CHAOTIC,                     // Zin
    DID_KILL_WIZARD,                      // Trog
    DID_KILL_PRIEST,                      // Beogh
    DID_KILL_HOLY,
    DID_KILL_FAST,                        // Cheibriados
    DID_LIVING_KILLED_BY_UNDEAD_SLAVE,
    DID_LIVING_KILLED_BY_SERVANT,
    DID_UNDEAD_KILLED_BY_UNDEAD_SLAVE,
    DID_UNDEAD_KILLED_BY_SERVANT,
    DID_DEMON_KILLED_BY_UNDEAD_SLAVE,
    DID_DEMON_KILLED_BY_SERVANT,
    DID_NATURAL_UNHOLY_KILLED_BY_SERVANT, // TSO
    DID_NATURAL_EVIL_KILLED_BY_SERVANT,   // TSO
    DID_HOLY_KILLED_BY_UNDEAD_SLAVE,
    DID_HOLY_KILLED_BY_SERVANT,
    DID_SPELL_MEMORISE,
    DID_SPELL_CASTING,
    DID_SPELL_PRACTISE,
    DID_SPELL_NONUTILITY,                 // unused
    DID_CARDS,
    DID_STIMULANTS,                       // unused
    DID_DRINK_BLOOD,
    DID_CANNIBALISM,
    DID_EAT_MEAT,                         // unused
    DID_EAT_SOULED_BEING,                 // Zin
    DID_DELIBERATE_MUTATING,              // Zin
    DID_CAUSE_GLOWING,                    // Zin
    DID_UNCLEAN,                          // Zin (used unclean weapon/magic)
    DID_CHAOS,                            // Zin (used chaotic weapon/magic)
    DID_DESECRATE_ORCISH_REMAINS,         // Beogh
    DID_DESTROY_ORCISH_IDOL,              // Beogh
    DID_CREATE_LIFE,                      // unused
    DID_KILL_SLIME,                       // Jiyva
    DID_KILL_PLANT,                       // Fedhas
    DID_PLANT_KILLED_BY_SERVANT,          // Fedhas
    DID_HASTY,                            // Cheibriados
    DID_GLUTTONY,                         // Cheibriados
    DID_CORPSE_VIOLATION,                 // Fedhas (Necromancy involving
                                          // corpses/chunks).
    DID_SOULED_FRIEND_DIED,               // Zin
    DID_UNCLEAN_KILLED_BY_SERVANT,        // Zin
    DID_CHAOTIC_KILLED_BY_SERVANT,        // Zin
    DID_ATTACK_IN_SANCTUARY,              // Zin

    NUM_CONDUCTS
};

enum confirm_prompt_type
{
    CONFIRM_CANCEL,             // automatically answer 'no', i.e. disallow
    CONFIRM_PROMPT,             // prompt
    CONFIRM_NONE,               // automatically answer 'yes'
};

enum confirm_level_type
{
    CONFIRM_NONE_EASY,
    CONFIRM_SAFE_EASY,
    CONFIRM_ALL_EASY,
};

// When adding new delays, update their names in delay.cc, or bad things will
// happen.
enum delay_type
{
    DELAY_NOT_DELAYED,
    DELAY_EAT,
    DELAY_FEED_VAMPIRE,
    DELAY_ARMOUR_ON,
    DELAY_ARMOUR_OFF,
    DELAY_JEWELLERY_ON,
    DELAY_MEMORISE,
    DELAY_BUTCHER,
    DELAY_BOTTLE_BLOOD,
    DELAY_WEAPON_SWAP,                 // for easy_butcher
    DELAY_PASSWALL,
    DELAY_DROP_ITEM,
    DELAY_MULTIDROP,
    DELAY_ASCENDING_STAIRS,
    DELAY_DESCENDING_STAIRS,
    DELAY_RECITE,  // Zin's Recite invocation

    // [dshaligram] Shift-running, resting, travel and macros are now
    // also handled as delays.
    DELAY_RUN,
    DELAY_REST,
    DELAY_TRAVEL,

    DELAY_MACRO,

    // In a macro delay, a stacked delay to tell Crawl to read and act on
    // one input command.
    DELAY_MACRO_PROCESS_KEY,

    DELAY_INTERRUPTIBLE,                // simple interruptible delay
    DELAY_UNINTERRUPTIBLE,              // simple uninterruptible delay

    NUM_DELAYS
};

enum description_level_type
{
    DESC_CAP_THE,
    DESC_NOCAP_THE,
    DESC_CAP_A,
    DESC_NOCAP_A,
    DESC_CAP_YOUR,
    DESC_NOCAP_YOUR,
    DESC_PLAIN,
    DESC_NOCAP_ITS,
    DESC_INVENTORY_EQUIP,
    DESC_INVENTORY,

    // Partial item names.
    DESC_BASENAME,                     // Base name of item subtype
    DESC_QUALNAME,                     // Name without articles, quantities,
                                       // enchantments.
    DESC_DBNAME,                       // Name with which to look up item
                                       // description in the db.

    DESC_NONE
};

enum game_direction_type
{
    GDT_GAME_START = 0,
    GDT_DESCENDING,
    GDT_ASCENDING,
};

enum game_type
{
    GAME_TYPE_UNSPECIFIED,
    GAME_TYPE_NORMAL,
    GAME_TYPE_TUTORIAL,
    GAME_TYPE_ARENA,
    GAME_TYPE_SPRINT,
    GAME_TYPE_HINTS,
    NUM_GAME_TYPE
};

enum level_flag_type
{
    LFLAG_NONE = 0,

    LFLAG_NO_TELE_CONTROL = (1 << 0), // Teleport control not allowed.
    LFLAG_NOT_MAPPABLE    = (1 << 1), // Level not mappable (like Abyss).
    LFLAG_NO_MAGIC_MAP    = (1 << 2), // Level can't be magic mapped.
};

// NOTE: The order of these is very important to their usage!
// [dshaligram] If adding/removing from this list, also update view.cc!
enum dungeon_char_type
{
    DCHAR_WALL,
    DCHAR_WALL_MAGIC,
    DCHAR_FLOOR,
    DCHAR_FLOOR_MAGIC,
    DCHAR_DOOR_OPEN,
    DCHAR_DOOR_CLOSED,
    DCHAR_TRAP,
    DCHAR_STAIRS_DOWN,
    DCHAR_STAIRS_UP,
    DCHAR_ALTAR,
    DCHAR_ARCH,
    DCHAR_FOUNTAIN,
    DCHAR_WAVY,
    DCHAR_STATUE,
    DCHAR_INVIS_EXPOSED,
    DCHAR_ITEM_DETECTED,
    DCHAR_ITEM_ORB,
    DCHAR_ITEM_WEAPON,
    DCHAR_ITEM_ARMOUR,
    DCHAR_ITEM_WAND,
    DCHAR_ITEM_FOOD,
    DCHAR_ITEM_SCROLL,
    DCHAR_ITEM_RING,
    DCHAR_ITEM_POTION,
    DCHAR_ITEM_MISSILE,
    DCHAR_ITEM_BOOK,
    DCHAR_ITEM_STAVE,
    DCHAR_ITEM_MISCELLANY,
    DCHAR_ITEM_CORPSE,
    DCHAR_ITEM_GOLD,
    DCHAR_ITEM_AMULET,
    DCHAR_CLOUD,
    DCHAR_TREE,

    DCHAR_SPACE,
    DCHAR_FIRED_FLASK,
    DCHAR_FIRED_BOLT,
    DCHAR_FIRED_CHUNK,
    DCHAR_FIRED_BOOK,
    DCHAR_FIRED_WEAPON,
    DCHAR_FIRED_ZAP,
    DCHAR_FIRED_BURST,
    DCHAR_FIRED_STICK,
    DCHAR_FIRED_TRINKET,
    DCHAR_FIRED_SCROLL,
    DCHAR_FIRED_DEBUG,
    DCHAR_FIRED_ARMOUR,
    DCHAR_FIRED_MISSILE,
    DCHAR_EXPLOSION,

    NUM_DCHAR_TYPES
};

// When adding:
//
// * New stairs/portals: update grid_stair_direction.
// * Any: edit view.cc and add a glyph and colour for the feature.
// * Any: edit direct.cc and add a description for the feature.
// * Any: edit dat/descript.txt and add a long description if appropriate.
// * Any: check the grid_* functions in misc.cc and make sure
//        they return sane values for your new feature.
// * Any: edit dungeon.cc and add a symbol to map_feature() and
//        vault_grid() for the feature, if you want vault maps to
//        be able to use it.  If you do, also update
//        docs/develop/levels/syntax.txt with the new symbol.
// * Any: edit l_dgngrd.cc and add the feature's name to the dngn_feature_names
//        array, if you want vault map Lua code to be able to use the
//        feature, and/or you want to be able to create the feature
//        using the "create feature by name" wizard command.
// Also take note of MINMOVE and MINSEE above.
//
enum dungeon_feature_type
{
    DNGN_UNSEEN,
    DNGN_CLOSED_DOOR,
    DNGN_DETECTED_SECRET_DOOR,
    DNGN_SECRET_DOOR,
    DNGN_WAX_WALL,
    DNGN_METAL_WALL,
    DNGN_GREEN_CRYSTAL_WALL,
    DNGN_ROCK_WALL,
    DNGN_SLIMY_WALL,
    DNGN_STONE_WALL,
    DNGN_PERMAROCK_WALL,               // for undiggable walls
    DNGN_CLEAR_ROCK_WALL,              // transparent walls
    DNGN_CLEAR_STONE_WALL,
    DNGN_CLEAR_PERMAROCK_WALL,

    // Lowest/highest grid value which is a wall.
    DNGN_MINWALL = DNGN_WAX_WALL,
    DNGN_MAXWALL = DNGN_CLEAR_PERMAROCK_WALL,

    // Highest grid value which is opaque.
    DNGN_MAXOPAQUE = DNGN_PERMAROCK_WALL,

    // Lowest grid value which can be seen through.
    DNGN_MINSEE = DNGN_CLEAR_ROCK_WALL,

    // Highest grid value which can't be reached through.
    DNGN_MAX_NONREACH = DNGN_CLEAR_PERMAROCK_WALL,

    DNGN_OPEN_SEA,                     // Shoals equivalent for permarock

    // Can be seen through and reached past.
    DNGN_TREE,
    DNGN_ORCISH_IDOL,
    DNGN_GRANITE_STATUE = 21,
    DNGN_STATUE_RESERVED,

    // Highest solid grid value.
    DNGN_MAXSOLID = DNGN_STATUE_RESERVED,

    // Lowest grid value which can be passed by walking etc.
    DNGN_MINMOVE = 31,

    DNGN_LAVA = 61,
    DNGN_DEEP_WATER,

    DNGN_SHALLOW_WATER = 65,
    DNGN_WATER_RESERVED,

    // Lowest grid value that an item can be placed on.
    DNGN_MINITEM = DNGN_SHALLOW_WATER,

    DNGN_FLOOR_MIN = 67,
    DNGN_FLOOR = DNGN_FLOOR_MIN,
    DNGN_FLOOR_SPECIAL,        // currently only used for colouring bazaars
    DNGN_FLOOR_RESERVED,
    DNGN_FLOOR_MAX = DNGN_FLOOR_RESERVED,

    DNGN_EXIT_HELL,                    //   70
    DNGN_ENTER_HELL,                   //   71
    DNGN_OPEN_DOOR,                    //   72

    DNGN_TRAP_MECHANICAL = 75,         //   75
    DNGN_TRAP_MAGICAL,
    DNGN_TRAP_NATURAL,
    DNGN_UNDISCOVERED_TRAP,            //   78

    DNGN_ENTER_SHOP = 80,              //   80
    DNGN_ENTER_LABYRINTH,

    DNGN_STONE_STAIRS_DOWN_I,
    DNGN_STONE_STAIRS_DOWN_II,
    DNGN_STONE_STAIRS_DOWN_III,
    DNGN_ESCAPE_HATCH_DOWN,            //  85 - was: rock stairs (Stonesoup 0.3)

    // corresponding up stairs (same order as above)
    DNGN_STONE_STAIRS_UP_I,
    DNGN_STONE_STAIRS_UP_II,
    DNGN_STONE_STAIRS_UP_III,
    DNGN_ESCAPE_HATCH_UP,              //  89 - was: rock stairs (Stonesoup 0.3)

    // Various gates
    DNGN_ENTER_DIS = 92,               //   92
    DNGN_ENTER_GEHENNA,
    DNGN_ENTER_COCYTUS,
    DNGN_ENTER_TARTARUS,               //   95
    DNGN_ENTER_ABYSS,
    DNGN_EXIT_ABYSS,
    DNGN_STONE_ARCH,
    DNGN_ENTER_PANDEMONIUM,
    DNGN_EXIT_PANDEMONIUM,             //  100
    DNGN_TRANSIT_PANDEMONIUM,          //  101

    // [enne] should the special_wall be placed between minwall/maxwall?
    DNGN_BUILDER_SPECIAL_WALL = 105,   //  105; builder() only
    DNGN_BUILDER_SPECIAL_FLOOR,        //  106; builder() only

    // Entrances to various branches
    DNGN_ENTER_FIRST_BRANCH = 110,     //  110
    DNGN_ENTER_ORCISH_MINES = DNGN_ENTER_FIRST_BRANCH,
    DNGN_ENTER_HIVE,
    DNGN_ENTER_LAIR,
    DNGN_ENTER_SLIME_PITS,
    DNGN_ENTER_VAULTS,
    DNGN_ENTER_CRYPT,                //  115
    DNGN_ENTER_HALL_OF_BLADES,
    DNGN_ENTER_ZOT,
    DNGN_ENTER_TEMPLE,
    DNGN_ENTER_SNAKE_PIT,
    DNGN_ENTER_ELVEN_HALLS,            //  120
    DNGN_ENTER_TOMB,
    DNGN_ENTER_SWAMP,                  //  122
    DNGN_ENTER_SHOALS,
    DNGN_ENTER_LAST_BRANCH = DNGN_ENTER_SHOALS,

    // Exits from various branches
    // Order must be the same as above
    DNGN_RETURN_FROM_FIRST_BRANCH = 130, //  130
    DNGN_RETURN_FROM_ORCISH_MINES = DNGN_RETURN_FROM_FIRST_BRANCH,
    DNGN_RETURN_FROM_HIVE,
    DNGN_RETURN_FROM_LAIR,
    DNGN_RETURN_FROM_SLIME_PITS,
    DNGN_RETURN_FROM_VAULTS,
    DNGN_RETURN_FROM_CRYPT,            //  135
    DNGN_RETURN_FROM_HALL_OF_BLADES,
    DNGN_RETURN_FROM_ZOT,
    DNGN_RETURN_FROM_TEMPLE,
    DNGN_RETURN_FROM_SNAKE_PIT,
    DNGN_RETURN_FROM_ELVEN_HALLS,      //  140
    DNGN_RETURN_FROM_TOMB,
    DNGN_RETURN_FROM_SWAMP,            //  142
    DNGN_RETURN_FROM_SHOALS,
    DNGN_RETURN_FROM_LAST_BRANCH = DNGN_RETURN_FROM_SHOALS,

    // Portals to various places unknown.
    DNGN_ENTER_PORTAL_VAULT = 160,
    DNGN_EXIT_PORTAL_VAULT,

    // Order of altars must match order of gods (god_type)
    DNGN_ALTAR_FIRST_GOD = 180,        // 180
    DNGN_ALTAR_ZIN = DNGN_ALTAR_FIRST_GOD,
    DNGN_ALTAR_SHINING_ONE,
    DNGN_ALTAR_KIKUBAAQUDGHA,
    DNGN_ALTAR_YREDELEMNUL,
    DNGN_ALTAR_XOM,
    DNGN_ALTAR_VEHUMET,                //  185
    DNGN_ALTAR_OKAWARU,
    DNGN_ALTAR_MAKHLEB,
    DNGN_ALTAR_SIF_MUNA,
    DNGN_ALTAR_TROG,
    DNGN_ALTAR_NEMELEX_XOBEH,          //  190
    DNGN_ALTAR_ELYVILON,               //  191
    DNGN_ALTAR_LUGONU,
    DNGN_ALTAR_BEOGH,
    DNGN_ALTAR_JIYVA,
    DNGN_ALTAR_FEDHAS,
    DNGN_ALTAR_CHEIBRIADOS,
    DNGN_ALTAR_LAST_GOD = DNGN_ALTAR_CHEIBRIADOS,

    DNGN_FOUNTAIN_BLUE = 200,          //  200
    DNGN_FOUNTAIN_SPARKLING,           // aka 'Magic Fountain' {dlb}
    DNGN_FOUNTAIN_BLOOD,
    // same order as above!
    DNGN_DRY_FOUNTAIN_BLUE,
    DNGN_DRY_FOUNTAIN_SPARKLING,
    DNGN_DRY_FOUNTAIN_BLOOD,           //  205
    DNGN_PERMADRY_FOUNTAIN,
    DNGN_ABANDONED_SHOP,

    NUM_FEATURES                       //  208
};

enum duration_type
{
    DUR_INVIS,
    DUR_CONF,
    DUR_PARALYSIS,
    DUR_SLOW,
    DUR_MESMERISED,
    DUR_HASTE,
    DUR_MIGHT,
    DUR_BRILLIANCE,
    DUR_AGILITY,
    DUR_LEVITATION,
    DUR_BERSERKER,
    DUR_POISONING,

    DUR_CONFUSING_TOUCH,
    DUR_SURE_BLADE,
    DUR_CORONA,
    DUR_DEATHS_DOOR,
    DUR_FIRE_SHIELD,

    DUR_BUILDING_RAGE,          // countdown to starting berserk
    DUR_EXHAUSTED,              // fatigue counter for berserk

    DUR_LIQUID_FLAMES,
    DUR_ICY_ARMOUR,
    DUR_REPEL_MISSILES,
    DUR_PRAYER,
    DUR_PIETY_POOL,             // distribute piety over time
    DUR_DIVINE_VIGOUR,          // duration of Ely's Divine Vigour
    DUR_DIVINE_STAMINA,         // duration of Zin's Divine Stamina
    DUR_DIVINE_SHIELD,          // duration of TSO's Divine Shield
    DUR_REGENERATION,
    DUR_SWIFTNESS,
    DUR_STONEMAIL,
    DUR_CONTROLLED_FLIGHT,
    DUR_TELEPORT,
    DUR_CONTROL_TELEPORT,
    DUR_BREATH_WEAPON,
    DUR_TRANSFORMATION,
    DUR_DEATH_CHANNEL,
    DUR_DEFLECT_MISSILES,
    DUR_PHASE_SHIFT,
    DUR_SEE_INVISIBLE,
    DUR_WEAPON_BRAND,                  // general "branding" spell counter
    DUR_DEMONIC_GUARDIAN,              // demonic guardian timeout
    DUR_POWERED_BY_DEATH,
    DUR_SILENCE,
    DUR_CONDENSATION_SHIELD,
    DUR_STONESKIN,
    DUR_GOURMAND,
    DUR_BARGAIN,
    DUR_INSULATION,
    DUR_RESIST_POISON,
    DUR_RESIST_FIRE,
    DUR_RESIST_COLD,
    DUR_SLAYING,
    DUR_STEALTH,
    DUR_MAGIC_SHIELD,
    DUR_SLEEP,
    DUR_SAGE,
    DUR_TELEPATHY,
    DUR_PETRIFIED,
    DUR_LOWERED_MR,
    DUR_REPEL_STAIRS_MOVE,
    DUR_REPEL_STAIRS_CLIMB,
    DUR_SLIMIFY,
    DUR_TIME_STEP,
    DUR_ICEMAIL_DEPLETED,     // Wait this many turns for full Icemail
    DUR_MISLED,
    DUR_QUAD_DAMAGE,

    NUM_DURATIONS
};

// This list must match the enchant_names array in monster.cc or Crawl
// will CRASH, we kid you not.
// Enchantments that imply other enchantments should come first
// to avoid timeout message confusion. Currently:
//     berserk -> haste, might; fatigue -> slow
enum enchant_type
{
    ENCH_NONE = 0,
    ENCH_BERSERK,
    ENCH_HASTE,
    ENCH_MIGHT,
    ENCH_FATIGUE,        // Post-berserk fatigue.
    ENCH_SLOW,
    ENCH_FEAR,
    ENCH_CONFUSION,
    ENCH_INVIS,
    ENCH_POISON,
    ENCH_ROT,
    ENCH_SUMMON,
    ENCH_ABJ,
    ENCH_CORONA,
    ENCH_CHARM,
    ENCH_STICKY_FLAME,
    ENCH_GLOWING_SHAPESHIFTER,
    ENCH_SHAPESHIFTER,
    ENCH_TP,
    ENCH_SLEEP_WARY,
    ENCH_SUBMERGED,
    ENCH_SHORT_LIVED,
    ENCH_PARALYSIS,
    ENCH_SICK,
    ENCH_SLEEPY,         //   Monster can't wake until this wears off.
    ENCH_HELD,           //   Caught in a net.
    ENCH_BATTLE_FRENZY,  //   Monster is in a battle frenzy.
    ENCH_TEMP_PACIF,
    ENCH_PETRIFYING,
    ENCH_PETRIFIED,
    ENCH_LOWERED_MR,
    ENCH_SOUL_RIPE,
    ENCH_SLOWLY_DYING,
    ENCH_EAT_ITEMS,
    ENCH_AQUATIC_LAND,   // Water monsters lose hp while on land.
    ENCH_SPORE_PRODUCTION,
    ENCH_SLOUCH,
    ENCH_SWIFT,
    ENCH_TIDE,
    ENCH_INSANE,
    ENCH_SILENCE,
    ENCH_AWAKEN_FOREST,
    ENCH_EXPLODING,

    // Update enchantment names in monster.cc when adding or removing
    // enchantments.
    NUM_ENCHANTMENTS
};

enum enchant_retval
{
    ERV_FAIL,
    ERV_NEW,
    ERV_INCREASED,
};

enum energy_use_type
{
    EUT_MOVE,
    EUT_SWIM,
    EUT_ATTACK,
    EUT_MISSILE,
    EUT_SPELL,
    EUT_SPECIAL,
    EUT_ITEM,
    EUT_PICKUP,
};

enum equipment_type
{
    EQ_NONE = -1,

    EQ_WEAPON,
    EQ_CLOAK,
    EQ_HELMET,
    EQ_GLOVES,
    EQ_BOOTS,
    EQ_SHIELD,
    EQ_BODY_ARMOUR,
    EQ_LEFT_RING,
    EQ_RIGHT_RING,
    EQ_AMULET,
    NUM_EQUIP,

    EQ_MIN_ARMOUR = EQ_CLOAK,
    EQ_MAX_ARMOUR = EQ_BODY_ARMOUR,
    EQ_MAX_WORN   = EQ_AMULET,
    // these aren't actual equipment slots, they're categories for functions
    EQ_STAFF            = 100,         // weapon with base_type OBJ_STAVES
    EQ_RINGS,                          // check both rings
    EQ_RINGS_PLUS,                     // check both rings and sum plus
    EQ_RINGS_PLUS2,                    // check both rings and sum plus2
    EQ_ALL_ARMOUR,                     // check all armour types
};

enum feature_flag_type
{
    FFT_NONE          = 0,
    FFT_NOTABLE       = 0x1,           // should be noted for dungeon overview
    FFT_EXAMINE_HINT  = 0x2,           // could get an "examine-this" hint.
};

enum flush_reason_type
{
    FLUSH_ON_FAILURE,                  // spell/ability failed to cast
    FLUSH_BEFORE_COMMAND,              // flush before getting a command
    FLUSH_ON_MESSAGE,                  // flush when printing a message
    FLUSH_ON_WARNING_MESSAGE,          // flush on MSGCH_WARN messages
    FLUSH_ON_DANGER_MESSAGE,           // flush on MSGCH_DANGER messages
    FLUSH_ON_PROMPT,                   // flush on MSGCH_PROMPT messages
    FLUSH_ON_UNSAFE_YES_OR_NO_PROMPT,  // flush when !safe set to yesno()
    FLUSH_LUA,                         // flush when Lua wants to flush
    FLUSH_KEY_REPLAY_CANCEL,           // flush when key replay is cancelled
    FLUSH_ABORT_MACRO,                 // something wrong with macro being
                                       // processed, so stop it
    FLUSH_REPLAY_SETUP_FAILURE,        // setup for key replay failed
    FLUSH_REPEAT_SETUP_DONE,           // command repeat done manipulating
                                       // the macro buffer
    NUM_FLUSH_REASONS
};

// The order of this enum must match the order of DNGN_ALTAR_FOO.
enum god_type
{
    GOD_NO_GOD,
    GOD_ZIN,
    GOD_SHINING_ONE,
    GOD_KIKUBAAQUDGHA,
    GOD_YREDELEMNUL,
    GOD_XOM,
    GOD_VEHUMET,
    GOD_OKAWARU,
    GOD_MAKHLEB,
    GOD_SIF_MUNA,
    GOD_TROG,
    GOD_NEMELEX_XOBEH,
    GOD_ELYVILON,
    GOD_LUGONU,
    GOD_BEOGH,
    GOD_JIYVA,
    GOD_FEDHAS,
    GOD_CHEIBRIADOS,
    NUM_GODS,                          // always after last god

    GOD_RANDOM = 100,
    GOD_NAMELESS = 101,                // for monsters with non-player gods
    GOD_VIABLE = 102,
};

enum holy_word_source_type
{
    HOLY_WORD_GENERIC     = -1,
    HOLY_WORD_SCROLL      = -2,
    HOLY_WORD_SPELL       = -3,  // SPELL_HOLY_WORD
    HOLY_WORD_ZIN         = -4,  // Zin effect
    HOLY_WORD_TSO         = -5,  // TSO effect
};

enum hunger_state                  // you.hunger_state
{
    HS_STARVING,
    HS_NEAR_STARVING,
    HS_VERY_HUNGRY,
    HS_HUNGRY,
    HS_SATIATED,                       // "not hungry" state
    HS_FULL,
    HS_VERY_FULL,
    HS_ENGORGED,
};

enum immolation_source_type
{
    IMMOLATION_GENERIC = -1,
    IMMOLATION_SCROLL  = -2,
    IMMOLATION_SPELL   = -3, // effect when fixing fire brand
    IMMOLATION_TOME    = -4, // exploding Tome of Destruction
};

enum item_status_flag_type  // per item flags: ie. ident status, cursed status
{
    ISFLAG_KNOW_CURSE        = 0x00000001,  // curse status
    ISFLAG_KNOW_TYPE         = 0x00000002,  // artefact name, sub/special types
    ISFLAG_KNOW_PLUSES       = 0x00000004,  // to hit/to dam/to AC/charges
    ISFLAG_KNOW_PROPERTIES   = 0x00000008,  // know special artefact properties
    ISFLAG_IDENT_MASK        = 0x0000000F,  // mask of all id related flags

    // these three masks are of the minimal flags set upon using equipment:
    ISFLAG_EQ_WEAPON_MASK    = 0x0000000B,  // mask of flags for weapon equip
    ISFLAG_EQ_ARMOUR_MASK    = 0x0000000F,  // mask of flags for armour equip
    ISFLAG_EQ_JEWELLERY_MASK = 0x0000000F,  // mask of flags for known jewellery

    ISFLAG_CURSED            = 0x00000100,  // cursed
    ISFLAG_BLESSED_WEAPON    = 0x00000200,  // personalized TSO's gift
    ISFLAG_SEEN_CURSED       = 0x00000400,  // was seen being cursed
    ISFLAG_RESERVED_3        = 0x00000800,  // reserved

    ISFLAG_RANDART           = 0x00001000,  // special value is seed
    ISFLAG_UNRANDART         = 0x00002000,  // is an unrandart
    ISFLAG_ARTEFACT_MASK     = 0x00003000,  // randart or unrandart
    ISFLAG_DROPPED           = 0x00004000,  // dropped item (no autopickup)
    ISFLAG_THROWN            = 0x00008000,  // thrown missile weapon

    // these don't have to remain as flags
    ISFLAG_NO_DESC           = 0x00000000,  // used for clearing these flags
    ISFLAG_GLOWING           = 0x00010000,  // weapons or armour
    ISFLAG_RUNED             = 0x00020000,  // weapons or armour
    ISFLAG_EMBROIDERED_SHINY = 0x00040000,  // armour: depends on sub-type
    ISFLAG_COSMETIC_MASK     = 0x00070000,  // mask of cosmetic descriptions

    ISFLAG_NO_RACE           = 0x00000000,  // used for clearing these flags
    ISFLAG_ORCISH            = 0x01000000,  // low quality items
    ISFLAG_DWARVEN           = 0x02000000,  // strong and robust items
    ISFLAG_ELVEN             = 0x04000000,  // light and accurate items
    ISFLAG_RACIAL_MASK       = 0x07000000,  // mask of racial equipment types

    ISFLAG_NOTED_ID          = 0x08000000,
    ISFLAG_NOTED_GET         = 0x10000000,

    ISFLAG_BEEN_IN_INV       = 0x20000000,  // Item has been in inventory
    ISFLAG_SUMMONED          = 0x40000000,  // Item generated on a summon
    ISFLAG_DROPPED_BY_ALLY   = 0x80000000,  // Item was dropped by an ally
};

enum item_type_id_state_type
{
    ID_UNKNOWN_TYPE = 0,
    ID_MON_TRIED_TYPE,
    ID_TRIED_TYPE,
    ID_TRIED_ITEM_TYPE,
    ID_KNOWN_TYPE,
};

enum job_type
{
    JOB_FIGHTER,
    JOB_WIZARD,
    JOB_PRIEST,
    JOB_GLADIATOR,
    JOB_NECROMANCER,
    JOB_PALADIN,
    JOB_ASSASSIN,
    JOB_BERSERKER,
    JOB_HUNTER,
    JOB_CONJURER,
    JOB_ENCHANTER,
    JOB_FIRE_ELEMENTALIST,
    JOB_ICE_ELEMENTALIST,
    JOB_SUMMONER,
    JOB_AIR_ELEMENTALIST,
    JOB_EARTH_ELEMENTALIST,
    JOB_CRUSADER,
    JOB_VENOM_MAGE,
    JOB_CHAOS_KNIGHT,
    JOB_TRANSMUTER,
    JOB_HEALER,
    JOB_REAVER,
    JOB_STALKER,
    JOB_MONK,
    JOB_WARPER,
    JOB_WANDERER,
    JOB_ARTIFICER,                     //   Greenberg/Bane
    JOB_ARCANE_MARKSMAN,
    NUM_JOBS,                          // always after the last job

    JOB_UNKNOWN = 100,
    JOB_RANDOM  = 101,
    JOB_VIABLE  = 102,
};

enum KeymapContext
{
    KMC_DEFAULT,         // For no-arg getchm(), must be zero.
    KMC_LEVELMAP,        // When in the 'X' level map
    KMC_TARGETING,       // Only during 'x' and other targeting modes
    KMC_CONFIRM,         // When being asked y/n/q questions
    KMC_MENU,            // For menus
#ifdef USE_TILE
    KMC_DOLL,            // For the tiles doll menu editing screen
#endif

    KMC_CONTEXT_COUNT,   // Must always be the last real context

    KMC_NONE
};

// This order is *critical*. Don't mess with it (see mon_enchant)
enum kill_category
{
    KC_YOU,
    KC_FRIENDLY,
    KC_OTHER,
    KC_NCATEGORIES
};

enum killer_type                       // monster_die(), thing_thrown
{
    KILL_NONE,
    KILL_YOU,
    KILL_MON,
    KILL_YOU_MISSILE,
    KILL_MON_MISSILE,
    KILL_YOU_CONF,
    KILL_MISCAST,
    KILL_MISC,                         // miscellany
    KILL_RESET,                        // abjuration, etc.
    KILL_DISMISSED,                    // only on new game startup
};

enum flight_type
{
    FL_NONE = 0,
    FL_LEVITATE,                       // doesn't require physical effort
    FL_FLY                             // wings, etc... paralysis == fall
};

enum level_area_type                   // you.level_type
{
    LEVEL_DUNGEON,
    LEVEL_LABYRINTH,
    LEVEL_ABYSS,
    LEVEL_PANDEMONIUM,
    LEVEL_PORTAL_VAULT,

    NUM_LEVEL_AREA_TYPES
};

// Reasons for entering the Abyss.
enum entry_cause_type
{
    EC_UNKNOWN,
    EC_SELF_EXPLICIT,
    EC_SELF_RISKY,     // i.e., wielding an id'd distorion weapon
    EC_SELF_ACCIDENT,  // i.e., wielding an un-id'd distortion weapon
    EC_MISCAST,
    EC_GOD_RETRIBUTION,
    EC_GOD_ACT,        // Xom sending the player somewhere for amusement.
    EC_MONSTER,
    EC_TRAP,          // Zot traps
    EC_ENVIRONMENT,   // Hell effects.
    NUM_ENTRY_CAUSE_TYPES
};

// Can't change this order without breaking saves.
enum map_marker_type
{
    MAT_FEATURE,              // Stock marker.
    MAT_LUA_MARKER,
    MAT_CORRUPTION_NEXUS,
    MAT_WIZ_PROPS,
    MAT_TOMB,
    NUM_MAP_MARKER_TYPES,
    MAT_ANY,
};

enum map_feature
{
    MF_UNSEEN,
    MF_FLOOR,
    MF_WALL,
    MF_MAP_FLOOR,
    MF_MAP_WALL,
    MF_DOOR,
    MF_ITEM,
    MF_MONS_FRIENDLY,
    MF_MONS_PEACEFUL,
    MF_MONS_NEUTRAL,
    MF_MONS_HOSTILE,
    MF_MONS_NO_EXP,
    MF_STAIR_UP,
    MF_STAIR_DOWN,
    MF_STAIR_BRANCH,
    MF_FEATURE,
    MF_WATER,
    MF_LAVA,
    MF_TRAP,
    MF_EXCL_ROOT,
    MF_EXCL,
    MF_PLAYER,
    MF_MAX,

    MF_SKIP,
};

enum menu_type
{
    MT_ANY = -1,

    MT_INVLIST,                        // List inventory
    MT_DROP,
    MT_PICKUP,
    MT_KNOW,
};

enum mon_holy_type
{
    MH_HOLY,
    MH_NATURAL,
    MH_UNDEAD,
    MH_DEMONIC,
    MH_NONLIVING, // golems and other constructs
    MH_PLANT,
};

enum targ_mode_type
{
    TARG_ANY,
    TARG_ENEMY,  // hostile + neutral
    TARG_FRIEND,
    TARG_HOSTILE,
    TARG_HOSTILE_SUBMERGED, // Target hostiles including submerged ones
    TARG_EVOLVABLE_PLANTS,  // Targeting mode for Fedhas' evolution
    TARG_NUM_MODES
};

// NOTE: Changing this order will break saves!
enum monster_type                      // (int) menv[].type
{
    MONS_GIANT_ANT,                    //    0
    MONS_GIANT_BAT,
    MONS_CENTAUR,
    MONS_RED_DEVIL,
    MONS_ETTIN,
    MONS_FUNGUS,                       //    5
    MONS_GOBLIN,
    MONS_HOUND,
    MONS_IMP,
    MONS_JACKAL,
    MONS_KILLER_BEE,                   //   10
    MONS_KILLER_BEE_LARVA,
    MONS_MANTICORE,
    MONS_NECROPHAGE,
    MONS_ORC,
    MONS_PHANTOM,                      //   15
    MONS_QUASIT,
    MONS_RAT,
    MONS_SCORPION,
    MONS_DWARF,
    MONS_UGLY_THING,                   //   20
    MONS_FIRE_VORTEX,
    MONS_WORM,
    MONS_ABOMINATION_SMALL,
    MONS_YELLOW_WASP,
    MONS_ZOMBIE_SMALL,                 //   25
    MONS_ANGEL,
    MONS_GIANT_BEETLE,
    MONS_CYCLOPS,
    MONS_DRAGON,
    MONS_TWO_HEADED_OGRE,              //   30
    MONS_FIEND,
    MONS_GIANT_SPORE,
    MONS_HOBGOBLIN,
    MONS_ICE_BEAST,
    MONS_JELLY,                        //   35
    MONS_KOBOLD,
    MONS_LICH,
    MONS_MUMMY,
    MONS_GUARDIAN_SERPENT,
    MONS_OGRE,                         //   40
    MONS_PLANT,
    MONS_QUEEN_BEE,
    MONS_RAKSHASA,
    MONS_SNAKE,
    MONS_TROLL,                        //   45
    MONS_UNSEEN_HORROR,
    MONS_VAMPIRE,
    MONS_WRAITH,
    MONS_ABOMINATION_LARGE,
    MONS_YAK,                          //   50
    MONS_ZOMBIE_LARGE,
    MONS_ORC_WARRIOR,
    MONS_KOBOLD_DEMONOLOGIST,
    MONS_ORC_WIZARD,
    MONS_ORC_KNIGHT,                   //   55
    MONS_ORB_OF_DESTRUCTION, // a projectile, not a real mon
    MONS_WYVERN,
    MONS_BIG_KOBOLD,
    MONS_GIANT_EYEBALL,
    MONS_WIGHT,                        //   60
    MONS_OKLOB_PLANT,
    MONS_WOLF_SPIDER,
    MONS_SHADOW,
    MONS_HUNGRY_GHOST,
    MONS_EYE_OF_DRAINING,              //   65
    MONS_BUTTERFLY,
    MONS_WANDERING_MUSHROOM,
    MONS_EFREET,
    MONS_BRAIN_WORM,
    MONS_GIANT_ORANGE_BRAIN,           //   70
    MONS_BOULDER_BEETLE,
    MONS_FLYING_SKULL,
    MONS_HELL_HOUND,
    MONS_MINOTAUR,
    MONS_ICE_DRAGON,                   //   75
    MONS_SLIME_CREATURE,
    MONS_FREEZING_WRAITH,
    MONS_RAKSHASA_FAKE,
    MONS_GREAT_ORB_OF_EYES,
    MONS_HELLION,                      //   80
    MONS_ROTTING_DEVIL,
    MONS_TORMENTOR,
    MONS_REAPER,
    MONS_SOUL_EATER,
    MONS_HAIRY_DEVIL,                  //   85
    MONS_ICE_DEVIL,
    MONS_BLUE_DEVIL,
    MONS_BEAST,
    MONS_IRON_DEVIL,
    MONS_SIXFIRHY,                     //   90
    MONS_MERGED_SLIME_CREATURE, // used only for recoloring
    MONS_GHOST,                 // common genus for monster and player ghosts
    MONS_SENSED,                // dummy monster for unspecified sensed mons
    MONS_PLAYER,                // a certain ugly creature
    MONS_VAMPIRE_BAT,           // for recolouring
    MONS_DEMIGOD,               // for recolouring
    MONS_DEMONSPAWN,            // for recolouring... but there are FRs
    MONS_GLOWING_SHAPESHIFTER,
    MONS_SHAPESHIFTER,
    MONS_GIANT_MITE,                   //  100
    MONS_STEAM_DRAGON,
    MONS_VERY_UGLY_THING,
    MONS_ORC_SORCERER,
    MONS_HIPPOGRIFF,
    MONS_GRIFFON,                      //  105
    MONS_HYDRA,
    MONS_SKELETON_SMALL,
    MONS_SKELETON_LARGE,
    MONS_HELL_KNIGHT,
    MONS_NECROMANCER,                  //  110
    MONS_WIZARD,
    MONS_ORC_PRIEST,
    MONS_ORC_HIGH_PRIEST,
    MONS_HUMAN,
    MONS_GNOLL,                        //  115
    MONS_CLAY_GOLEM,
    MONS_WOOD_GOLEM,
    MONS_STONE_GOLEM,
    MONS_IRON_GOLEM,
    MONS_CRYSTAL_GOLEM,                //  120
    MONS_TOENAIL_GOLEM,
    MONS_MOTTLED_DRAGON,
    MONS_EARTH_ELEMENTAL,
    MONS_FIRE_ELEMENTAL,
    MONS_AIR_ELEMENTAL,                //  125
    MONS_ICE_FIEND,
    MONS_SHADOW_FIEND,
    MONS_WATER_MOCCASIN,
    MONS_CROCODILE,
    MONS_SPECTRAL_WARRIOR,             //  130
    MONS_PULSATING_LUMP,
    MONS_STORM_DRAGON,
    MONS_YAKTAUR,
    MONS_DEATH_YAK,
    MONS_ROCK_TROLL,                   //  135
    MONS_STONE_GIANT,
    MONS_FLAYED_GHOST,
    MONS_BUMBLEBEE,
    MONS_REDBACK,
    MONS_INSUBSTANTIAL_WISP,           //  140
    MONS_VAPOUR,
    MONS_OGRE_MAGE,
    MONS_SPINY_WORM,
    MONS_DANCING_WEAPON,
    MONS_TITAN,                        //  145
    MONS_GOLDEN_DRAGON,
    MONS_ELF,
    MONS_LINDWURM,
    MONS_ELEPHANT_SLUG,
    MONS_WAR_DOG,                      //  150
    MONS_GREY_RAT,
    MONS_GREEN_RAT,
    MONS_ORANGE_RAT,
    MONS_BLACK_MAMBA,
    MONS_SHEEP,                        //  155
    MONS_GHOUL,
    MONS_HOG,
    MONS_GIANT_MOSQUITO,
    MONS_GIANT_CENTIPEDE,
    MONS_IRON_TROLL,                   //  160
    MONS_NAGA,
    MONS_FIRE_GIANT,
    MONS_FROST_GIANT,
    MONS_FIRE_DRAKE,
    MONS_SHADOW_DRAGON,                //  165
    MONS_VIPER,
    MONS_ANACONDA,
    MONS_DEEP_TROLL,
    MONS_GIANT_BLOWFLY,
    MONS_RED_WASP,                     //  170
    MONS_SWAMP_DRAGON,
    MONS_SWAMP_DRAKE,
    MONS_DEATH_DRAKE,
    MONS_SOLDIER_ANT,
    MONS_HILL_GIANT,                   //  175
    MONS_QUEEN_ANT,
    MONS_ANT_LARVA,
    MONS_GIANT_FROG,
    MONS_GIANT_TOAD,
    MONS_SPINY_FROG,                   //  180
    MONS_BLINK_FROG,
    MONS_GIANT_COCKROACH,
    MONS_SMALL_SNAKE,
    MONS_KENKU,
    MONS_WOLF,     //jmf: added
    MONS_WARG,     //jmf: added for orc mines
    MONS_BEAR,     //jmf: added bears!
    MONS_GRIZZLY_BEAR,
    MONS_POLAR_BEAR,
    MONS_BLACK_BEAR,                   //  190
    MONS_SIMULACRUM_SMALL,
    MONS_SIMULACRUM_LARGE,
    MONS_MERFOLK,
    MONS_MERMAID,
    MONS_SIREN,                        //  195
    MONS_FLAMING_CORPSE,
    MONS_HARPY,
    MONS_TOADSTOOL,
    MONS_BUSH,
    MONS_BALLISTOMYCETE,               //  200

    // Shoals guardians
    MONS_MERFOLK_IMPALER,
    MONS_MERFOLK_AQUAMANCER,
    MONS_MERFOLK_JAVELINEER,

    MONS_SNAPPING_TURTLE,
    MONS_ALLIGATOR_SNAPPING_TURTLE,    //  205
    MONS_SEA_SNAKE,

    MONS_HYPERACTIVE_BALLISTOMYCETE,
    MONS_HALFLING,              // for recolouring only.  And let's remove them!

    //jmf: end new monsters
    MONS_WHITE_IMP = 220,              //  220
    MONS_LEMURE,
    MONS_UFETUBUS,
    MONS_IRON_IMP,
    MONS_MIDGE,
    MONS_NEQOXEC,                      //  225
    MONS_ORANGE_DEMON,
    MONS_HELLWING,
    MONS_SMOKE_DEMON,
    MONS_YNOXINUL,
    MONS_EXECUTIONER,                  //  230
    MONS_GREEN_DEATH,
    MONS_BLUE_DEATH,
    MONS_BALRUG,
    MONS_CACODEMON,
    MONS_DEMONIC_CRAWLER,              //  235
    MONS_SUN_DEMON,
    MONS_SHADOW_IMP,
    MONS_SHADOW_DEMON,
    MONS_LOROCYPROCA,
    MONS_SHADOW_WRAITH,                //  240
    MONS_GIANT_AMOEBA,
    MONS_GIANT_SLUG,
    MONS_GIANT_SNAIL,
    MONS_SPATIAL_VORTEX,
    MONS_PIT_FIEND,                    //  245
    MONS_BORING_BEETLE,
    MONS_GARGOYLE,
    MONS_METAL_GARGOYLE,
    MONS_MOLTEN_GARGOYLE,
    MONS_PROGRAM_BUG,                  //  250
// BCR - begin first batch of uniques.
    MONS_MNOLEG,
    MONS_LOM_LOBON,
    MONS_CEREBOV,
    MONS_GLOORX_VLOQ,                  //  254
    MONS_MOLLUSC_LORD,                 //  XXX: not used
    // 256
    // 257
    // 258
    // 259
// BCR - End first batch of uniques.
    MONS_NAGA_MAGE = 260,              //  260
    MONS_NAGA_WARRIOR,
    MONS_ORC_WARLORD,
    MONS_DEEP_ELF_SOLDIER,
    MONS_DEEP_ELF_FIGHTER,
    MONS_DEEP_ELF_KNIGHT,              //  265
    MONS_DEEP_ELF_MAGE,
    MONS_DEEP_ELF_SUMMONER,
    MONS_DEEP_ELF_CONJURER,
    MONS_DEEP_ELF_PRIEST,
    MONS_DEEP_ELF_HIGH_PRIEST,         //  270
    MONS_DEEP_ELF_DEMONOLOGIST,
    MONS_DEEP_ELF_ANNIHILATOR,
    MONS_DEEP_ELF_SORCERER,
    MONS_DEEP_ELF_DEATH_MAGE,
    MONS_BROWN_OOZE,                   //  275
    MONS_AZURE_JELLY,
    MONS_DEATH_OOZE,
    MONS_ACID_BLOB,
    MONS_ROYAL_JELLY,
// BCR - begin second batch of uniques.
    MONS_TERENCE,                      //  280
    MONS_JESSICA,
    MONS_IJYB,
    MONS_SIGMUND,
    MONS_BLORK_THE_ORC,
    MONS_EDMUND,                       //  285
    MONS_PSYCHE,
    MONS_EROLCHA,
    MONS_DONALD,
    MONS_URUG,
    MONS_UNUSED_UNIQUE,                //  290
    MONS_JOSEPH,
    MONS_SNORG, // was Anita - Snorg is correct 16jan2000 {dlb}
    MONS_ERICA,
    MONS_JOSEPHINE,
    MONS_HAROLD,                       //  295
    MONS_NORBERT,
    MONS_JOZEF,
    MONS_AGNES,
    MONS_MAUD,
    MONS_LOUISE,                       //  300
    MONS_FRANCIS,
    MONS_FRANCES,
    MONS_RUPERT,
    MONS_WAYNE,
    MONS_DUANE,                        //  305
    MONS_XTAHUA,
    MONS_NORRIS,
    MONS_FREDERICK,
    MONS_MARGERY,
    MONS_BORIS,                        //  310
    MONS_POLYPHEMUS,
// BCR - end second batch of uniques.

    MONS_DRACONIAN,
    MONS_FIRST_DRACONIAN = MONS_DRACONIAN,

    // If adding more drac colours, sync up colour names in
    // mon-util.cc.
    MONS_BLACK_DRACONIAN,               // Should always be first colour.
    MONS_MOTTLED_DRACONIAN,
    MONS_YELLOW_DRACONIAN,
    MONS_GREEN_DRACONIAN,
    MONS_PURPLE_DRACONIAN,
    MONS_RED_DRACONIAN,
    MONS_WHITE_DRACONIAN,
    MONS_GREY_DRACONIAN,
    MONS_PALE_DRACONIAN,                //  Should always be last colour.

    // Sync up with mon-place.cc's draconian selection if adding more.
    MONS_DRACONIAN_CALLER,
    MONS_DRACONIAN_MONK,
    MONS_DRACONIAN_ZEALOT,
    MONS_DRACONIAN_SHIFTER,
    MONS_DRACONIAN_ANNIHILATOR,
    MONS_DRACONIAN_KNIGHT,
    MONS_DRACONIAN_SCORCHER,

    MONS_LAST_DRACONIAN = MONS_DRACONIAN_SCORCHER,

    MONS_MURRAY,
    MONS_TIAMAT,

    MONS_DEEP_ELF_BLADEMASTER,
    MONS_DEEP_ELF_MASTER_ARCHER,

    // The Lords of Hell (also unique):
    MONS_GERYON = 340,                 //  340
    MONS_DISPATER,
    MONS_ASMODEUS,
    MONS_ANTAEUS,
    MONS_ERESHKIGAL,                   //  344

    MONS_ANCIENT_LICH = 356,           //  356
    MONS_OOZE,
    MONS_KRAKEN,
    MONS_KRAKEN_TENTACLE,
    MONS_VAULT_GUARD,                  //  360
    MONS_CURSE_SKULL,
    MONS_VAMPIRE_KNIGHT,
    MONS_VAMPIRE_MAGE,
    MONS_SHINING_EYE,
    MONS_ORB_GUARDIAN,                 //  365
    MONS_DAEVA,
    MONS_SPECTRAL_THING,
    MONS_GREATER_NAGA,
    MONS_BONE_DRAGON,
    MONS_TENTACLED_MONSTROSITY,        //  370
    MONS_SPHINX,
    MONS_ROTTING_HULK,
    MONS_GUARDIAN_MUMMY,
    MONS_GREATER_MUMMY,
    MONS_MUMMY_PRIEST,                 //  375
    MONS_CENTAUR_WARRIOR,
    MONS_YAKTAUR_CAPTAIN,
    MONS_KILLER_KLOWN,
    MONS_ELECTRIC_GOLEM, // replacing the guardian robot -- bwr
    MONS_BALL_LIGHTNING, // replacing the dorgi -- bwr  380
    MONS_ORB_OF_FIRE,    // Swords renamed to fit -- bwr
    MONS_QUOKKA,         // Quokka are a type of wallaby, returned -- bwr 382
    MONS_TRAPDOOR_SPIDER,
    MONS_CHAOS_SPAWN,
    MONS_EYE_OF_DEVASTATION = 385,     //  385
    MONS_MOTH_OF_WRATH,
    MONS_DEATH_COB,
    MONS_CURSE_TOE,
    MONS_GOLD_MIMIC,
    MONS_WEAPON_MIMIC,                 //  390
    MONS_ARMOUR_MIMIC,
    MONS_SCROLL_MIMIC,
    MONS_POTION_MIMIC,
    MONS_HELL_HOG,
    MONS_SERPENT_OF_HELL,              //  395
    MONS_BOGGART,
    MONS_QUICKSILVER_DRAGON,
    MONS_IRON_DRAGON,
    MONS_SKELETAL_WARRIOR,             //  399
    MONS_PLAYER_GHOST,                 //  400
    MONS_PANDEMONIUM_DEMON,            //  401

    MONS_GIANT_NEWT,                   //  402
    MONS_GIANT_GECKO,                  //  403
    MONS_IGUANA,
    MONS_GILA_MONSTER,                 //  405
    MONS_KOMODO_DRAGON,                //  406

    MONS_PLAYER_ILLUSION,

    // Lava monsters:
    MONS_LAVA_WORM = 420,              //  420
    MONS_LAVA_FISH,
    MONS_LAVA_SNAKE,
    MONS_SALAMANDER,                   //  423 mv: was another lava thing

    // Water monsters:
    MONS_BIG_FISH = 430,               //  430
    MONS_GIANT_GOLDFISH,
    MONS_ELECTRIC_EEL,
    MONS_JELLYFISH,
    MONS_WATER_ELEMENTAL,
    MONS_SWAMP_WORM,                   //  435
    MONS_SHARK,
    MONS_KRAKEN_CONNECTOR,

    // Monsters which move through rock:
    MONS_ROCK_WORM = 440,

    // Statuary
    MONS_ORANGE_STATUE,
    MONS_SILVER_STATUE,
    MONS_ICE_STATUE,
    MONS_STATUE,
    MONS_TRAINING_DUMMY,

    // Third batch of uniques
    MONS_ROXANNE = 450, // -- statue, too!
    MONS_SONJA,
    MONS_EUSTACHIO,
    MONS_AZRAEL,
    MONS_ILSUIW,
    MONS_PRINCE_RIBBIT,                // 455
    MONS_NERGALLE,
    MONS_SAINT_ROKA,
    MONS_NESSOS,
    MONS_LERNAEAN_HYDRA,
    MONS_DISSOLUTION,                  // 460
    MONS_KIRKE,
    MONS_GRUM,
    MONS_PURGY,
    MONS_MENKAURE,
    MONS_DUVESSA,                      // 465
    MONS_DOWAN,
    MONS_GASTRONOK,
    MONS_MAURICE,
    MONS_KHUFU,
    MONS_NIKOLA,                       // 470

    // New set of monsters {november, 2009}
    MONS_GOLDEN_EYE,
    MONS_AIZUL,
    MONS_PIKEL,
    MONS_CRAZY_YIUF,
    MONS_SLAVE,
    MONS_GIANT_LEECH,
    MONS_MARA,
    MONS_MARA_FAKE,
    MONS_ALLIGATOR,
    MONS_BABY_ALLIGATOR,
    MONS_ELEPHANT,
    MONS_DIRE_ELEPHANT,
    MONS_HELLEPHANT,
    MONS_GRINDER,
    MONS_CHUCK,
    MONS_IRON_GIANT,
    MONS_NELLIE,
    MONS_IRON_ELEMENTAL,
    MONS_GIANT_SCORPION,
<<<<<<< HEAD
    MONS_DEMONIC_TENTACLE,
    MONS_DEMONIC_TENTACLE_SEGMENT,     // 491
=======
    MONS_GHOST_MOTH,                   // 490
>>>>>>> 80348861

    // Spriggans:
    MONS_SPRIGGAN = 500,
    MONS_SPRIGGAN_DRUID,
    MONS_SPRIGGAN_ASSASSIN,
    MONS_SPRIGGAN_RIDER,
    MONS_SPRIGGAN_WARPER,
    MONS_SPRIGGAN_DEFENDER,
    MONS_THE_ENCHANTRESS,
    MONS_FIREFLY,
    MONS_MENNAS,

    // Testing monsters
    MONS_TEST_SPAWNER,

    NUM_MONSTERS,                      // used for polymorph

    // MONS_NO_MONSTER can get put in savefiles, so it shouldn't change
    // when NUM_MONSTERS increases.
    MONS_NO_MONSTER = 1000,

    RANDOM_MONSTER = 2000, // used to distinguish between a random monster and using program bugs for error trapping {dlb}

    // A random draconian, either base coloured drac or specialised.
    RANDOM_DRACONIAN,

    // Any random base draconian colour.
    RANDOM_BASE_DRACONIAN,

    // Any random specialised draconian, such as a draconian knight.
    RANDOM_NONBASE_DRACONIAN,

    WANDERING_MONSTER = 3500, // only used in monster placement routines - forced limit checks {dlb}

};

enum beh_type
{
    BEH_SLEEP,
    BEH_WANDER,
    BEH_SEEK,
    BEH_FLEE,
    BEH_CORNERED,
    BEH_PANIC,                         //  like flee but without running away
    BEH_LURK,                          //  stay still until discovered or
                                       //  enemy close by
    NUM_BEHAVIOURS,                    //  max # of legal states
    BEH_CHARMED,                       //  hostile-but-charmed; creation only
    BEH_FRIENDLY,                      //  used during creation only
    BEH_GOOD_NEUTRAL,                  //  creation only
    BEH_STRICT_NEUTRAL,
    BEH_NEUTRAL,                       //  creation only
    BEH_HOSTILE,                       //  creation only
    BEH_GUARD,                         //  creation only - monster is guard
    BEH_COPY,                          //  creation only - copy from summoner
};

enum mon_attitude_type
{
    ATT_HOSTILE,                       // 0, default in most cases
    ATT_NEUTRAL,                       // neutral
    ATT_GOOD_NEUTRAL,                  // neutral, but won't attack friendlies
    ATT_STRICT_NEUTRAL,                // neutral, won't attack player. Used by Jiyva.
    ATT_FRIENDLY,                      // created friendly (or tamed?)
};

// These are now saved in an uint64_t in the monsters struct.
enum monster_flag_type
{
    MF_NO_REWARD          = 0x01,    // no benefit from killing
    MF_JUST_SUMMONED      = 0x02,    // monster skips next available action
    MF_TAKING_STAIRS      = 0x04,    // is following player through stairs
    MF_INTERESTING        = 0x08,    // Player finds monster interesting

    MF_SEEN               = 0x10,    // Player has already seen monster
    MF_DIVINE_PROTECTION  = 0x20,    // Monster has divine protection.
    MF_KNOWN_MIMIC        = 0x40,    // Mimic that has taken a swing at the PC,
                                     // or that the player has inspected with ?
    MF_BANISHED           = 0x80,    // Monster that has been banished.

    MF_HARD_RESET         = 0x100,   // Summoned, should not drop gear on reset
    MF_WAS_NEUTRAL        = 0x200,   // mirror to CREATED_FRIENDLY for neutrals
    MF_ATT_CHANGE_ATTEMPT = 0x400,   // Saw player and attitude changed (or
                                     // not); currently used for holy beings
                                     // (good god worshippers -> neutral)
                                     // orcs (Beogh worshippers -> friendly),
                                     // and slimes (Jiyva worshippers -> neutral)
    MF_WAS_IN_VIEW        = 0x800,   // Was in view during previous turn.

    MF_BAND_MEMBER        = 0x1000,  // Created as a member of a band
    MF_GOT_HALF_XP        = 0x2000,  // Player already got half xp value earlier
    MF_HONORARY_UNDEAD    = 0x4000,  // Consider this monster to have MH_UNDEAD
                                     // holiness, regardless of its actual type;
                                     // currently used for abominations created
                                     // via Twisted Resurrection
    MF_ENSLAVED_SOUL      = 0x8000,  // An undead monster soul enslaved by
                                     // Yredelemnul's power

    MF_NAME_SUFFIX        = 0x10000, // mname is a suffix.
    MF_NAME_ADJECTIVE     = 0x20000, // mname is an adjective.
                                     // between it and the monster type name.
    MF_NAME_REPLACE       = 0x30000, // mname entirely replaces normal monster
                                     // name.
    MF_NAME_MASK          = 0x30000,
    MF_GOD_GIFT           = 0x40000, // Is a god gift.
    MF_FLEEING_FROM_SANCTUARY = 0x80000, // Is running away from player sanctuary
    MF_EXPLODE_KILL       = 0x100000, // Is being killed with disintegration

    // These are based on the flags in monster class, but can be set for
    // monsters that are not normally spellcasters (in vaults).
    MF_SPELLCASTER        = 0x200000,
    MF_ACTUAL_SPELLS      = 0x400000, // Can use spells and is a spellcaster for
                                      // Trog purposes.
    MF_PRIEST             = 0x800000, // Is a priest (divine spells)
                                      // for the conduct.

    MF_GOING_BERSERK      = 0x1000000,// Is about to go berserk!

    MF_NAME_DESCRIPTOR    = 0x2000000,// mname should be treated with normal
                                      // grammar, ie, prevent "You hit red rat"
                                      // and other such constructs.
    MF_NAME_DEFINITE      = 0x4000000,// give this monster the definite "the"
                                      // article, instead of the indefinite "a"
                                      // article.
    MF_INTERLEVEL_FOLLOWER = 0x8000000,// will travel with the player regardless
                                       // of where the monster is at on the level
    MF_DEMONIC_GUARDIAN = 0x10000000, // is a demonic_guardian
    MF_NAME_SPECIES     = 0x20000000, // mname should be used for corpses as well,
                                      // preventing "human corpse of halfling"
    // Note: at least name flags get passed in a 32-bit variable (fill_out_corpse()),
    // and perhaps other flags as well.  Be careful when extending.
};

// Adding slots breaks saves. YHBW.
enum mon_inv_type           // (int) menv[].inv[]
{
    MSLOT_WEAPON,           // Primary weapon (melee)
    MSLOT_ALT_WEAPON,       // Alternate weapon, ranged or second melee weapon
                            // for monsters that can use two weapons.
    MSLOT_MISSILE,
    MSLOT_ARMOUR,
    MSLOT_SHIELD,
    MSLOT_MISCELLANY,
    MSLOT_POTION,
    MSLOT_WAND,
    MSLOT_SCROLL,
    MSLOT_GOLD,
    NUM_MONSTER_SLOTS
};

// XXX: These still need to be applied in mon-data.h
enum mon_spellbook_type
{
    MST_ORC_WIZARD_I     = 0,
    MST_ORC_WIZARD_II,
    MST_ORC_WIZARD_III,
    MST_GUARDIAN_SERPENT    = 10,
    MST_LICH_I           = 20,
    MST_LICH_II,
    MST_LICH_III,
    MST_LICH_IV,
    MST_HELLION          = 30,
    MST_VAMPIRE          = 40,
    MST_VAMPIRE_KNIGHT,
    MST_VAMPIRE_MAGE,
    MST_EFREET           = 50,
    MST_KILLER_KLOWN,
    MST_BRAIN_WORM,
    MST_GIANT_ORANGE_BRAIN,
    MST_RAKSHASA,
    MST_GREAT_ORB_OF_EYES,             //  55
    MST_KRAKEN,
    MST_ORC_SORCERER,
    MST_STEAM_DRAGON,
    MST_HELL_KNIGHT_I    = 60,
    MST_HELL_KNIGHT_II,
    MST_NECROMANCER_I    = 65,
    MST_NECROMANCER_II,
    MST_WIZARD_I         = 70,
    MST_WIZARD_II,
    MST_WIZARD_III,
    MST_WIZARD_IV,
    MST_WIZARD_V,
    MST_ORC_PRIEST       = 80,
    MST_ORC_HIGH_PRIEST,
    MST_MOTTLED_DRAGON,
    MST_ICE_FIEND,
    MST_SHADOW_FIEND,
    MST_TORMENTOR,                     //  85
    MST_STORM_DRAGON,
    MST_WHITE_IMP,
    MST_YNOXINUL,
    MST_NEQOXEC,
    MST_HELLWING,                      //  90
    MST_SMOKE_DEMON,
    MST_CACODEMON,
    MST_GREEN_DEATH,
    MST_BALRUG,
    MST_BLUE_DEATH,                    //  95
    MST_TITAN,
    MST_GOLDEN_DRAGON,
    MST_DEEP_ELF_SUMMONER,
    MST_DEEP_ELF_CONJURER_I,
    MST_DEEP_ELF_CONJURER_II,          // 100
    MST_DEEP_ELF_PRIEST,
    MST_DEEP_ELF_HIGH_PRIEST,
    MST_DEEP_ELF_DEMONOLOGIST,
    MST_DEEP_ELF_ANNIHILATOR,
    MST_DEEP_ELF_SORCERER,             // 105
    MST_DEEP_ELF_DEATH_MAGE,
    MST_KOBOLD_DEMONOLOGIST,
    MST_NAGA,
    MST_NAGA_MAGE,
    MST_CURSE_SKULL,                   // 110
    MST_SHINING_EYE,
    MST_FROST_GIANT,
    MST_ANGEL,
    MST_DAEVA,
    MST_SHADOW_DRAGON,                 // 115
    MST_SPHINX,
    MST_MUMMY,
    MST_ELECTRIC_GOLEM,
    MST_ORB_OF_FIRE,
    MST_SHADOW_IMP,                    // 120
    MST_GHOST,
    MST_HELL_HOG,
    MST_SWAMP_DRAGON,
    MST_SWAMP_DRAKE,
    MST_SERPENT_OF_HELL,               // 125
    MST_BOGGART,
    MST_EYE_OF_DEVASTATION,
    MST_QUICKSILVER_DRAGON,
    MST_IRON_DRAGON,
    MST_SKELETAL_WARRIOR,              // 130
    MST_NORRIS,
    MST_DEATH_DRAKE,
    MST_DRAC_SCORCHER, // As Bioster would say.. pig*s
    MST_DRAC_CALLER,
    MST_DRAC_SHIFTER,                  // 135
    MST_CURSE_TOE,
    MST_ICE_STATUE,
    // unique monsters' "spellbooks"
    MST_RUPERT = 140,
    MST_ROXANNE,
    MST_SONJA,
    MST_EUSTACHIO,
    MST_ILSUIW,
    MST_PRINCE_RIBBIT,                 // 145
    MST_NESSOS,
    MST_KIRKE,
    MST_MENKAURE,
    MST_DOWAN,
    MST_GERYON,
    MST_DISPATER,
    MST_ASMODEUS,
    MST_ERESHKIGAL,
    MST_ANTAEUS,
    MST_MNOLEG = 160,
    MST_LOM_LOBON,
    MST_CEREBOV,
    MST_GLOORX_VLOQ,
    MST_JESSICA,
    MST_BERSERK_ESCAPE,               // 165
    MST_GASTRONOK,
    MST_MAURICE,
    MST_KHUFU,
    MST_NIKOLA,
    MST_DISSOLUTION,                  // 170
    MST_AIZUL,
    MST_EXECUTIONER,
    MST_HAROLD,
    MST_MARA,
    MST_MARA_FAKE,
    MST_MERFOLK_AQUAMANCER,
    MST_ALLIGATOR,
    MST_BORIS,
    MST_FREDERICK,
    MST_WAYNE,
    MST_SPRIGGAN_DRUID,
    MST_THE_ENCHANTRESS,
    MST_HELLEPHANT,
    MST_GRINDER,
    MST_IRON_GIANT,
    MST_IRON_ELEMENTAL,
    MST_MENNAS,

    MST_TEST_SPAWNER = 200,
    NUM_MSTYPES,
    MST_NO_SPELLS = 250
};

enum mutation_type
{
    // body slot facets
    MUT_ANTENNAE,       // head
    MUT_BIG_WINGS,
    MUT_BEAK,           // head
    MUT_CLAWS,          // hands
    MUT_FANGS,
    MUT_HOOVES,         // feet
    MUT_HORNS,          // head
    MUT_STINGER,
    MUT_TALONS,         // feet

    // scales
    MUT_DISTORTION_FIELD,
    MUT_ICY_BLUE_SCALES,
    MUT_IRIDESCENT_SCALES,
    MUT_LARGE_BONE_PLATES,
    MUT_MOLTEN_SCALES,
    MUT_ROUGH_BLACK_SCALES,
    MUT_RUGGED_BROWN_SCALES,
    MUT_SLIMY_GREEN_SCALES,
    MUT_THIN_METALLIC_SCALES,
    MUT_THIN_SKELETAL_STRUCTURE,
    MUT_YELLOW_SCALES,

    MUT_ACUTE_VISION,
    MUT_AGILE,
    MUT_BERSERK,
    MUT_BLINK,
    MUT_BLURRY_VISION,
    MUT_BREATHE_FLAMES,
    MUT_BREATHE_POISON,
    MUT_CARNIVOROUS,
    MUT_CLARITY,
    MUT_CLEVER,
    MUT_CLUMSY,
    MUT_COLD_RESISTANCE,
    MUT_CONSERVE_POTIONS,
    MUT_CONSERVE_SCROLLS,
    MUT_DEFORMED,
    MUT_DEMONIC_GUARDIAN,
    MUT_DETERIORATION,
    MUT_DOPEY,
    MUT_HEAT_RESISTANCE,
    MUT_HERBIVOROUS,
    MUT_HURL_HELLFIRE,
    MUT_FAST,
    MUT_FAST_METABOLISM,
    MUT_FLEXIBLE_WEAK,
    MUT_FRAIL,
    MUT_GOURMAND,
    MUT_HIGH_MAGIC,
    MUT_ICEMAIL,
    MUT_LOW_MAGIC,
    MUT_MAGIC_RESISTANCE,
    MUT_MUTATION_RESISTANCE,
    MUT_NEGATIVE_ENERGY_RESISTANCE,
    MUT_NIGHTSTALKER,
    MUT_PASSIVE_FREEZE,
    MUT_PASSIVE_MAPPING,
    MUT_POISON_RESISTANCE,
    MUT_POWERED_BY_DEATH,
    MUT_REGENERATION,
    MUT_ROBUST,
    MUT_SAPROVOROUS,
    MUT_SCREAM,
    MUT_SHAGGY_FUR,
    MUT_SHOCK_RESISTANCE,
    MUT_SLOW_HEALING,
    MUT_SLOW_METABOLISM,
    MUT_SPINY,
    MUT_SPIT_POISON,
    MUT_STOCHASTIC_TORMENT_RESISTANCE,
    MUT_STRONG,
    MUT_STRONG_STIFF,
    MUT_TELEPORT,
    MUT_TELEPORT_AT_WILL,
    MUT_TELEPORT_CONTROL,
    MUT_THROW_FLAMES,
    MUT_THROW_FROST,
    MUT_TORMENT_RESISTANCE,
    MUT_TOUGH_SKIN,
    MUT_WEAK,
    MUT_SLOW,

    // Jiyva-specific mutations
    MUT_ACIDIC_BITE,
    MUT_EYEBALLS,
    MUT_FOOD_JELLY,
    MUT_GELATINOUS_BODY,
    MUT_PSEUDOPODS,
    MUT_TRANSLUCENT_SKIN,

    NUM_MUTATIONS,

    RANDOM_MUTATION = NUM_MUTATIONS + 1,
    RANDOM_XOM_MUTATION,
    RANDOM_GOOD_MUTATION,
    RANDOM_BAD_MUTATION,
    RANDOM_SLIME_MUTATION,
    RANDOM_NON_SLIME_MUTATION,
};

enum object_class_type                 // mitm[].base_type
{
    OBJ_WEAPONS,
    OBJ_MISSILES,
    OBJ_ARMOUR,
    OBJ_WANDS,
    OBJ_FOOD,
    OBJ_UNKNOWN_I, // (use unknown) labeled as books in invent.cc {dlb}
    OBJ_SCROLLS,
    OBJ_JEWELLERY,
    OBJ_POTIONS,
    OBJ_UNKNOWN_II, // (use unknown, stackable) labeled as gems in invent.cc {dlb}
    OBJ_BOOKS,
    OBJ_STAVES,
    OBJ_ORBS,
    OBJ_MISCELLANY,
    OBJ_CORPSES,
    OBJ_GOLD, // important role as upper limit to chardump::dump_inventory() {dlb}
    OBJ_GEMSTONES, // found in itemname.cc, labeled as miscellaneous in invent.cc {dlb}
    NUM_OBJECT_CLASSES,
    OBJ_UNASSIGNED = 100,              // must remain set to 100 {dlb}
    OBJ_RANDOM,      // used for blanket random sub_type .. see dungeon::items()
};

enum operation_types
{
    OPER_WIELD    = 'w',
    OPER_QUAFF    = 'q',
    OPER_DROP     = 'd',
    OPER_EAT      = 'e',
    OPER_TAKEOFF  = 'T',
    OPER_WEAR     = 'W',
    OPER_PUTON    = 'P',
    OPER_REMOVE   = 'R',
    OPER_READ     = 'r',
    OPER_MEMORISE = 'M',
    OPER_ZAP      = 'Z',
    OPER_EXAMINE  = 'x',
    OPER_FIRE     = 'f',
    OPER_PRAY     = 'p',
    OPER_EVOKE    = 'v',
    OPER_DESTROY  = 'D',
    OPER_QUIVER   = 'Q',
    OPER_ATTACK   = 'a',
    OPER_ANY      = 0,
};

enum orb_type
{
    ORB_ZOT,
};

enum size_part_type
{
    PSIZE_BODY,         // entire body size -- used for EV/size of target
    PSIZE_TORSO,        // torso only (hybrids -- size of parts that use equip)
    PSIZE_PROFILE,      // profile only (for stealth checks)
};

enum potion_type
{
    POT_HEALING,
    POT_HEAL_WOUNDS,
    POT_SPEED,
    POT_MIGHT,
    POT_BRILLIANCE,
    POT_AGILITY,
    POT_GAIN_STRENGTH,
    POT_GAIN_DEXTERITY,
    POT_GAIN_INTELLIGENCE,
    POT_LEVITATION,
    POT_POISON,
    POT_SLOWING,
    POT_PARALYSIS,
    POT_CONFUSION,
    POT_INVISIBILITY,
    POT_PORRIDGE,
    POT_DEGENERATION,
    POT_DECAY,
    POT_WATER,
    POT_EXPERIENCE,
    POT_MAGIC,
    POT_RESTORE_ABILITIES,
    POT_STRONG_POISON,
    POT_BERSERK_RAGE,
    POT_CURE_MUTATION,
    POT_MUTATION,
    POT_RESISTANCE,
    POT_BLOOD,
    POT_BLOOD_COAGULATED,
    NUM_POTIONS
};

enum pronoun_type
{
    PRONOUN_CAP,
    PRONOUN_NOCAP,
    PRONOUN_CAP_POSSESSIVE,
    PRONOUN_NOCAP_POSSESSIVE,
    PRONOUN_REFLEXIVE,                  // reflexive is always lowercase
    PRONOUN_OBJECTIVE,                  // objective is always lowercase
};

enum artefact_prop_type
{
    ARTP_BRAND,
    ARTP_AC,
    ARTP_EVASION,
    ARTP_STRENGTH,
    ARTP_INTELLIGENCE,
    ARTP_DEXTERITY,
    ARTP_FIRE,
    ARTP_COLD,
    ARTP_ELECTRICITY,
    ARTP_POISON,
    ARTP_NEGATIVE_ENERGY,
    ARTP_MAGIC,
    ARTP_EYESIGHT,
    ARTP_INVISIBLE,
    ARTP_LEVITATE,
    ARTP_BLINK,
    ARTP_BERSERK,
    ARTP_NOISES,
    ARTP_PREVENT_SPELLCASTING,
    ARTP_CAUSE_TELEPORTATION,
    ARTP_PREVENT_TELEPORTATION,
    ARTP_ANGRY,
    ARTP_METABOLISM,
    ARTP_MUTAGENIC,
    ARTP_ACCURACY,
    ARTP_DAMAGE,
    ARTP_CURSED,
    ARTP_STEALTH,
    ARTP_MAGICAL_POWER,
    ARTP_PONDEROUS,
    ARTP_NUM_PROPERTIES
};

enum score_format_type
{
    SCORE_TERSE,                // one line
    SCORE_REGULAR,              // two lines (name, cause, blank)
    SCORE_VERBOSE,              // everything (dates, times, god, etc.)
};

enum shop_type // (unsigned char) env.sh_type[], item_in_shop(), in_a_shop()
{
    SHOP_WEAPON,
    SHOP_ARMOUR,
    SHOP_WEAPON_ANTIQUE,
    SHOP_ARMOUR_ANTIQUE,
    SHOP_GENERAL_ANTIQUE,
    SHOP_JEWELLERY,
    SHOP_WAND,
    SHOP_BOOK,
    SHOP_FOOD,
    SHOP_DISTILLERY,
    SHOP_SCROLL,
    SHOP_GENERAL,
    NUM_SHOPS, // must remain last 'regular' member {dlb}
    SHOP_UNASSIGNED = 100,             // keep set at 100 for now {dlb}
    SHOP_RANDOM = 255,                 // keep set at 255 for now {dlb}
};

// These are often addressed relative to each other (esp. delta SIZE_MEDIUM).
enum size_type
{
    SIZE_TINY,              // rats/bats
    SIZE_LITTLE,            // spriggans
    SIZE_SMALL,             // halflings/kobolds
    SIZE_MEDIUM,            // humans/elves/dwarves
    SIZE_LARGE,             // trolls/ogres/centaurs/nagas
    SIZE_BIG,               // large quadrupeds
    SIZE_GIANT,             // giants
    SIZE_HUGE,              // dragons
    NUM_SIZE_LEVELS,
    SIZE_CHARACTER,         // transformations that don't change size
};

// [dshaligram] If you add a new skill, update skills2.cc, specifically
// the skills[] array and skill_display_order[]. New skills must go at the
// end of the list or in the unused skill numbers. NEVER rearrange this enum or
// move existing skills to new numbers; save file compatibility depends on this
// order.
enum skill_type
{
    SK_FIGHTING,
    SK_SHORT_BLADES,
    SK_LONG_BLADES,
    SK_AXES,
    SK_MACES_FLAILS,
    SK_POLEARMS,
    SK_STAVES,
    SK_SLINGS,
    SK_BOWS,
    SK_CROSSBOWS,
    SK_THROWING,
    SK_ARMOUR,
    SK_DODGING,
    SK_STEALTH,
    SK_STABBING,
    SK_SHIELDS,
    SK_TRAPS_DOORS,
    SK_UNARMED_COMBAT,
    // 20
    // 21
    // 22
    // 23
    // 24
    SK_SPELLCASTING = 25,
    SK_CONJURATIONS,
    SK_ENCHANTMENTS,
    SK_SUMMONINGS,
    SK_NECROMANCY,
    SK_TRANSLOCATIONS,
    SK_TRANSMUTATIONS,
    SK_FIRE_MAGIC,
    SK_ICE_MAGIC,
    SK_AIR_MAGIC,
    SK_EARTH_MAGIC,
    SK_POISON_MAGIC,
    SK_INVOCATIONS,
    SK_EVOCATIONS,
    NUM_SKILLS,                        // must remain last regular member

    SK_BLANK_LINE,                     // used for skill output
    SK_COLUMN_BREAK,                   // used for skill output
    SK_NONE,
};

// order is important on these (see player_speed())
enum speed_type
{
    SPEED_SLOWED,
    SPEED_NORMAL,
    SPEED_HASTED,
};

enum species_type
{
    SP_HUMAN,
    SP_HIGH_ELF,
    SP_DEEP_ELF,
    SP_SLUDGE_ELF,
    SP_MOUNTAIN_DWARF,
    SP_HALFLING,
    SP_HILL_ORC,
    SP_KOBOLD,
    SP_MUMMY,
    SP_NAGA,
    SP_OGRE,
    SP_TROLL,
    SP_RED_DRACONIAN,
    SP_WHITE_DRACONIAN,
    SP_GREEN_DRACONIAN,
    SP_YELLOW_DRACONIAN,
    SP_GREY_DRACONIAN,
    SP_BLACK_DRACONIAN,
    SP_PURPLE_DRACONIAN,
    SP_MOTTLED_DRACONIAN,
    SP_PALE_DRACONIAN,
    SP_BASE_DRACONIAN,
    SP_CENTAUR,
    SP_DEMIGOD,
    SP_SPRIGGAN,
    SP_MINOTAUR,
    SP_DEMONSPAWN,
    SP_GHOUL,
    SP_KENKU,
    SP_MERFOLK,
    SP_VAMPIRE,
    SP_DEEP_DWARF,
    SP_ELF,                            // (placeholder)
    SP_HILL_DWARF,                     // (placeholder)
    SP_OGRE_MAGE,                      // (placeholder)
    SP_GREY_ELF,                       // (placeholder)
    SP_GNOME,                          // (placeholder)
    NUM_SPECIES,                       // always after the last species

    SP_UNKNOWN  = 100,
    SP_RANDOM   = 101,
    SP_VIABLE   = 102,
};

enum spell_type
{
    SPELL_NO_SPELL,
    SPELL_TELEPORT_SELF,
    SPELL_CAUSE_FEAR,
    SPELL_MAGIC_DART,
    SPELL_FIREBALL,
    SPELL_APPORTATION,
    SPELL_DELAYED_FIREBALL,
    SPELL_STRIKING,
    SPELL_CONJURE_FLAME,
    SPELL_DIG,
    SPELL_BOLT_OF_FIRE,
    SPELL_BOLT_OF_COLD,
    SPELL_LIGHTNING_BOLT,
    SPELL_BOLT_OF_MAGMA,
    SPELL_POLYMORPH_OTHER,
    SPELL_SLOW,
    SPELL_HASTE,
    SPELL_PARALYSE,
    SPELL_CONFUSE,
    SPELL_INVISIBILITY,
    SPELL_THROW_FLAME,
    SPELL_THROW_FROST,
    SPELL_CONTROLLED_BLINK,
    SPELL_FREEZING_CLOUD,
    SPELL_MEPHITIC_CLOUD,
    SPELL_RING_OF_FLAMES,
    SPELL_VENOM_BOLT,
    SPELL_OLGREBS_TOXIC_RADIANCE,
    SPELL_TELEPORT_OTHER,
    SPELL_MINOR_HEALING,
    SPELL_MAJOR_HEALING,
    SPELL_DEATHS_DOOR,
    SPELL_SELECTIVE_AMNESIA,
    SPELL_MASS_CONFUSION,
    SPELL_SMITING,
    SPELL_SUMMON_SMALL_MAMMALS,
    SPELL_ABJURATION,
    SPELL_SUMMON_SCORPIONS,
    SPELL_LEVITATION,
    SPELL_BOLT_OF_DRAINING,
    SPELL_LEHUDIBS_CRYSTAL_SPEAR,
    SPELL_BOLT_OF_INACCURACY,
    SPELL_POISONOUS_CLOUD,
    SPELL_FIRE_STORM,
    SPELL_DETECT_TRAPS,
    SPELL_BLINK,
    SPELL_ISKENDERUNS_MYSTIC_BLAST,
    SPELL_SUMMON_SWARM,
    SPELL_SUMMON_HORRIBLE_THINGS,
    SPELL_ENSLAVEMENT,
    SPELL_ANIMATE_DEAD,
    SPELL_PAIN,
    SPELL_EXTENSION,
    SPELL_CONTROL_UNDEAD,
    SPELL_ANIMATE_SKELETON,
    SPELL_VAMPIRIC_DRAINING,
    SPELL_HAUNT,
    SPELL_DETECT_ITEMS,
    SPELL_BORGNJORS_REVIVIFICATION,
    SPELL_FREEZE,
    SPELL_SUMMON_ELEMENTAL,
    SPELL_OZOCUBUS_REFRIGERATION,
    SPELL_STICKY_FLAME,
    SPELL_SUMMON_ICE_BEAST,
    SPELL_OZOCUBUS_ARMOUR,
    SPELL_CALL_IMP,
    SPELL_REPEL_MISSILES,
    SPELL_BERSERKER_RAGE,
    SPELL_DISPEL_UNDEAD,
    SPELL_FULSOME_DISTILLATION,
    SPELL_POISON_ARROW,
    SPELL_TWISTED_RESURRECTION,
    SPELL_REGENERATION,
    SPELL_BONE_SHARDS,
    SPELL_BANISHMENT,
    SPELL_CIGOTUVIS_DEGENERATION,
    SPELL_STING,
    SPELL_SUBLIMATION_OF_BLOOD,
    SPELL_TUKIMAS_DANCE,
    SPELL_HELLFIRE,
    SPELL_SUMMON_DEMON,
    SPELL_DEMONIC_HORDE,
    SPELL_SUMMON_GREATER_DEMON,
    SPELL_CORPSE_ROT,
    SPELL_TUKIMAS_VORPAL_BLADE,
    SPELL_FIRE_BRAND,
    SPELL_FREEZING_AURA,
    SPELL_LETHAL_INFUSION,
    SPELL_IRON_SHOT,
    SPELL_STONE_ARROW,
    SPELL_STONEMAIL,
    SPELL_SHOCK,
    SPELL_SWIFTNESS,
    SPELL_FLY,
    SPELL_INSULATION,
    SPELL_DETECT_CREATURES,
    SPELL_CURE_POISON,
    SPELL_CONTROL_TELEPORT,
    SPELL_POISON_WEAPON,
    SPELL_RESIST_POISON,
    SPELL_PROJECTED_NOISE,
    SPELL_ALTER_SELF,
    SPELL_DEBUGGING_RAY,
    SPELL_RECALL,
    SPELL_PORTAL,
    SPELL_AGONY,
    SPELL_SPIDER_FORM,
    SPELL_DISINTEGRATE,
    SPELL_BLADE_HANDS,
    SPELL_STATUE_FORM,
    SPELL_ICE_FORM,
    SPELL_DRAGON_FORM,
    SPELL_NECROMUTATION,
    SPELL_DEATH_CHANNEL,
    SPELL_SYMBOL_OF_TORMENT,
    SPELL_DEFLECT_MISSILES,
    SPELL_THROW_ICICLE,
    SPELL_ICE_STORM,
    SPELL_AIRSTRIKE,
    SPELL_SHADOW_CREATURES,
    SPELL_CONFUSING_TOUCH,
    SPELL_SURE_BLADE,
    SPELL_FLAME_TONGUE,
    SPELL_PASSWALL,
    SPELL_IGNITE_POISON,
    SPELL_STICKS_TO_SNAKES,
    SPELL_CALL_CANINE_FAMILIAR,
    SPELL_SUMMON_DRAGON,
    SPELL_TAME_BEASTS,
    SPELL_HIBERNATION,
    SPELL_ENGLACIATION,
    SPELL_DETECT_SECRET_DOORS,
    SPELL_SEE_INVISIBLE,
    SPELL_PHASE_SHIFT,
    SPELL_SUMMON_BUTTERFLIES,
    SPELL_WARP_BRAND,
    SPELL_SILENCE,
    SPELL_SHATTER,
    SPELL_DISPERSAL,
    SPELL_DISCHARGE,
    SPELL_CORONA,
    SPELL_INTOXICATE,
    SPELL_EVAPORATE,
    SPELL_FRAGMENTATION,
    SPELL_SANDBLAST,
    SPELL_MAXWELLS_SILVER_HAMMER,
    SPELL_CONDENSATION_SHIELD,
    SPELL_STONESKIN,
    SPELL_SIMULACRUM,
    SPELL_CONJURE_BALL_LIGHTNING,
    SPELL_CHAIN_LIGHTNING,
    SPELL_EXCRUCIATING_WOUNDS,
    SPELL_PORTAL_PROJECTILE,
    SPELL_SUMMON_UGLY_THING,
    SPELL_PETRIFY,

    // Mostly monster-only spells after this point:
    SPELL_HELLFIRE_BURST,
    SPELL_VAMPIRE_SUMMON,
    SPELL_BRAIN_FEED,
    SPELL_FAKE_RAKSHASA_SUMMON,
    SPELL_STEAM_BALL,
    SPELL_SUMMON_UFETUBUS,
    SPELL_SUMMON_BEAST,
    SPELL_ENERGY_BOLT,
    SPELL_POISON_SPLASH,
    SPELL_SUMMON_UNDEAD,
    SPELL_CANTRIP,
    SPELL_QUICKSILVER_BOLT,
    SPELL_METAL_SPLINTERS,
    SPELL_MIASMA,
    SPELL_SUMMON_DRAKES,
    SPELL_BLINK_OTHER,
    SPELL_SUMMON_MUSHROOMS,
    SPELL_ACID_SPLASH,
    SPELL_STICKY_FLAME_SPLASH,
    SPELL_FIRE_BREATH,
    SPELL_COLD_BREATH,
    SPELL_DRACONIAN_BREATH,
    SPELL_WATER_ELEMENTALS,
    SPELL_PORKALATOR,
    SPELL_KRAKEN_TENTACLES,
    SPELL_TOMB_OF_DOROKLOHE,
    SPELL_SUMMON_EYEBALLS,
    SPELL_HASTE_OTHER,
    SPELL_FIRE_ELEMENTALS,
    SPELL_EARTH_ELEMENTALS,
    SPELL_AIR_ELEMENTALS,
    SPELL_SLEEP,
    SPELL_BLINK_OTHER_CLOSE,
    SPELL_BLINK_CLOSE,
    SPELL_BLINK_RANGE,
    SPELL_BLINK_AWAY,
    SPELL_MISLEAD,
    SPELL_FAKE_MARA_SUMMON,
    SPELL_SUMMON_RAKSHASA,
    SPELL_SUMMON_ILLUSION,
    SPELL_PRIMAL_WAVE,
    SPELL_CALL_TIDE,
    SPELL_IOOD,
    SPELL_INK_CLOUD,
    SPELL_MIGHT,
    SPELL_SUNRAY,
    SPELL_AWAKEN_FOREST,
    SPELL_SUMMON_CANIFORMS,
    SPELL_IRON_ELEMENTALS,

    NUM_SPELLS
};

enum slot_select_mode
{
    SS_FORWARD      = 0,
    SS_BACKWARD     = 1,
};

enum stat_type
{
  STAT_STR,                     //    0
  STAT_INT,
  STAT_DEX,
  NUM_STATS, // added for increase_stats() {dlb}
  STAT_ALL, // must remain after NUM_STATS -- added to handle royal jelly, etc. {dlb}
  STAT_RANDOM = 255, // leave at 255, added for increase_stats() handling {dlb}
};

enum targeting_type
{
    DIR_NONE,
    DIR_TARGET,
    DIR_DIR,
    DIR_TARGET_OBJECT, // New as of 27-August-2009, for item-targeting spells
};

enum torment_source_type
{
    TORMENT_GENERIC       = -1,
    TORMENT_CARDS         = -2,   // Symbol of torment
    TORMENT_SPWLD         = -3,   // Special wield torment
    TORMENT_SCROLL        = -4,
    TORMENT_SPELL         = -5,   // SPELL_SYMBOL_OF_TORMENT
    TORMENT_XOM           = -6,   // Xom effect
    TORMENT_KIKUBAAQUDGHA = -7,   // Kikubaaqudgha effect
};

enum trap_type                         // env.trap_type[]
{
    TRAP_DART,
    TRAP_ARROW,
    TRAP_SPEAR,
    TRAP_AXE,
    TRAP_TELEPORT,
    TRAP_ALARM,
    TRAP_BLADE,
    TRAP_BOLT,
    TRAP_NET,
    TRAP_ZOT,
    TRAP_NEEDLE,
    TRAP_SHAFT,
    NUM_TRAPS,                         // must remain last 'regular' member {dlb}
    TRAP_UNASSIGNED = 100,             // keep set at 100 for now {dlb}
    TRAP_INDEPTH = 253,                // Level-appropriate trap.
    TRAP_NONTELEPORT = 254,
    TRAP_RANDOM = 255,                 // set at 255 to avoid potential conflicts {dlb}
};

// Any change in this list warrants an increase in the version number in
// tutorial.cc.
enum hints_event_type
{
    HINT_SEEN_FIRST_OBJECT,
    // seen certain items
    HINT_SEEN_POTION,
    HINT_SEEN_SCROLL,
    HINT_SEEN_WAND,
    HINT_SEEN_SPBOOK,
    HINT_SEEN_JEWELLERY,
    HINT_SEEN_MISC,
    HINT_SEEN_STAFF,
    HINT_SEEN_WEAPON,
    HINT_SEEN_MISSILES,
    HINT_SEEN_ARMOUR,
    HINT_SEEN_RANDART,
    HINT_SEEN_FOOD,
    HINT_SEEN_CARRION,
    HINT_SEEN_GOLD,
    // encountered dungeon features
    HINT_SEEN_STAIRS,
    HINT_SEEN_ESCAPE_HATCH,
    HINT_SEEN_BRANCH,
    HINT_SEEN_PORTAL,
    HINT_SEEN_TRAP,
    HINT_SEEN_ALTAR,
    HINT_SEEN_SHOP,
    HINT_SEEN_DOOR,
    HINT_FOUND_SECRET_DOOR,
    // other 'first events'
    HINT_SEEN_MONSTER,
    HINT_SEEN_ZERO_EXP_MON,
    HINT_SEEN_TOADSTOOL,
    HINT_MONSTER_BRAND,
    HINT_MONSTER_FRIENDLY,
    HINT_MONSTER_SHOUT,
    HINT_MONSTER_LEFT_LOS,
    HINT_KILLED_MONSTER,
    HINT_NEW_LEVEL,
    HINT_SKILL_RAISE,
    HINT_GAINED_MAGICAL_SKILL,
    HINT_GAINED_MELEE_SKILL,
    HINT_GAINED_RANGED_SKILL,
    HINT_CHOOSE_STAT,
    HINT_MAKE_CHUNKS,
    HINT_OFFER_CORPSE,
    HINT_NEW_ABILITY_GOD,
    HINT_NEW_ABILITY_MUT,
    HINT_NEW_ABILITY_ITEM,
    HINT_FLEEING_MONSTER,
    HINT_ROTTEN_FOOD,
    HINT_CONVERT,
    HINT_GOD_DISPLEASED,
    HINT_EXCOMMUNICATE,
    HINT_SPELL_MISCAST,
    HINT_SPELL_HUNGER,
    HINT_GLOWING,
    HINT_YOU_RESIST,
    // status changes
    HINT_YOU_ENCHANTED,
    HINT_YOU_SICK,
    HINT_YOU_POISON,
    HINT_YOU_ROTTING,
    HINT_YOU_CURSED,
    HINT_YOU_HUNGRY,
    HINT_YOU_STARVING,
    HINT_YOU_MUTATED,
    HINT_CAN_BERSERK,
    HINT_POSTBERSERK,
    HINT_CAUGHT_IN_NET,
    HINT_YOU_SILENCE,
    // warning
    HINT_RUN_AWAY,
    HINT_RETREAT_CASTER,
    HINT_WIELD_WEAPON,
    HINT_NEED_HEALING,
    HINT_NEED_POISON_HEALING,
    HINT_INVISIBLE_DANGER,
    HINT_NEED_HEALING_INVIS,
    HINT_ABYSS,
    // interface
    HINT_MULTI_PICKUP,
    HINT_HEAVY_LOAD,
    HINT_SHIFT_RUN,
    HINT_MAP_VIEW,
    HINT_AUTO_EXPLORE,
    HINT_DONE_EXPLORE,
    HINT_AUTO_EXCLUSION,
    HINT_STAIR_BRAND,
    HINT_HEAP_BRAND,
    HINT_TRAP_BRAND,
    HINT_LOAD_SAVED_GAME,
    HINT_EVENTS_NUM            // 82
};
// NOTE: For numbers higher than 85 change size of hints_events in externs.h.

enum undead_state_type                // you.is_undead
{
    US_ALIVE = 0,
    US_HUNGRY_DEAD,     // Ghouls
    US_UNDEAD,          // Mummies
    US_SEMI_UNDEAD,     // Vampires
};

enum unique_item_status_type
{
    UNIQ_NOT_EXISTS = 0,
    UNIQ_EXISTS = 1,
    UNIQ_LOST_IN_ABYSS = 2,
};

enum friendly_pickup_type
{
    FRIENDLY_PICKUP_NONE = 0,
    FRIENDLY_PICKUP_FRIEND,
    FRIENDLY_PICKUP_PLAYER,
    FRIENDLY_PICKUP_ALL,
};

enum zap_type
{
    ZAP_FLAME,
    ZAP_FROST,
    ZAP_SLOWING,
    ZAP_HASTING,
    ZAP_MAGIC_DARTS,
    ZAP_HEALING,
    ZAP_PARALYSIS,
    ZAP_FIRE,
    ZAP_COLD,
    ZAP_CONFUSION,
    ZAP_INVISIBILITY,
    ZAP_DIGGING,
    ZAP_FIREBALL,
    ZAP_TELEPORTATION,
    ZAP_LIGHTNING,
    ZAP_POLYMORPH_OTHER,
    ZAP_LAST_RANDOM = ZAP_POLYMORPH_OTHER,   // maximal random_effects beam
    ZAP_VENOM_BOLT,
    ZAP_NEGATIVE_ENERGY,
    ZAP_CRYSTAL_SPEAR,
    ZAP_BEAM_OF_ENERGY,
    ZAP_MYSTIC_BLAST,
    ZAP_ENSLAVEMENT,
    ZAP_PAIN,
    ZAP_STICKY_FLAME,
    ZAP_DISPEL_UNDEAD,
    ZAP_BONE_SHARDS,
    ZAP_BANISHMENT,
    ZAP_DEGENERATION,
    ZAP_STING,
    ZAP_HELLFIRE,
    ZAP_IRON_SHOT,
    ZAP_STRIKING,
    ZAP_STONE_ARROW,
    ZAP_ELECTRICITY,
    ZAP_ORB_OF_ELECTRICITY,
    ZAP_SPIT_POISON,
    ZAP_DEBUGGING_RAY,
    ZAP_BREATHE_FIRE,
    ZAP_BREATHE_FROST,
    ZAP_BREATHE_ACID,
    ZAP_BREATHE_POISON,
    ZAP_BREATHE_POWER,
    ZAP_ENSLAVE_UNDEAD,
    ZAP_AGONY,
    ZAP_DISINTEGRATION,
    ZAP_BREATHE_STEAM,
    ZAP_CONTROL_DEMON,
    ZAP_ORB_OF_FRAGMENTATION,
    ZAP_THROW_ICICLE,
    ZAP_ICE_STORM,
    ZAP_CORONA,
    ZAP_HIBERNATION,
    ZAP_FLAME_TONGUE,
    ZAP_SANDBLAST,
    ZAP_SMALL_SANDBLAST,
    ZAP_MAGMA,
    ZAP_POISON_ARROW,
    ZAP_BREATHE_STICKY_FLAME,
    ZAP_BREATHE_LIGHTNING,
    ZAP_PETRIFY,
    ZAP_ENSLAVE_SOUL,
    ZAP_CHAOS,
    ZAP_SLIME,
    ZAP_PORKALATOR,
    ZAP_SLEEP,
    ZAP_PRIMAL_WAVE,
    ZAP_IOOD,
    ZAP_SUNRAY,

    NUM_ZAPS
};

enum montravel_target_type
{
    MTRAV_NONE = 0,
    MTRAV_PLAYER,      // Travelling to reach the player.
    MTRAV_PATROL,      // Travelling to reach the patrol point.
    MTRAV_SIREN,       // Sirens travelling towards deep water.
    MTRAV_WALL,        // Rock worms travelling towards a wall.
    MTRAV_UNREACHABLE, // Not travelling because target is unreachable.
    MTRAV_KNOWN_UNREACHABLE, // As above, and the player knows this.
};

enum maybe_bool
{
    B_FALSE,
    B_MAYBE,
    B_TRUE,
};

enum reach_type
{
    REACH_NONE,
    REACH_KNIGHT,
    REACH_TWO,
};

enum daction_type
{
    DACT_ALLY_HOLY,
    DACT_ALLY_UNHOLY_EVIL,
    DACT_ALLY_UNCLEAN_CHAOTIC,
    DACT_ALLY_SPELLCASTER,
    DACT_ALLY_YRED_SLAVE,
    DACT_ALLY_BEOGH, // both orcies and demons summoned by sorcerers
    DACT_ALLY_SLIME,
    DACT_ALLY_PLANT,

    NUM_DA_COUNTERS,

    // Leave space for new counters, as they need to be at the start.
    DACT_OLD_ENSLAVED_SOULS_POOF = 16,
    DACT_HOLY_NEW_ATTEMPT,
    DACT_HOLY_PETS_GO_NEUTRAL,
    DACT_ALLY_TROG,

    DACT_SHUFFLE_DECKS,
    DACT_REAUTOMAP,
    DACT_REMOVE_JIYVA_ALTARS,
    NUM_DACTIONS,
};

#ifdef USE_TILE
enum screen_mode
{
    SCREENMODE_WINDOW = 0,
    SCREENMODE_FULL   = 1,
    SCREENMODE_AUTO   = 2,
};

enum cursor_type
{
    CURSOR_MOUSE,
    CURSOR_TUTORIAL,
    CURSOR_MAP,
    CURSOR_MAX,
};

// Ordering of tags is important: higher values cover up lower ones.
enum text_tag_type
{
    TAG_NAMED_MONSTER = 0,
    TAG_TUTORIAL      = 1,
    TAG_CELL_DESC     = 2,
    TAG_MAX,
};

enum tag_pref
{
    TAGPREF_NONE,     // never display text tags
    TAGPREF_TUTORIAL, // display text tags on "new" monsters
    TAGPREF_NAMED,    // display text tags on named monsters (incl. friendlies)
    TAGPREF_ENEMY,    // display text tags on enemy named monsters
    TAGPREF_MAX,
};
enum tile_flags
{
    // Foreground flags
    TILE_FLAG_S_UNDER    = 0x00000800,
    TILE_FLAG_FLYING     = 0x00001000,
    TILE_FLAG_PET        = 0x00002000,
    TILE_FLAG_GD_NEUTRAL = 0x00004000,
    TILE_FLAG_NEUTRAL    = 0x00008000,
    TILE_FLAG_STAB       = 0x00010000,
    TILE_FLAG_MAY_STAB   = 0x00020000,
    TILE_FLAG_NET        = 0x00040000,
    TILE_FLAG_POISON     = 0x00080000,
    TILE_FLAG_ANIM_WEP   = 0x00100000,
    TILE_FLAG_FLAME      = 0x00200000,
    TILE_FLAG_BERSERK    = 0x00400000,

    // MDAM has 5 possibilities, so uses 3 bits.
    TILE_FLAG_MDAM_MASK  = 0x03800000,
    TILE_FLAG_MDAM_LIGHT = 0x00800000,
    TILE_FLAG_MDAM_MOD   = 0x01000000,
    TILE_FLAG_MDAM_HEAVY = 0x01800000,
    TILE_FLAG_MDAM_SEV   = 0x02000000,
    TILE_FLAG_MDAM_ADEAD = 0x02800000,

    // Demon difficulty has 5 possibilities, so uses 3 bits.
    TILE_FLAG_DEMON   = 0x34000000,
    TILE_FLAG_DEMON_5 = 0x04000000,
    TILE_FLAG_DEMON_4 = 0x10000000,
    TILE_FLAG_DEMON_3 = 0x14000000,
    TILE_FLAG_DEMON_2 = 0x20000000,
    TILE_FLAG_DEMON_1 = 0x24000000,

    // Background flags
    TILE_FLAG_RAY        = 0x00000800,
    TILE_FLAG_MM_UNSEEN  = 0x00001000,
    TILE_FLAG_UNSEEN     = 0x00002000,
    TILE_FLAG_CURSOR1    = 0x00004000,
    TILE_FLAG_CURSOR2    = 0x00008000,
    TILE_FLAG_CURSOR3    = 0x0000C000,
    TILE_FLAG_CURSOR     = 0x0000C000,
    TILE_FLAG_BLOOD      = 0x00010000,
    TILE_FLAG_HALO       = 0x00020000,
    TILE_FLAG_NEW_STAIR  = 0x00040000,
    TILE_FLAG_WAS_SECRET = 0x00080000,
    TILE_FLAG_TRAV_EXCL  = 0x00100000,
    TILE_FLAG_EXCL_CTR   = 0x00200000,
    TILE_FLAG_SANCTUARY  = 0x00400000,
    TILE_FLAG_TUT_CURSOR = 0x00800000,
    TILE_FLAG_RAY_OOR    = 0x01000000,
    TILE_FLAG_OOR        = 0x02000000,
    TILE_FLAG_WATER      = 0x04000000,
    TILE_FLAG_MOLD       = 0x08000000,
    TILE_FLAG_SILENCED   = 0x10000000,

    // General
    TILE_FLAG_MASK       = 0x000007FF,
};

enum tile_inventory_flags
{
    TILEI_FLAG_SELECT  = 0x0100,
    TILEI_FLAG_TRIED   = 0x0200,
    TILEI_FLAG_EQUIP   = 0x0400,
    TILEI_FLAG_FLOOR   = 0x0800,
    TILEI_FLAG_CURSE   = 0x1000,
    TILEI_FLAG_CURSOR  = 0x2000,
    TILEI_FLAG_MELDED  = 0x4000,
    TILEI_FLAG_INVALID = 0x8000,
};

enum tile_player_flags
{
    TILEP_SHOW_EQUIP    = 0x1000,
};

enum tile_player_flag_cut
{
    TILEP_FLAG_HIDE,
    TILEP_FLAG_NORMAL,
    TILEP_FLAG_CUT_CENTAUR,
    TILEP_FLAG_CUT_NAGA,
};

// normal tile size in px
enum
{
    TILE_X = 32,
    TILE_Y = 32,
};

// Don't change this without also modifying the data save/load routines.
enum
{
    NUM_MAX_DOLLS = 10,
};

#endif

#ifdef WIZARD

enum wizard_option_type
{
    WIZ_NEVER,                         // protect player from accidental wiz
    WIZ_NO,                            // don't start character in wiz mode
    WIZ_YES,                           // start character in wiz mode
};

#endif

#endif // ENUM_H<|MERGE_RESOLUTION|>--- conflicted
+++ resolved
@@ -2130,12 +2130,9 @@
     MONS_NELLIE,
     MONS_IRON_ELEMENTAL,
     MONS_GIANT_SCORPION,
-<<<<<<< HEAD
+    MONS_GHOST_MOTH,
     MONS_DEMONIC_TENTACLE,
-    MONS_DEMONIC_TENTACLE_SEGMENT,     // 491
-=======
-    MONS_GHOST_MOTH,                   // 490
->>>>>>> 80348861
+    MONS_DEMONIC_TENTACLE_SEGMENT,     // 492
 
     // Spriggans:
     MONS_SPRIGGAN = 500,
