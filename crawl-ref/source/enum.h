/**
 * @file
 * @brief Global (ick) enums.
**/


#ifndef ENUM_H
#define ENUM_H

#include "tag-version.h"

enum lang_t
{
    LANG_EN = 0,
    LANG_CS,
    LANG_DA,
    LANG_DE,
    LANG_EL,
    LANG_ES,
    LANG_FI,
    LANG_FR,
    LANG_HU,
    LANG_IT,
    LANG_JA,
    LANG_KO,
    LANG_LT,
    LANG_LV,
    LANG_NL,
    LANG_PL,
    LANG_PT,
    LANG_RU,
    LANG_ZH,
    // fake languages
    LANG_DWARVEN,
    LANG_JAGERKIN,
    LANG_KRAUT,
    LANG_CYRILLIC,
    LANG_FUTHARK,
    LANG_WIDE,
};

enum ability_type
{
    ABIL_NON_ABILITY = -1,
    // Innate abilities and (Demonspawn) mutations.
    ABIL_SPIT_POISON = 1,
    ABIL_BREATHE_FIRE,
    ABIL_BREATHE_FROST,
    ABIL_BREATHE_POISON,
    ABIL_BREATHE_LIGHTNING,
    ABIL_BREATHE_POWER,
    ABIL_BREATHE_STICKY_FLAME,
    ABIL_BREATHE_STEAM,
    ABIL_BREATHE_MEPHITIC,
    ABIL_SPIT_ACID,
    ABIL_BLINK,

    // Others
    ABIL_DELAYED_FIREBALL,
    ABIL_END_TRANSFORMATION,
    ABIL_STOP_SINGING, // From song of slaying

    // Species-specific abilities.
    // Demonspawn-only
    ABIL_HELLFIRE,
    // Tengu, Draconians
    ABIL_FLY,
    ABIL_WISP_BLINK,
    ABIL_STOP_FLYING,
    // Mummies
    ABIL_MUMMY_RESTORATION,
    // Vampires
    ABIL_TRAN_BAT,
    ABIL_BOTTLE_BLOOD,
    // Deep Dwarves
    ABIL_RECHARGING,
    ABIL_MAX_INTRINSIC = ABIL_RECHARGING,

    // Evoking items.
    ABIL_EVOKE_BERSERK = 40,
    ABIL_MIN_EVOKE = ABIL_EVOKE_BERSERK,
    ABIL_EVOKE_TELEPORTATION,
    ABIL_EVOKE_BLINK,
    ABIL_EVOKE_TURN_INVISIBLE,
    ABIL_EVOKE_TURN_VISIBLE,
    ABIL_EVOKE_FLIGHT,
#if TAG_MAJOR_VERSION == 34
    ABIL_EVOKE_STOP_LEVITATING,
#endif
    ABIL_EVOKE_FOG,
    ABIL_EVOKE_TELEPORT_CONTROL,
    ABIL_MAX_EVOKE = ABIL_EVOKE_TELEPORT_CONTROL,

    // Divine abilities
    // Zin
    ABIL_ZIN_SUSTENANCE = 50,
    ABIL_ZIN_RECITE,
    ABIL_ZIN_VITALISATION,
    ABIL_ZIN_IMPRISON,
    ABIL_ZIN_SANCTUARY,
    ABIL_ZIN_CURE_ALL_MUTATIONS,
    // TSO
    ABIL_TSO_DIVINE_SHIELD = 60,
    ABIL_TSO_CLEANSING_FLAME,
    ABIL_TSO_SUMMON_DIVINE_WARRIOR,
    // Kiku
    ABIL_KIKU_RECEIVE_CORPSES = 70,
    ABIL_KIKU_TORMENT,
    // Yredelemnul
    ABIL_YRED_INJURY_MIRROR = 80,
    ABIL_YRED_ANIMATE_REMAINS,
    ABIL_YRED_RECALL_UNDEAD_SLAVES,
    ABIL_YRED_ANIMATE_DEAD,
    ABIL_YRED_DRAIN_LIFE,
    ABIL_YRED_ENSLAVE_SOUL,
    ABIL_YRED_ANIMATE_REMAINS_OR_DEAD,
#if TAG_MAJOR_VERSION == 34
    // Vehumet
    ABIL_VEHUMET_MEMORISE_SPELL = 90,
#endif
    // Okawaru
    ABIL_OKAWARU_HEROISM = 100,
    ABIL_OKAWARU_FINESSE,
    // Makhleb
    ABIL_MAKHLEB_MINOR_DESTRUCTION = 110,
    ABIL_MAKHLEB_LESSER_SERVANT_OF_MAKHLEB,
    ABIL_MAKHLEB_MAJOR_DESTRUCTION,
    ABIL_MAKHLEB_GREATER_SERVANT_OF_MAKHLEB,
    // Sif Muna
    ABIL_SIF_MUNA_CHANNEL_ENERGY = 120,
    ABIL_SIF_MUNA_FORGET_SPELL,
    // Trog
    ABIL_TROG_BURN_SPELLBOOKS = 130,
    ABIL_TROG_BERSERK,
    ABIL_TROG_REGEN_MR,
    ABIL_TROG_BROTHERS_IN_ARMS,
    // Elyvilon
    ABIL_ELYVILON_LIFESAVING = 140,
    ABIL_ELYVILON_LESSER_HEALING_SELF,
    ABIL_ELYVILON_LESSER_HEALING_OTHERS,
    ABIL_ELYVILON_PURIFICATION,
    ABIL_ELYVILON_GREATER_HEALING_SELF,
    ABIL_ELYVILON_GREATER_HEALING_OTHERS,
    ABIL_ELYVILON_DIVINE_VIGOUR,
    // Lugonu
    ABIL_LUGONU_ABYSS_EXIT = 150,
    ABIL_LUGONU_BEND_SPACE,
    ABIL_LUGONU_BANISH,
    ABIL_LUGONU_CORRUPT,
    ABIL_LUGONU_ABYSS_ENTER,
    // Nemelex
    ABIL_NEMELEX_DRAW_ONE = 160,
    ABIL_NEMELEX_PEEK_TWO,
    ABIL_NEMELEX_TRIPLE_DRAW,
    ABIL_NEMELEX_DEAL_FOUR,
    ABIL_NEMELEX_STACK_FIVE,
    // Beogh
    ABIL_BEOGH_SMITING = 170,
    ABIL_BEOGH_RECALL_ORCISH_FOLLOWERS,
    // Jiyva
    ABIL_JIYVA_CALL_JELLY = 180,
    ABIL_JIYVA_JELLY_PARALYSE,
    ABIL_JIYVA_SLIMIFY,
    ABIL_JIYVA_CURE_BAD_MUTATION,
    // Fedhas
    ABIL_FEDHAS_SUNLIGHT = 190,
    ABIL_FEDHAS_RAIN,
    ABIL_FEDHAS_PLANT_RING,
    ABIL_FEDHAS_SPAWN_SPORES,
    ABIL_FEDHAS_EVOLUTION,
    // Cheibriados
    ABIL_CHEIBRIADOS_TIME_STEP = 201,
    ABIL_CHEIBRIADOS_TIME_BEND,
    ABIL_CHEIBRIADOS_SLOUCH,
    ABIL_CHEIBRIADOS_DISTORTION,
    // Ashenzari
    ABIL_ASHENZARI_SCRYING = 210,
    ABIL_ASHENZARI_TRANSFER_KNOWLEDGE,
    ABIL_ASHENZARI_END_TRANSFER,

    // For both Yred and Beogh
    ABIL_STOP_RECALL,

    // General divine (pseudo) abilities.
    ABIL_RENOUNCE_RELIGION,
    ABIL_CONVERT_TO_BEOGH,

    // Zot Defence abilities
    ABIL_MAKE_FUNGUS = 230,
    ABIL_MIN_ZOTDEF = ABIL_MAKE_FUNGUS,
    ABIL_MAKE_PLANT,
    ABIL_MAKE_OKLOB_SAPLING,
    ABIL_MAKE_DART_TRAP,
    ABIL_MAKE_ICE_STATUE,
    ABIL_MAKE_OCS,
    ABIL_MAKE_SILVER_STATUE,
    ABIL_MAKE_CURSE_SKULL,
    ABIL_MAKE_TELEPORT,
    ABIL_MAKE_ARROW_TRAP,
    ABIL_MAKE_BOLT_TRAP,
    ABIL_MAKE_SPEAR_TRAP,
    ABIL_MAKE_NEEDLE_TRAP,
    ABIL_MAKE_NET_TRAP,
    ABIL_MAKE_TELEPORT_TRAP,
    ABIL_MAKE_ALARM_TRAP,
    ABIL_MAKE_BLADE_TRAP,
    ABIL_MAKE_OKLOB_CIRCLE,
    ABIL_MAKE_ACQUIRE_GOLD,
    ABIL_MAKE_ACQUIREMENT,
    ABIL_MAKE_WATER,
    ABIL_MAKE_LIGHTNING_SPIRE,
    ABIL_MAKE_BAZAAR,
    ABIL_MAKE_ALTAR,
    ABIL_MAKE_GRENADES,
    ABIL_MAKE_SAGE,
    ABIL_MAKE_OKLOB_PLANT,
    ABIL_MAKE_BURNING_BUSH,
    ABIL_REMOVE_CURSE,
    ABIL_MAX_ZOTDEF = ABIL_REMOVE_CURSE,
    NUM_ABILITIES
};

enum activity_interrupt_type
{
    AI_FORCE_INTERRUPT = 0,         // Forcibly kills any activity that can be
                                    // interrupted.
    AI_KEYPRESS,
    AI_FULL_HP,                     // Player is fully healed
    AI_FULL_MP,                     // Player has recovered all mp
    AI_STATUE,                      // Bad statue has come into view
    AI_HUNGRY,                      // Hunger increased
    AI_MESSAGE,                     // Message was displayed
    AI_HP_LOSS,
    AI_BURDEN_CHANGE,
    AI_STAT_CHANGE,
    AI_SEE_MONSTER,
    AI_MONSTER_ATTACKS,
    AI_TELEPORT,
    AI_HIT_MONSTER,                 // Player hit monster (invis or
                                    // mimic) during travel/explore.
    AI_SENSE_MONSTER,

    // Always the last.
    NUM_AINTERRUPTS
};

enum actor_type
{
    ACT_NONE = -1,
    ACT_PLAYER,
    ACT_MONSTER,
};

enum attribute_type
{
    ATTR_DIVINE_LIGHTNING_PROTECTION,
    ATTR_DIVINE_REGENERATION,
    ATTR_DIVINE_DEATH_CHANNEL,
    ATTR_CARD_COUNTDOWN,
    ATTR_BANISHMENT_IMMUNITY,   // banishment immunity until
    ATTR_DELAYED_FIREBALL,      // bwr: reserve fireballs
    ATTR_HELD,                  // caught in a net
    ATTR_ABYSS_ENTOURAGE,       // maximum number of hostile monsters in
                                // sight of the player while in the Abyss.
    ATTR_DIVINE_VIGOUR,         // strength of Ely's Divine Vigour
    ATTR_DIVINE_STAMINA,        // strength of Zin's Divine Stamina
    ATTR_DIVINE_SHIELD,         // strength of TSO's Divine Shield
    ATTR_WEAPON_SWAP_INTERRUPTED,
    ATTR_GOLD_FOUND,
    ATTR_PURCHASES,            // Gold amount spent at shops.
    ATTR_DONATIONS,            // Gold amount donated to Zin.
    ATTR_MISC_SPENDING,        // Spending for things like ziggurats.
#if TAG_MAJOR_VERSION == 34
    ATTR_UNUSED1,              // was ATTR_RND_LVL_BOOKS
#endif
    ATTR_NOISES,               // A noisy artefact is equipped.
    ATTR_SHADOWS,              // Lantern of shadows effect.
#if TAG_MAJOR_VERSION == 34
    ATTR_UNUSED2,              // was ATTR_FRUIT_FOUND
#endif
    ATTR_FLIGHT_UNCANCELLABLE, // Potion of flight is in effect.
    ATTR_INVIS_UNCANCELLABLE,  // Potion/spell/wand of invis is in effect.
    ATTR_PERM_FLIGHT,          // Tengu flight or boots of flying are on.
    ATTR_SEEN_INVIS_TURN,      // Last turn you saw something invisible.
    ATTR_SEEN_INVIS_SEED,      // Random seed for invis monster positions.
    ATTR_APPENDAGE,            // eq slot of Beastly Appendage
    ATTR_TITHE_BASE,           // Remainder of untithed gold.
    ATTR_EVOL_XP,              // XP gained since last evolved mutation
    ATTR_LIFE_GAINED,          // XL when a felid gained a life.
    ATTR_TEMP_MUTATIONS,       // Number of temporary mutations the player has.
    ATTR_TEMP_MUT_XP,          // Amount of XP remaining before some temp muts
                               // will be removed
    ATTR_NEXT_RECALL_TIME,     // aut remaining until next ally will be recalled
    ATTR_NEXT_RECALL_INDEX,    // index+1 into recall_list for next recall
#if TAG_MAJOR_VERSION == 34
    ATTR_EVOKER_XP,            // How much xp remaining until next evoker charge
#endif
    ATTR_SEEN_BEOGH,           // Did an orc priest already offer conversion?
    NUM_ATTRIBUTES
};

enum transformation_type
{
    TRAN_NONE,
    TRAN_SPIDER,
    TRAN_BLADE_HANDS,
    TRAN_STATUE,
    TRAN_ICE_BEAST,
    TRAN_DRAGON,
    TRAN_LICH,
    TRAN_BAT,
    TRAN_PIG,
    TRAN_APPENDAGE,
    TRAN_TREE,
    TRAN_PORCUPINE,
    TRAN_WISP,
    TRAN_JELLY,
    TRAN_FUNGUS,
    // no NUM_TRANSFORMS due to too many switch statements
    LAST_FORM = TRAN_FUNGUS
};

enum beam_type                  // bolt::flavour
{
    BEAM_NONE,

    BEAM_MISSILE,
    BEAM_MMISSILE,                //    and similarly irresistible things
    BEAM_FIRE,
    BEAM_COLD,
    BEAM_MAGIC,
    BEAM_ELECTRICITY,
    BEAM_POISON,
    BEAM_NEG,
    BEAM_ACID,
    BEAM_MIASMA,
    BEAM_WATER,

    BEAM_SPORE,
    BEAM_POISON_ARROW,
    BEAM_HELLFIRE,
    BEAM_NAPALM,
    BEAM_STEAM,
    BEAM_ENERGY,
    BEAM_HOLY,
    BEAM_FRAG,
    BEAM_LAVA,
    BEAM_ICE,
    BEAM_NUKE,
    BEAM_LIGHT,
    BEAM_RANDOM,                  // currently translates into FIRE..ACID
    BEAM_CHAOS,
    BEAM_GHOSTLY_FLAME,

    // Enchantments
    BEAM_SLOW,
    BEAM_FIRST_ENCHANTMENT = BEAM_SLOW,
    BEAM_HASTE,
    BEAM_MIGHT,
    BEAM_HEALING,
    BEAM_PARALYSIS,
    BEAM_CONFUSION,
    BEAM_INVISIBILITY,
    BEAM_DIGGING,
    BEAM_TELEPORT,
    BEAM_POLYMORPH,
    BEAM_MALMUTATE,
    BEAM_ENSLAVE,
    BEAM_BANISH,
    BEAM_ENSLAVE_SOUL,
    BEAM_PAIN,
    BEAM_DISPEL_UNDEAD,
    BEAM_DISINTEGRATION,
    BEAM_BLINK,
    BEAM_BLINK_CLOSE,
    BEAM_PETRIFY,
    BEAM_CORONA,
    BEAM_PORKALATOR,
    BEAM_HIBERNATION,
    BEAM_BERSERK,
    BEAM_SLEEP,
    BEAM_INNER_FLAME,
    BEAM_SENTINEL_MARK,
    BEAM_DIMENSION_ANCHOR,
    BEAM_VULNERABILITY,
    BEAM_LAST_ENCHANTMENT = BEAM_VULNERABILITY,

    BEAM_MEPHITIC,
    BEAM_GLOOM,
    BEAM_INK,
    BEAM_HOLY_FLAME,
    BEAM_HOLY_LIGHT,
    BEAM_AIR,
    BEAM_PETRIFYING_CLOUD,
    BEAM_BOLT_OF_ZIN,
    BEAM_ENSNARE,
    BEAM_LAST_REAL = BEAM_ENSNARE,

    // For getting the visual effect of a beam.
    BEAM_VISUAL,

    BEAM_TORMENT_DAMAGE,          // Pseudo-beam for damage flavour.
    BEAM_FIRST_PSEUDO = BEAM_TORMENT_DAMAGE,
    BEAM_DEVOUR_FOOD,             // Pseudo-beam for harpies' devouring food.

    NUM_BEAMS
};

enum book_type
{
    BOOK_MINOR_MAGIC,
    BOOK_CONJURATIONS,
    BOOK_FLAMES,
    BOOK_FROST,
    BOOK_SUMMONINGS,
    BOOK_FIRE,
    BOOK_ICE,
    BOOK_SPATIAL_TRANSLOCATIONS,
    BOOK_ENCHANTMENTS,
    BOOK_YOUNG_POISONERS,
    BOOK_TEMPESTS,
    BOOK_DEATH,
    BOOK_HINDERANCE,
    BOOK_CHANGES,
    BOOK_TRANSFIGURATIONS,
    BOOK_WAR_CHANTS,
#if TAG_MAJOR_VERSION > 34
    BOOK_BATTLE,
#endif
    BOOK_CLOUDS,
    BOOK_NECROMANCY,
    BOOK_CALLINGS,
    BOOK_MALEDICT,
    BOOK_AIR,
    BOOK_SKY,
    BOOK_WARP,
    BOOK_ENVENOMATIONS,
    BOOK_UNLIFE,
    BOOK_CONTROL,
#if TAG_MAJOR_VERSION == 34
    BOOK_BATTLE, // was BOOK_MUTATIONS,
#endif
    BOOK_GEOMANCY,
    BOOK_EARTH,
    BOOK_WIZARDRY,
    BOOK_POWER,
    BOOK_CANTRIPS,
    BOOK_PARTY_TRICKS,
#if TAG_MAJOR_VERSION == 34
    BOOK_STALKING,
#endif
    BOOK_DEBILITATION,
    BOOK_DRAGON,
    BOOK_BURGLARY,
    BOOK_DREAMS,
    BOOK_ALCHEMY,
    BOOK_BEASTS,
    MAX_NORMAL_BOOK = BOOK_BEASTS,

    MIN_RARE_BOOK,
    BOOK_ANNIHILATIONS = MIN_RARE_BOOK,
    BOOK_GRAND_GRIMOIRE,
    BOOK_NECRONOMICON,
    MAX_RARE_BOOK = BOOK_NECRONOMICON,

    MAX_FIXED_BOOK = MAX_RARE_BOOK,

    BOOK_RANDART_LEVEL,
    BOOK_RANDART_THEME,

    BOOK_MANUAL,
    BOOK_DESTRUCTION,
    NUM_BOOKS
};

#define NUM_NORMAL_BOOKS     (MAX_NORMAL_BOOK + 1)
#define NUM_FIXED_BOOKS      (MAX_FIXED_BOOK + 1)

enum branch_type                // you.where_are_you
{
    BRANCH_MAIN_DUNGEON,
    BRANCH_ECUMENICAL_TEMPLE,
    BRANCH_FIRST_NON_DUNGEON = BRANCH_ECUMENICAL_TEMPLE,
    BRANCH_ORCISH_MINES,
    BRANCH_ELVEN_HALLS,
    BRANCH_DWARVEN_HALL,
    BRANCH_LAIR,
    BRANCH_SWAMP,
    BRANCH_SHOALS,
    BRANCH_SNAKE_PIT,
    BRANCH_SPIDER_NEST,
    BRANCH_SLIME_PITS,
    BRANCH_VAULTS,
    BRANCH_HALL_OF_BLADES,
    BRANCH_CRYPT,
    BRANCH_TOMB,
    BRANCH_VESTIBULE_OF_HELL,
    BRANCH_DIS,
    BRANCH_GEHENNA,
    BRANCH_COCYTUS,
    BRANCH_TARTARUS,
      BRANCH_FIRST_HELL = BRANCH_DIS,
      BRANCH_LAST_HELL = BRANCH_TARTARUS,
    BRANCH_HALL_OF_ZOT,
    BRANCH_FOREST,
    BRANCH_ABYSS,
    BRANCH_PANDEMONIUM,
    BRANCH_ZIGGURAT,
    BRANCH_LABYRINTH,
    BRANCH_BAZAAR,
    BRANCH_TROVE,
    BRANCH_SEWER,
    BRANCH_OSSUARY,
    BRANCH_BAILEY,
    BRANCH_ICE_CAVE,
    BRANCH_VOLCANO,
    BRANCH_WIZLAB,
#if TAG_MAJOR_VERSION == 34
        BRANCH_UNUSED,
#endif
    NUM_BRANCHES
};

enum burden_state_type          // you.burden_state
{   // these values increase hunger and divide stealth
    BS_UNENCUMBERED = 0,
    BS_ENCUMBERED   = 2,
    BS_OVERLOADED   = 5,
};

enum caction_type    // Primary categorization of counted actions.
{                    // A subtype will also be given in each case:
    CACT_MELEE,      // weapon subtype
    CACT_FIRE,       // weapon subtype
    CACT_THROW,      // item basetype << 16 | subtype
    CACT_CAST,       // spell_type
    CACT_INVOKE,     // ability_type
    CACT_ABIL,       // ability_type
    CACT_EVOKE,      // evoc_type
    CACT_USE,        // object_class_type
    CACT_STAB,       // unchivalric_attack_type
    NUM_CACTIONS,
};

enum canned_message_type
{
    MSG_SOMETHING_APPEARS,
    MSG_NOTHING_HAPPENS,
    MSG_YOU_UNAFFECTED,
    MSG_YOU_RESIST,
    MSG_YOU_PARTIALLY_RESIST,
    MSG_TOO_BERSERK,
    MSG_TOO_CONFUSED,
    MSG_PRESENT_FORM,
    MSG_NOTHING_CARRIED,
    MSG_CANNOT_DO_YET,
    MSG_OK,
    MSG_UNTHINKING_ACT,
    MSG_NOTHING_THERE,
    MSG_NOTHING_CLOSE_ENOUGH,
    MSG_NO_ENERGY,
    MSG_SPELL_FIZZLES,
    MSG_HUH,
    MSG_EMPTY_HANDED_ALREADY,
    MSG_EMPTY_HANDED_NOW,
    MSG_YOU_BLINK,
    MSG_STRANGE_STASIS,
    MSG_NO_SPELLS,
    MSG_MANA_INCREASE,
    MSG_MANA_DECREASE,
    MSG_DISORIENTED,
    MSG_TOO_HUNGRY,
    MSG_DETECT_NOTHING,
    MSG_CALL_DEAD,
    MSG_ANIMATE_REMAINS,
    MSG_DECK_EXHAUSTED,
    MSG_EVOCATION_SUPPRESSED,
    MSG_BEING_WATCHED,
    MSG_CANNOT_MOVE,
};

enum char_set_type
{
    CSET_DEFAULT,
    CSET_ASCII,         // flat 7-bit ASCII
    CSET_IBM,           // 8-bit ANSI/Code Page 437
    CSET_DEC,           // 8-bit DEC, 0xE0-0xFF shifted for line drawing chars
    CSET_OLD_UNICODE,
    NUM_CSET
};

enum cleansing_flame_source_type
{
    CLEANSING_FLAME_GENERIC    = -1,
    CLEANSING_FLAME_SPELL      = -2, // SPELL_FLAME_OF_CLEANSING
    CLEANSING_FLAME_INVOCATION = -3, // ABIL_TSO_CLEANSING_FLAME
    CLEANSING_FLAME_TSO        = -4, // TSO effect
};

enum cloud_type
{
    CLOUD_NONE,
    CLOUD_FIRE,
    CLOUD_MEPHITIC,
    CLOUD_COLD,
    CLOUD_POISON,
    CLOUD_BLACK_SMOKE,
    CLOUD_GREY_SMOKE,
    CLOUD_BLUE_SMOKE,
    CLOUD_PURPLE_SMOKE,
    CLOUD_TLOC_ENERGY,
    CLOUD_FOREST_FIRE,
    CLOUD_STEAM,
    CLOUD_GLOOM,
    CLOUD_INK,
    CLOUD_PETRIFY,
    CLOUD_HOLY_FLAMES,
    CLOUD_MIASMA,
    CLOUD_MIST,
    CLOUD_CHAOS,
    CLOUD_RAIN,
    CLOUD_MUTAGENIC,
    CLOUD_MAGIC_TRAIL,
    CLOUD_TORNADO,
    CLOUD_DUST_TRAIL,
    CLOUD_GHOSTLY_FLAME,
    NUM_CLOUD_TYPES,

    CLOUD_OPAQUE_FIRST = CLOUD_BLACK_SMOKE,
    CLOUD_OPAQUE_LAST  = CLOUD_HOLY_FLAMES,

    CLOUD_RANDOM = 98,
    CLOUD_DEBUGGING,
};

enum command_type
{
    CMD_NO_CMD = 2000,
    CMD_NO_CMD_DEFAULT, // hack to allow assignment of keys to CMD_NO_CMD
    CMD_MOVE_NOWHERE,
    CMD_MOVE_LEFT,
    CMD_MOVE_DOWN,
    CMD_MOVE_UP,
    CMD_MOVE_RIGHT,
    CMD_MOVE_UP_LEFT,
    CMD_MOVE_DOWN_LEFT,
    CMD_MOVE_UP_RIGHT,
    CMD_MOVE_DOWN_RIGHT,
    CMD_RUN_LEFT,
    CMD_RUN_DOWN,
    CMD_RUN_UP,
    CMD_RUN_RIGHT,
    CMD_RUN_UP_LEFT,
    CMD_RUN_DOWN_LEFT,
    CMD_RUN_UP_RIGHT,
    CMD_RUN_DOWN_RIGHT,
    CMD_OPEN_DOOR_LEFT,
    CMD_OPEN_DOOR_DOWN,
    CMD_OPEN_DOOR_UP,
    CMD_OPEN_DOOR_RIGHT,
    CMD_OPEN_DOOR_UP_LEFT,
    CMD_OPEN_DOOR_DOWN_LEFT,
    CMD_OPEN_DOOR_UP_RIGHT,
    CMD_OPEN_DOOR_DOWN_RIGHT,
    CMD_OPEN_DOOR,
    CMD_CLOSE_DOOR,
    CMD_REST,
    CMD_GO_UPSTAIRS,
    CMD_GO_DOWNSTAIRS,
    CMD_TOGGLE_AUTOPICKUP,
    CMD_TOGGLE_FRIENDLY_PICKUP,
    CMD_TOGGLE_VIEWPORT_MONSTER_HP,
    CMD_TOGGLE_TRAVEL_SPEED,
    CMD_PICKUP,
    CMD_PICKUP_QUANTITY,
    CMD_DROP,
    CMD_DROP_LAST,
    CMD_BUTCHER,
    CMD_INSPECT_FLOOR,
    CMD_SHOW_TERRAIN,
    CMD_FULL_VIEW,
    CMD_EXAMINE_OBJECT,
    CMD_EVOKE,
    CMD_EVOKE_WIELDED,
    CMD_WIELD_WEAPON,
    CMD_WEAPON_SWAP,
    CMD_FIRE,
    CMD_QUIVER_ITEM,
    CMD_THROW_ITEM_NO_QUIVER,
    CMD_WEAR_ARMOUR,
    CMD_REMOVE_ARMOUR,
    CMD_WEAR_JEWELLERY,
    CMD_REMOVE_JEWELLERY,
    CMD_CYCLE_QUIVER_FORWARD,
    CMD_CYCLE_QUIVER_BACKWARD,
    CMD_LIST_WEAPONS,
    CMD_LIST_ARMOUR,
    CMD_LIST_JEWELLERY,
    CMD_LIST_EQUIPMENT,
    CMD_LIST_GOLD,
    CMD_ZAP_WAND,
    CMD_CAST_SPELL,
    CMD_FORCE_CAST_SPELL,
    CMD_MEMORISE_SPELL,
    CMD_USE_ABILITY,
    CMD_PRAY,
    CMD_EAT,
    CMD_QUAFF,
    CMD_READ,
    CMD_LOOK_AROUND,
    CMD_WAIT,
    CMD_SHOUT,
    CMD_DISARM_TRAP,
    CMD_CHARACTER_DUMP,
    CMD_DISPLAY_COMMANDS,
    CMD_DISPLAY_INVENTORY,
    CMD_DISPLAY_KNOWN_OBJECTS,
    CMD_DISPLAY_MUTATIONS,
    CMD_DISPLAY_SKILLS,
    CMD_DISPLAY_MAP,
    CMD_DISPLAY_OVERMAP,
    CMD_DISPLAY_RELIGION,
    CMD_DISPLAY_RUNES,
    CMD_DISPLAY_CHARACTER_STATUS,
    CMD_DISPLAY_SPELLS,
    CMD_EXPERIENCE_CHECK,
    CMD_ADJUST_INVENTORY,
    CMD_REPLAY_MESSAGES,
    CMD_REDRAW_SCREEN,
    CMD_MACRO_ADD,
    CMD_SAVE_GAME,
    CMD_SAVE_GAME_NOW,
    CMD_SUSPEND_GAME,
    CMD_QUIT,
    CMD_WIZARD,
    CMD_DESTROY_ITEM,

    CMD_SEARCH_STASHES,
    CMD_EXPLORE,
    CMD_INTERLEVEL_TRAVEL,
    CMD_FIX_WAYPOINT,

    CMD_CLEAR_MAP,
    CMD_INSCRIBE_ITEM,
    CMD_MAKE_NOTE,
    CMD_RESISTS_SCREEN,

    CMD_READ_MESSAGES,

    CMD_MOUSE_MOVE,
    CMD_MOUSE_CLICK,

    CMD_ANNOTATE_LEVEL,

#ifdef CLUA_BINDINGS
    CMD_AUTOFIGHT,
    CMD_AUTOFIGHT_NOMOVE,
#endif

#ifdef USE_TILE
    CMD_EDIT_PLAYER_TILE,
    CMD_MIN_TILE = CMD_EDIT_PLAYER_TILE,
    CMD_MAX_TILE = CMD_EDIT_PLAYER_TILE,
#endif

#ifdef TOUCH_UI
    // zoom on dungeon
    CMD_ZOOM_IN,
    CMD_ZOOM_OUT,
#endif

    // Repeat previous command
    CMD_PREV_CMD_AGAIN,

    // Repeat next command a given number of times
    CMD_REPEAT_CMD,

    CMD_MAX_NORMAL = CMD_REPEAT_CMD,

    // overmap commands
    CMD_MAP_CLEAR_MAP,
    CMD_MIN_OVERMAP = CMD_MAP_CLEAR_MAP,
    CMD_MAP_ADD_WAYPOINT,
    CMD_MAP_EXCLUDE_AREA,
    CMD_MAP_CLEAR_EXCLUDES,
    CMD_MAP_EXCLUDE_RADIUS,

    CMD_MAP_MOVE_LEFT,
    CMD_MAP_MOVE_DOWN,
    CMD_MAP_MOVE_UP,
    CMD_MAP_MOVE_RIGHT,
    CMD_MAP_MOVE_UP_LEFT,
    CMD_MAP_MOVE_DOWN_LEFT,
    CMD_MAP_MOVE_UP_RIGHT,
    CMD_MAP_MOVE_DOWN_RIGHT,

    CMD_MAP_JUMP_LEFT,
    CMD_MAP_JUMP_DOWN,
    CMD_MAP_JUMP_UP,
    CMD_MAP_JUMP_RIGHT,
    CMD_MAP_JUMP_UP_LEFT,
    CMD_MAP_JUMP_DOWN_LEFT,
    CMD_MAP_JUMP_UP_RIGHT,
    CMD_MAP_JUMP_DOWN_RIGHT,

    CMD_MAP_NEXT_LEVEL,
    CMD_MAP_PREV_LEVEL,
    CMD_MAP_GOTO_LEVEL,

    CMD_MAP_SCROLL_DOWN,
    CMD_MAP_SCROLL_UP,

    CMD_MAP_FIND_UPSTAIR,
    CMD_MAP_FIND_DOWNSTAIR,
    CMD_MAP_FIND_YOU,
    CMD_MAP_FIND_PORTAL,
    CMD_MAP_FIND_TRAP,
    CMD_MAP_FIND_ALTAR,
    CMD_MAP_FIND_EXCLUDED,
    CMD_MAP_FIND_WAYPOINT,
    CMD_MAP_FIND_STASH,
    CMD_MAP_FIND_STASH_REVERSE,

    CMD_MAP_GOTO_TARGET,
    CMD_MAP_ANNOTATE_LEVEL,

    CMD_MAP_WIZARD_TELEPORT,

    CMD_MAP_HELP,
    CMD_MAP_FORGET,

    CMD_MAP_EXIT_MAP,

    CMD_MAX_OVERMAP = CMD_MAP_EXIT_MAP,

    // targetting commands
    CMD_TARGET_DOWN_LEFT,
    CMD_MIN_TARGET = CMD_TARGET_DOWN_LEFT,
    CMD_TARGET_DOWN,
    CMD_TARGET_DOWN_RIGHT,
    CMD_TARGET_LEFT,
    CMD_TARGET_RIGHT,
    CMD_TARGET_UP_LEFT,
    CMD_TARGET_UP,
    CMD_TARGET_UP_RIGHT,

    CMD_TARGET_DIR_DOWN_LEFT,
    CMD_TARGET_DIR_DOWN,
    CMD_TARGET_DIR_DOWN_RIGHT,
    CMD_TARGET_DIR_LEFT,
    CMD_TARGET_DIR_RIGHT,
    CMD_TARGET_DIR_UP_LEFT,
    CMD_TARGET_DIR_UP,
    CMD_TARGET_DIR_UP_RIGHT,

    CMD_TARGET_DESCRIBE,
    CMD_TARGET_PREV_TARGET,
    CMD_TARGET_MAYBE_PREV_TARGET,
    CMD_TARGET_SELECT,
    CMD_TARGET_SELECT_ENDPOINT,
    CMD_TARGET_SELECT_FORCE,
    CMD_TARGET_SELECT_FORCE_ENDPOINT,
    CMD_TARGET_GET,
    CMD_TARGET_OBJ_CYCLE_BACK,
    CMD_TARGET_OBJ_CYCLE_FORWARD,
    CMD_TARGET_CYCLE_FORWARD,
    CMD_TARGET_CYCLE_BACK,
    CMD_TARGET_CYCLE_BEAM,
    CMD_TARGET_CYCLE_MLIST = CMD_NO_CMD + 1000, // for indices a-z in the monster list
    CMD_TARGET_CYCLE_MLIST_END = CMD_NO_CMD + 1025,
    CMD_TARGET_TOGGLE_MLIST,
    CMD_TARGET_TOGGLE_BEAM,
    CMD_TARGET_CANCEL,
    CMD_TARGET_SHOW_PROMPT,
    CMD_TARGET_OLD_SPACE,
    CMD_TARGET_EXCLUDE,
    CMD_TARGET_FIND_TRAP,
    CMD_TARGET_FIND_PORTAL,
    CMD_TARGET_FIND_ALTAR,
    CMD_TARGET_FIND_UPSTAIR,
    CMD_TARGET_FIND_DOWNSTAIR,
    CMD_TARGET_FIND_YOU,
    CMD_TARGET_WIZARD_MAKE_FRIENDLY,
    CMD_TARGET_WIZARD_BLESS_MONSTER,
    CMD_TARGET_WIZARD_MAKE_SHOUT,
    CMD_TARGET_WIZARD_GIVE_ITEM,
    CMD_TARGET_WIZARD_MOVE,
    CMD_TARGET_WIZARD_PATHFIND,
    CMD_TARGET_WIZARD_GAIN_LEVEL,
    CMD_TARGET_WIZARD_MISCAST,
    CMD_TARGET_WIZARD_MAKE_SUMMONED,
    CMD_TARGET_WIZARD_POLYMORPH,
    CMD_TARGET_WIZARD_DEBUG_MONSTER,
    CMD_TARGET_WIZARD_HEAL_MONSTER,
    CMD_TARGET_WIZARD_HURT_MONSTER,
    CMD_TARGET_WIZARD_DEBUG_PORTAL,
    CMD_TARGET_WIZARD_KILL_MONSTER,
    CMD_TARGET_WIZARD_BANISH_MONSTER,
    CMD_TARGET_MOUSE_MOVE,
    CMD_TARGET_MOUSE_SELECT,
    CMD_TARGET_HELP,
    CMD_MAX_TARGET = CMD_TARGET_HELP,

#ifdef USE_TILE
    // Tile doll editing screen
    CMD_DOLL_RANDOMIZE,
    CMD_MIN_DOLL = CMD_DOLL_RANDOMIZE,
    CMD_DOLL_SELECT_NEXT_DOLL,
    CMD_DOLL_SELECT_PREV_DOLL,
    CMD_DOLL_SELECT_NEXT_PART,
    CMD_DOLL_SELECT_PREV_PART,
    CMD_DOLL_CHANGE_PART_NEXT,
    CMD_DOLL_CHANGE_PART_PREV,
    CMD_DOLL_CONFIRM_CHOICE,
    CMD_DOLL_COPY,
    CMD_DOLL_PASTE,
    CMD_DOLL_TAKE_OFF,
    CMD_DOLL_TAKE_OFF_ALL,
    CMD_DOLL_TOGGLE_EQUIP,
    CMD_DOLL_TOGGLE_EQUIP_ALL,
    CMD_DOLL_JOB_DEFAULT,
    CMD_DOLL_CHANGE_MODE,
    CMD_DOLL_SAVE,
    CMD_DOLL_QUIT,
    CMD_MAX_DOLL = CMD_DOLL_QUIT,
#endif

    // Disable/enable -more- prompts.
    CMD_DISABLE_MORE,
    CMD_MIN_SYNTHETIC = CMD_DISABLE_MORE,
    CMD_ENABLE_MORE,
    CMD_UNWIELD_WEAPON,

    // [ds] Silently ignored, requests another round of input.
    CMD_NEXT_CMD,

    // Must always be last
    CMD_MAX_CMD
};

enum conduct_type
{
    DID_NOTHING,
    DID_NECROMANCY,                       // vamp/drain/pain/reap, Zong/Curses
    DID_HOLY,                             // holy wrath, holy word scrolls
    DID_UNHOLY,                           // demon weapons, demon spells
    DID_ATTACK_HOLY,
    DID_ATTACK_NEUTRAL,
    DID_ATTACK_FRIEND,
    DID_FRIEND_DIED,
    DID_UNCHIVALRIC_ATTACK,
    DID_POISON,
    DID_KILL_LIVING,
    DID_KILL_UNDEAD,
    DID_KILL_DEMON,
    DID_KILL_NATURAL_UNHOLY,              // TSO
    DID_KILL_NATURAL_EVIL,                // TSO
    DID_KILL_UNCLEAN,                     // Zin
    DID_KILL_CHAOTIC,                     // Zin
    DID_KILL_WIZARD,                      // Trog
    DID_KILL_PRIEST,                      // Beogh
    DID_KILL_HOLY,
    DID_KILL_FAST,                        // Cheibriados
    DID_LIVING_KILLED_BY_UNDEAD_SLAVE,
    DID_LIVING_KILLED_BY_SERVANT,
    DID_UNDEAD_KILLED_BY_UNDEAD_SLAVE,
    DID_UNDEAD_KILLED_BY_SERVANT,
    DID_DEMON_KILLED_BY_UNDEAD_SLAVE,
    DID_DEMON_KILLED_BY_SERVANT,
    DID_NATURAL_UNHOLY_KILLED_BY_SERVANT, // TSO
    DID_NATURAL_EVIL_KILLED_BY_SERVANT,   // TSO
    DID_HOLY_KILLED_BY_UNDEAD_SLAVE,
    DID_HOLY_KILLED_BY_SERVANT,
    DID_BANISH,
    DID_SPELL_MEMORISE,
    DID_SPELL_CASTING,
    DID_SPELL_PRACTISE,
    DID_CARDS,
    DID_DRINK_BLOOD,
    DID_CANNIBALISM,
    DID_EAT_SOULED_BEING,                 // Zin
    DID_DELIBERATE_MUTATING,              // Zin
    DID_CAUSE_GLOWING,                    // Zin
    DID_UNCLEAN,                          // Zin (used unclean weapon/magic)
    DID_CHAOS,                            // Zin (used chaotic weapon/magic)
    DID_DESECRATE_ORCISH_REMAINS,         // Beogh
    DID_DESTROY_ORCISH_IDOL,              // Beogh
    DID_KILL_SLIME,                       // Jiyva
    DID_KILL_PLANT,                       // Fedhas
    DID_PLANT_KILLED_BY_SERVANT,          // Fedhas
    DID_HASTY,                            // Cheibriados
    DID_CORPSE_VIOLATION,                 // Fedhas (Necromancy involving
                                          // corpses/chunks).
    DID_SOULED_FRIEND_DIED,               // Zin
    DID_UNCLEAN_KILLED_BY_SERVANT,        // Zin
    DID_CHAOTIC_KILLED_BY_SERVANT,        // Zin
    DID_ATTACK_IN_SANCTUARY,              // Zin
    DID_KILL_ARTIFICIAL,                  // Yredelemnul
    DID_ARTIFICIAL_KILLED_BY_UNDEAD_SLAVE,// Yredelemnul
    DID_ARTIFICIAL_KILLED_BY_SERVANT,     // Yredelemnul
    DID_DESTROY_SPELLBOOK,                // Sif Muna
    DID_EXPLORATION,                      // Ashenzari, wrath timers
    DID_DESECRATE_HOLY_REMAINS,           // Zin/Ely/TSO/Yredelemnul
    DID_SEE_MONSTER,                      // TSO

    NUM_CONDUCTS
};

enum confirm_butcher_type
{
    CONFIRM_NEVER,
    CONFIRM_ALWAYS,
    CONFIRM_AUTO,
};

enum confirm_prompt_type
{
    CONFIRM_CANCEL,             // automatically answer 'no', i.e. disallow
    CONFIRM_PROMPT,             // prompt
    CONFIRM_NONE,               // automatically answer 'yes'
};

enum confirm_level_type
{
    CONFIRM_NONE_EASY,
    CONFIRM_SAFE_EASY,
    CONFIRM_ALL_EASY,
};

enum chunk_drop_type
{
    ADC_NEVER,
    ADC_ROTTEN,
    ADC_YES,
};

// When adding new delays, update their names in delay.cc
enum delay_type
{
    DELAY_NOT_DELAYED,
    DELAY_EAT,
    DELAY_FEED_VAMPIRE,
    DELAY_ARMOUR_ON,
    DELAY_ARMOUR_OFF,
    DELAY_JEWELLERY_ON,
    DELAY_MEMORISE,
    DELAY_BUTCHER,
    DELAY_BOTTLE_BLOOD,
    DELAY_WEAPON_SWAP,
    DELAY_PASSWALL,
    DELAY_DROP_ITEM,
    DELAY_MULTIDROP,
    DELAY_ASCENDING_STAIRS,
    DELAY_DESCENDING_STAIRS,
    DELAY_RECITE,  // Zin's Recite invocation

    // [dshaligram] Shift-running, resting, travel and macros are now
    // also handled as delays.
    DELAY_RUN,
    DELAY_REST,
    DELAY_TRAVEL,

    DELAY_MACRO,

    // In a macro delay, a stacked delay to tell Crawl to read and act on
    // one input command.
    DELAY_MACRO_PROCESS_KEY,

    DELAY_INTERRUPTIBLE,                // simple interruptible delay
    DELAY_UNINTERRUPTIBLE,              // simple uninterruptible delay

    NUM_DELAYS
};

enum description_level_type
{
    DESC_THE,
    DESC_A,
    DESC_YOUR,
    DESC_PLAIN,
    DESC_ITS,
    DESC_INVENTORY_EQUIP,
    DESC_INVENTORY,

    // Partial item names.
    DESC_BASENAME,                     // Base name of item subtype
    DESC_QUALNAME,                     // Name without articles, quantities,
                                       // enchantments.
    DESC_DBNAME,                       // Name with which to look up item
                                       // description in the db.

    DESC_NONE
};

enum evoc_type
{
    EVOC_WAND,
    EVOC_ROD,
    EVOC_DECK,
    EVOC_MISC,
};

enum game_direction_type
{
    GDT_GAME_START = 0,
    GDT_DESCENDING,
    GDT_ASCENDING,
};

enum game_type
{
    GAME_TYPE_UNSPECIFIED,
    GAME_TYPE_NORMAL,
    GAME_TYPE_TUTORIAL,
    GAME_TYPE_ARENA,
    GAME_TYPE_SPRINT,
    GAME_TYPE_HINTS,
    GAME_TYPE_ZOTDEF,
    GAME_TYPE_INSTRUCTIONS,
    GAME_TYPE_HIGH_SCORES,
    NUM_GAME_TYPE
};

enum level_flag_type
{
    LFLAG_NONE = 0,

    LFLAG_NO_TELE_CONTROL = (1 << 0), // Teleport control not allowed.
    LFLAG_NO_MAP          = (1 << 2), // Level can't be persistently mapped.
};

// Volatile state and cache.
enum level_state_type
{
    LSTATE_NONE = 0,

    LSTATE_GOLUBRIA       = (1 << 0), // A Golubria trap exists.
    LSTATE_GLOW_MOLD      = (1 << 1), // Any glowing mold exists.

    LSTATE_DELETED        = (1 << 2), // The level won't be saved.
    LSTATE_BEOGH          = (1 << 3), // Possibly an orcish priest around.
};

// NOTE: The order of these is very important to their usage!
// [dshaligram] If adding/removing from this list, also update view.cc!
enum dungeon_char_type
{
    DCHAR_WALL,
    DCHAR_WALL_MAGIC,
    DCHAR_FLOOR,
    DCHAR_FLOOR_MAGIC,
    DCHAR_DOOR_OPEN,
    DCHAR_DOOR_CLOSED,
    DCHAR_TRAP,
    DCHAR_STAIRS_DOWN,
    DCHAR_STAIRS_UP,
    DCHAR_GRATE,
    DCHAR_ALTAR,
    DCHAR_ARCH,
    DCHAR_FOUNTAIN,
    DCHAR_WAVY,
    DCHAR_STATUE,
    DCHAR_INVIS_EXPOSED,
    DCHAR_ITEM_DETECTED,
    DCHAR_ITEM_ORB,
    DCHAR_ITEM_WEAPON,
    DCHAR_ITEM_ARMOUR,
    DCHAR_ITEM_WAND,
    DCHAR_ITEM_FOOD,
    DCHAR_ITEM_SCROLL,
    DCHAR_ITEM_RING,
    DCHAR_ITEM_POTION,
    DCHAR_ITEM_MISSILE,
    DCHAR_ITEM_BOOK,
    DCHAR_ITEM_STAVE,
    DCHAR_ITEM_MISCELLANY,
    DCHAR_ITEM_CORPSE,
    DCHAR_ITEM_GOLD,
    DCHAR_ITEM_AMULET,
    DCHAR_CLOUD,
    DCHAR_TREE,
    DCHAR_TELEPORTER,

    DCHAR_SPACE,
    DCHAR_FIRED_FLASK,
    DCHAR_FIRED_BOLT,
    DCHAR_FIRED_CHUNK,
    DCHAR_FIRED_BOOK,
    DCHAR_FIRED_WEAPON,
    DCHAR_FIRED_ZAP,
    DCHAR_FIRED_BURST,
    DCHAR_FIRED_STICK,
    DCHAR_FIRED_TRINKET,
    DCHAR_FIRED_SCROLL,
    DCHAR_FIRED_DEBUG,
    DCHAR_FIRED_ARMOUR,
    DCHAR_FIRED_MISSILE,
    DCHAR_EXPLOSION,

    DCHAR_FRAME_HORIZ,
    DCHAR_FRAME_VERT,
    DCHAR_FRAME_TL,
    DCHAR_FRAME_TR,
    DCHAR_FRAME_BL,
    DCHAR_FRAME_BR,

    NUM_DCHAR_TYPES
};

// When adding:
//
// * New stairs/portals: update grid_stair_direction.
// * Any: edit view.cc and add a glyph and colour for the feature.
// * Any: edit directn.cc and add a description for the feature.
// * Any: edit dat/descript/features.txt and add a
//        long description if appropriate.
// * Any: check the grid_* functions in misc.cc and make sure
//        they return sane values for your new feature.
// * Any: edit dungeon.cc and add a symbol to map_feature() and
//        vault_grid() for the feature, if you want vault maps to
//        be able to use it.  If you do, also update
//        docs/develop/levels/syntax.txt with the new symbol.
// * Any: edit l_dgngrd.cc and add the feature's name to the dngn_feature_names
//        array, if you want vault map Lua code to be able to use the
//        feature, and/or you want to be able to create the feature
//        using the "create feature by name" wizard command.
// Also take note of MINMOVE and MINSEE above.
//
enum dungeon_feature_type
{
    DNGN_UNSEEN,
    DNGN_CLOSED_DOOR,
    DNGN_RUNED_DOOR,
    DNGN_SEALED_DOOR,
    DNGN_MANGROVE,
    DNGN_METAL_WALL,
        DNGN_MINWALL = DNGN_METAL_WALL,
    DNGN_GREEN_CRYSTAL_WALL,
    DNGN_ROCK_WALL,
    DNGN_SLIMY_WALL,
    DNGN_STONE_WALL,
    DNGN_PERMAROCK_WALL,               // for undiggable walls
        DNGN_MAXOPAQUE = DNGN_PERMAROCK_WALL,
    DNGN_CLEAR_ROCK_WALL,              // transparent walls
        // Lowest grid value which can be seen through.
        DNGN_MINSEE = DNGN_CLEAR_ROCK_WALL,
    DNGN_CLEAR_STONE_WALL,
    DNGN_CLEAR_PERMAROCK_WALL,
        DNGN_MAXWALL = DNGN_CLEAR_PERMAROCK_WALL,
    DNGN_GRATE,
    DNGN_TREE,
        DNGN_MAX_NONREACH = DNGN_TREE,

    DNGN_OPEN_SEA,                     // Shoals equivalent for permarock
    DNGN_LAVA_SEA,                     // Gehenna equivalent for permarock
    DNGN_ORCISH_IDOL,
    DNGN_GRANITE_STATUE,
    DNGN_MALIGN_GATEWAY,
        // Highest solid grid value.
        DNGN_MAXSOLID = DNGN_MALIGN_GATEWAY,

    DNGN_LAVA            = 30,
        DNGN_MINMOVE = DNGN_LAVA, // Can be moved through.
    DNGN_DEEP_WATER,

    DNGN_SHALLOW_WATER,
        DNGN_MINWALK = DNGN_SHALLOW_WATER,

    // Lowest grid value that an item can be placed on.
    DNGN_MINITEM = DNGN_SHALLOW_WATER,

    DNGN_FLOOR,
    DNGN_OPEN_DOOR,

    DNGN_TRAP_MECHANICAL,
    DNGN_TRAP_MAGICAL,
    DNGN_TRAP_NATURAL,
    DNGN_TRAP_WEB,
    DNGN_UNDISCOVERED_TRAP,

    DNGN_ENTER_SHOP,
    DNGN_ABANDONED_SHOP,

    DNGN_STONE_STAIRS_DOWN_I,
    DNGN_STONE_STAIRS_DOWN_II,
    DNGN_STONE_STAIRS_DOWN_III,
    DNGN_ESCAPE_HATCH_DOWN,

    // corresponding up stairs (same order as above)
    DNGN_STONE_STAIRS_UP_I,
    DNGN_STONE_STAIRS_UP_II,
    DNGN_STONE_STAIRS_UP_III,
    DNGN_ESCAPE_HATCH_UP,

    // Various gates
    DNGN_ENTER_DIS,
    DNGN_ENTER_GEHENNA,
    DNGN_ENTER_COCYTUS,
    DNGN_ENTER_TARTARUS,
    DNGN_ENTER_ABYSS,
    DNGN_EXIT_ABYSS,
#if TAG_MAJOR_VERSION > 34
    DNGN_ABYSSAL_STAIR,
#endif
    DNGN_STONE_ARCH,
    DNGN_ENTER_PANDEMONIUM,
    DNGN_EXIT_PANDEMONIUM,
    DNGN_TRANSIT_PANDEMONIUM,
    DNGN_EXIT_DUNGEON,
    DNGN_EXIT_THROUGH_ABYSS,
    DNGN_EXIT_HELL,
    DNGN_ENTER_HELL,
    DNGN_ENTER_LABYRINTH,
    DNGN_TELEPORTER,
    DNGN_ENTER_PORTAL_VAULT,
    DNGN_EXIT_PORTAL_VAULT,
    DNGN_EXPIRED_PORTAL,

    // Entrances to various branches
    DNGN_ENTER_DWARVEN_HALL,
        DNGN_ENTER_FIRST_BRANCH = DNGN_ENTER_DWARVEN_HALL,
    DNGN_ENTER_ORCISH_MINES,
    DNGN_ENTER_LAIR,
    DNGN_ENTER_SLIME_PITS,
    DNGN_ENTER_VAULTS,
    DNGN_ENTER_CRYPT,
    DNGN_ENTER_HALL_OF_BLADES,
    DNGN_ENTER_ZOT,
    DNGN_ENTER_TEMPLE,
    DNGN_ENTER_SNAKE_PIT,
    DNGN_ENTER_ELVEN_HALLS,
    DNGN_ENTER_TOMB,
    DNGN_ENTER_SWAMP,
    DNGN_ENTER_SHOALS,
    DNGN_ENTER_SPIDER_NEST,
    DNGN_ENTER_FOREST,
        DNGN_ENTER_LAST_BRANCH = DNGN_ENTER_FOREST,
    DNGN_UNUSED_ENTER_BRANCH_1,

    // Exits from various branches
    // Order must be the same as above
    DNGN_RETURN_FROM_DWARVEN_HALL,
        DNGN_RETURN_FROM_FIRST_BRANCH = DNGN_RETURN_FROM_DWARVEN_HALL,
    DNGN_RETURN_FROM_ORCISH_MINES,
    DNGN_RETURN_FROM_LAIR,
    DNGN_RETURN_FROM_SLIME_PITS,
    DNGN_RETURN_FROM_VAULTS,
    DNGN_RETURN_FROM_CRYPT,
    DNGN_RETURN_FROM_HALL_OF_BLADES,
    DNGN_RETURN_FROM_ZOT,
    DNGN_RETURN_FROM_TEMPLE,
    DNGN_RETURN_FROM_SNAKE_PIT,
    DNGN_RETURN_FROM_ELVEN_HALLS,
    DNGN_RETURN_FROM_TOMB,
    DNGN_RETURN_FROM_SWAMP,
    DNGN_RETURN_FROM_SHOALS,
    DNGN_RETURN_FROM_SPIDER_NEST,
    DNGN_RETURN_FROM_FOREST,
        DNGN_RETURN_FROM_LAST_BRANCH = DNGN_RETURN_FROM_FOREST,
    DNGN_UNUSED_RETURN_BRANCH_1,

    // Order of altars must match order of gods (god_type)
    DNGN_ALTAR_ZIN,
        DNGN_ALTAR_FIRST_GOD = DNGN_ALTAR_ZIN,
    DNGN_ALTAR_SHINING_ONE,
    DNGN_ALTAR_KIKUBAAQUDGHA,
    DNGN_ALTAR_YREDELEMNUL,
    DNGN_ALTAR_XOM,
    DNGN_ALTAR_VEHUMET,
    DNGN_ALTAR_OKAWARU,
    DNGN_ALTAR_MAKHLEB,
    DNGN_ALTAR_SIF_MUNA,
    DNGN_ALTAR_TROG,
    DNGN_ALTAR_NEMELEX_XOBEH,
    DNGN_ALTAR_ELYVILON,
    DNGN_ALTAR_LUGONU,
    DNGN_ALTAR_BEOGH,
    DNGN_ALTAR_JIYVA,
    DNGN_ALTAR_FEDHAS,
    DNGN_ALTAR_CHEIBRIADOS,
    DNGN_ALTAR_ASHENZARI,
        DNGN_ALTAR_LAST_GOD = DNGN_ALTAR_ASHENZARI,
    DNGN_UNUSED_ALTAR_1,

    DNGN_FOUNTAIN_BLUE,
    DNGN_FOUNTAIN_SPARKLING,           // aka 'Magic Fountain' {dlb}
    DNGN_FOUNTAIN_BLOOD,
    // same order as above!
    DNGN_DRY_FOUNTAIN_BLUE,
    DNGN_DRY_FOUNTAIN_SPARKLING,
    DNGN_DRY_FOUNTAIN_BLOOD,
    DNGN_PERMADRY_FOUNTAIN,

    // Not meant to ever appear in grd().
    DNGN_EXPLORE_HORIZON, // dummy for redefinition

    DNGN_UNKNOWN_ALTAR,
    DNGN_UNKNOWN_PORTAL,

#if TAG_MAJOR_VERSION == 34
    DNGN_ABYSSAL_STAIR,
    DNGN_BADLY_SEALED_DOOR,
#endif

    NUM_FEATURES
};

enum duration_type
{
    DUR_INVIS,
    DUR_CONF,
    DUR_PARALYSIS,
    DUR_SLOW,
    DUR_MESMERISED,
    DUR_HASTE,
    DUR_MIGHT,
    DUR_BRILLIANCE,
    DUR_AGILITY,
    DUR_FLIGHT,
    DUR_BERSERK,
    DUR_POISONING,

    DUR_CONFUSING_TOUCH,
    DUR_SURE_BLADE,
    DUR_CORONA,
    DUR_DEATHS_DOOR,
    DUR_FIRE_SHIELD,

    DUR_BUILDING_RAGE,          // countdown to starting berserk
    DUR_EXHAUSTED,              // fatigue counter for berserk

    DUR_LIQUID_FLAMES,
    DUR_ICY_ARMOUR,
    DUR_REPEL_MISSILES,
    DUR_JELLY_PRAYER,
    DUR_PIETY_POOL,             // distribute piety over time
    DUR_DIVINE_VIGOUR,          // duration of Ely's Divine Vigour
    DUR_DIVINE_STAMINA,         // duration of Zin's Divine Stamina
    DUR_DIVINE_SHIELD,          // duration of TSO's Divine Shield
    DUR_REGENERATION,
    DUR_SWIFTNESS,
#if TAG_MAJOR_VERSION == 34
    DUR_CONTROLLED_FLIGHT,
#endif
    DUR_TELEPORT,
    DUR_CONTROL_TELEPORT,
    DUR_BREATH_WEAPON,
    DUR_TRANSFORMATION,
    DUR_DEATH_CHANNEL,
    DUR_DEFLECT_MISSILES,
    DUR_PHASE_SHIFT,
#if TAG_MAJOR_VERSION == 34
    DUR_SEE_INVISIBLE,
#endif
    DUR_WEAPON_BRAND,           // general "branding" spell counter
    DUR_DEMONIC_GUARDIAN,       // demonic guardian timeout
    DUR_POWERED_BY_DEATH,
    DUR_SILENCE,
    DUR_CONDENSATION_SHIELD,
    DUR_STONESKIN,
    DUR_GOURMAND,
    DUR_BARGAIN,
#if TAG_MAJOR_VERSION == 34
    DUR_INSULATION,
#endif
    DUR_RESISTANCE,
    DUR_SLAYING,
    DUR_STEALTH,
    DUR_MAGIC_SHIELD,
    DUR_SLEEP,
    DUR_TELEPATHY,
    DUR_PETRIFIED,
    DUR_LOWERED_MR,
    DUR_REPEL_STAIRS_MOVE,
    DUR_REPEL_STAIRS_CLIMB,
    DUR_COLOUR_SMOKE_TRAIL,
    DUR_SLIMIFY,
    DUR_TIME_STEP,
    DUR_ICEMAIL_DEPLETED,       // Wait this many turns for full Icemail
    DUR_MISLED,
    DUR_QUAD_DAMAGE,
    DUR_AFRAID,
    DUR_MIRROR_DAMAGE,
    DUR_SCRYING,
    DUR_TORNADO,
    DUR_LIQUEFYING,
    DUR_HEROISM,
    DUR_FINESSE,
    DUR_LIFESAVING,
    DUR_PARALYSIS_IMMUNITY,
    DUR_DARKNESS,
    DUR_PETRIFYING,
    DUR_SHROUD_OF_GOLUBRIA,
    DUR_TORNADO_COOLDOWN,
#if TAG_MAJOR_VERSION == 34
    DUR_NAUSEA,
#endif
    DUR_AMBROSIA,
#if TAG_MAJOR_VERSION == 34
    DUR_TEMP_MUTATIONS,
#endif
    DUR_DISJUNCTION,
    DUR_VEHUMET_GIFT,
#if TAG_MAJOR_VERSION == 34
    DUR_BATTLESPHERE,
#endif
    DUR_SENTINEL_MARK,
    DUR_SICKENING,
    DUR_WATER_HOLD,
    DUR_WATER_HOLD_IMMUNITY,
    DUR_FLAYED,
    DUR_RETCHING,
    DUR_WEAK,
    DUR_DIMENSION_ANCHOR,
    DUR_ANTIMAGIC,
    DUR_SPIRIT_HOWL,
    DUR_INFUSION,
    DUR_SONG_OF_SLAYING,
    DUR_SONG_OF_SHIELDING,
    NUM_DURATIONS
};

// This list must match the enchant_names array in mon-ench.cc
// Enchantments that imply other enchantments should come first
// to avoid timeout message confusion. Currently:
//     berserk -> haste, might; fatigue -> slow
enum enchant_type
{
    ENCH_NONE = 0,
    ENCH_BERSERK,
    ENCH_HASTE,
    ENCH_MIGHT,
    ENCH_FATIGUE,        // Post-berserk fatigue.
    ENCH_SLOW,
    ENCH_FEAR,
    ENCH_CONFUSION,
    ENCH_INVIS,
    ENCH_POISON,
    ENCH_ROT,
    ENCH_SUMMON,
    ENCH_ABJ,
    ENCH_CORONA,
    ENCH_CHARM,
    ENCH_STICKY_FLAME,
    ENCH_GLOWING_SHAPESHIFTER,
    ENCH_SHAPESHIFTER,
    ENCH_TP,
    ENCH_SLEEP_WARY,
    ENCH_SUBMERGED,
    ENCH_SHORT_LIVED,
    ENCH_PARALYSIS,
    ENCH_SICK,
    ENCH_SLEEPY,         //   Monster can't wake until this wears off.
    ENCH_HELD,           //   Caught in a net.
    ENCH_BATTLE_FRENZY,  //   Monster is in a battle frenzy.
#if TAG_MAJOR_VERSION == 34
    ENCH_TEMP_PACIF,
#endif
    ENCH_PETRIFYING,
    ENCH_PETRIFIED,
    ENCH_LOWERED_MR,
    ENCH_SOUL_RIPE,
    ENCH_SLOWLY_DYING,
    ENCH_EAT_ITEMS,
    ENCH_AQUATIC_LAND,   // Water monsters lose hp while on land.
    ENCH_SPORE_PRODUCTION,
#if TAG_MAJOR_VERSION == 34
    ENCH_SLOUCH,
#endif
    ENCH_SWIFT,
    ENCH_TIDE,
    ENCH_INSANE,         // Berserk + changed attitude.
    ENCH_SILENCE,
    ENCH_AWAKEN_FOREST,
    ENCH_EXPLODING,
    ENCH_BLEED,
    ENCH_PORTAL_TIMER,
    ENCH_SEVERED,
    ENCH_ANTIMAGIC,
    ENCH_FADING_AWAY,
    ENCH_PREPARING_RESURRECT,
    ENCH_REGENERATION,
    ENCH_RAISED_MR,
    ENCH_MIRROR_DAMAGE,
    ENCH_STONESKIN,
    ENCH_FEAR_INSPIRING,
    ENCH_PORTAL_PACIFIED,
    ENCH_WITHDRAWN,
    ENCH_ATTACHED,
    ENCH_LIFE_TIMER,    // Minimum time demonic guardian must exist.
    ENCH_FLIGHT,
    ENCH_LIQUEFYING,
    ENCH_TORNADO,
    ENCH_FAKE_ABJURATION,
    ENCH_DAZED,         // Dazed - less chance of acting each turn.
    ENCH_MUTE,          // Silenced.
    ENCH_BLIND,         // Blind (everything is invisible).
    ENCH_DUMB,          // Stupefied (paralysis by a different name).
    ENCH_MAD,           // Confusion by another name.
    ENCH_SILVER_CORONA, // Zin's silver light.
    ENCH_RECITE_TIMER,  // Was recited against.
    ENCH_INNER_FLAME,
    ENCH_ROUSED,        // Monster has been roused to greatness
    ENCH_BREATH_WEAPON, // just a simple timer for dragon breathweapon spam
    ENCH_DEATHS_DOOR,
    ENCH_ROLLING,       // Boulder Beetle in ball form
    ENCH_OZOCUBUS_ARMOUR,
    ENCH_WRETCHED,      // An abstract placeholder for monster mutations
    ENCH_SCREAMED,      // Starcursed scream timer
    ENCH_WORD_OF_RECALL,// Chanting word of recall
    ENCH_INJURY_BOND,
    ENCH_WATER_HOLD,      // Silence and asphyxiation damage
    ENCH_FLAYED,
    ENCH_HAUNTING,
    ENCH_RETCHING,
    ENCH_WEAK,
    ENCH_DIMENSION_ANCHOR,
    ENCH_AWAKEN_VINES,   // Is presently animating snaplasher vines
    ENCH_CONTROL_WINDS,
    ENCH_WIND_AIDED,     // Ranged accuracy enhanced by nearby Control Winds
    ENCH_SUMMON_CAPPED,  // Abjuring quickly because a summon cap was hit
    // Update enchantment names in mon-ench.cc when adding or removing
    // enchantments.
    NUM_ENCHANTMENTS
};

enum enchant_retval
{
    ERV_FAIL,
    ERV_NEW,
    ERV_INCREASED,
};

enum energy_use_type
{
    EUT_MOVE,
    EUT_SWIM,
    EUT_ATTACK,
    EUT_MISSILE,
    EUT_SPELL,
    EUT_SPECIAL,
    EUT_ITEM,
    EUT_PICKUP,
};

enum equipment_type
{
    EQ_NONE = -1,

    EQ_WEAPON,
    EQ_CLOAK,
    EQ_HELMET,
    EQ_GLOVES,
    EQ_BOOTS,
    EQ_SHIELD,
    EQ_BODY_ARMOUR,
    //Everything beyond here is jewellery
    EQ_LEFT_RING,
    EQ_RIGHT_RING,
    EQ_AMULET,
    //Octopodes don't have left and right rings. They have eight rings, instead.
    EQ_RING_ONE,
    EQ_RING_TWO,
    EQ_RING_THREE,
    EQ_RING_FOUR,
    EQ_RING_FIVE,
    EQ_RING_SIX,
    EQ_RING_SEVEN,
    EQ_RING_EIGHT,
    NUM_EQUIP,

    EQ_MIN_ARMOUR = EQ_CLOAK,
    EQ_MAX_ARMOUR = EQ_BODY_ARMOUR,
    EQ_MAX_WORN   = EQ_RING_EIGHT,
    // these aren't actual equipment slots, they're categories for functions
    EQ_STAFF            = 100,         // weapon with base_type OBJ_STAVES
    EQ_RINGS,                          // check both rings
    EQ_RINGS_PLUS,                     // check both rings and sum plus
    EQ_RINGS_PLUS2,                    // check both rings and sum plus2
    EQ_ALL_ARMOUR,                     // check all armour types
};

enum eq_type
{
    ET_WEAPON,
    ET_SHIELD,
    ET_ARMOUR,
    ET_JEWELS,
    NUM_ET
};

enum eq_type_flags
{
    ETF_WEAPON = 0x1,
    ETF_SHIELD = 0x2,
    ETF_ARMOUR = 0x4,
    ETF_JEWELS = 0x8,
    ETF_ALL    = 0xF
};

enum feature_flag_type
{
    FFT_NONE          = 0,
    FFT_NOTABLE       = 0x1,           // should be noted for dungeon overview
    FFT_EXAMINE_HINT  = 0x2,           // could get an "examine-this" hint.
};

enum flush_reason_type
{
    FLUSH_ON_FAILURE,                  // spell/ability failed to cast
    FLUSH_BEFORE_COMMAND,              // flush before getting a command
    FLUSH_ON_MESSAGE,                  // flush when printing a message
    FLUSH_ON_WARNING_MESSAGE,          // flush on MSGCH_WARN messages
    FLUSH_ON_DANGER_MESSAGE,           // flush on MSGCH_DANGER messages
    FLUSH_ON_PROMPT,                   // flush on MSGCH_PROMPT messages
    FLUSH_ON_UNSAFE_YES_OR_NO_PROMPT,  // flush when !safe set to yesno()
    FLUSH_LUA,                         // flush when Lua wants to flush
    FLUSH_KEY_REPLAY_CANCEL,           // flush when key replay is cancelled
    FLUSH_ABORT_MACRO,                 // something wrong with macro being
                                       // processed, so stop it
    FLUSH_REPLAY_SETUP_FAILURE,        // setup for key replay failed
    FLUSH_REPEAT_SETUP_DONE,           // command repeat done manipulating
                                       // the macro buffer
    NUM_FLUSH_REASONS
};

// The order of this enum must match the order of DNGN_ALTAR_FOO.
enum god_type
{
    GOD_NO_GOD,
    GOD_ZIN,
    GOD_SHINING_ONE,
    GOD_KIKUBAAQUDGHA,
    GOD_YREDELEMNUL,
    GOD_XOM,
    GOD_VEHUMET,
    GOD_OKAWARU,
    GOD_MAKHLEB,
    GOD_SIF_MUNA,
    GOD_TROG,
    GOD_NEMELEX_XOBEH,
    GOD_ELYVILON,
    GOD_LUGONU,
    GOD_BEOGH,
    GOD_JIYVA,
    GOD_FEDHAS,
    GOD_CHEIBRIADOS,
    GOD_ASHENZARI,
    NUM_GODS,                          // always after last god

    GOD_RANDOM = 100,
    GOD_NAMELESS,                      // for monsters with non-player gods
    GOD_VIABLE,
};

enum held_type
{
    HELD_NONE = 0,
    HELD_NET,         // currently unused
    HELD_WEB,         // currently unused
    HELD_MONSTER,     // but no damage
    HELD_CONSTRICTED, // damaging
};

enum holy_word_source_type
{
    HOLY_WORD_GENERIC     = -1,
    HOLY_WORD_SCROLL      = -2,
    HOLY_WORD_ZIN         = -4,  // Zin effect
    HOLY_WORD_TSO         = -5,  // TSO effect
};

enum hunger_state_t                    // you.hunger_state
{
    HS_STARVING,
    HS_NEAR_STARVING,
    HS_VERY_HUNGRY,
    HS_HUNGRY,
    HS_SATIATED,                       // "not hungry" state
    HS_FULL,
    HS_VERY_FULL,
    HS_ENGORGED,
};

enum immolation_source_type
{
    IMMOLATION_GENERIC = -1,
    IMMOLATION_SCROLL  = -2,
    IMMOLATION_AFFIX   = -3, // effect when fixing fire brand
    IMMOLATION_TOME    = -4, // exploding Tome of Destruction
};

enum item_status_flag_type  // per item flags: ie. ident status, cursed status
{
    ISFLAG_KNOW_CURSE        = 0x00000001,  // curse status
    ISFLAG_KNOW_TYPE         = 0x00000002,  // artefact name, sub/special types
    ISFLAG_KNOW_PLUSES       = 0x00000004,  // to hit/to dam/to AC/charges
    ISFLAG_KNOW_PROPERTIES   = 0x00000008,  // know special artefact properties
    ISFLAG_IDENT_MASK        = 0x0000000F,  // mask of all id related flags

    // these three masks are of the minimal flags set upon using equipment:
    ISFLAG_EQ_WEAPON_MASK    = 0x0000000B,  // mask of flags for weapon equip
    ISFLAG_EQ_ARMOUR_MASK    = 0x0000000F,  // mask of flags for armour equip
    ISFLAG_EQ_JEWELLERY_MASK = 0x0000000F,  // mask of flags for known jewellery

    ISFLAG_CURSED            = 0x00000100,  // cursed
    ISFLAG_BLESSED_WEAPON    = 0x00000200,  // personalized TSO's gift
    ISFLAG_SEEN_CURSED       = 0x00000400,  // was seen being cursed
    ISFLAG_TRIED             = 0x00000800,  // tried but not (usually) ided

    ISFLAG_RANDART           = 0x00001000,  // special value is seed
    ISFLAG_UNRANDART         = 0x00002000,  // is an unrandart
    ISFLAG_ARTEFACT_MASK     = 0x00003000,  // randart or unrandart
    ISFLAG_DROPPED           = 0x00004000,  // dropped item (no autopickup)
    ISFLAG_THROWN            = 0x00008000,  // thrown missile weapon

    // these don't have to remain as flags
    ISFLAG_NO_DESC           = 0x00000000,  // used for clearing these flags
    ISFLAG_GLOWING           = 0x00010000,  // weapons or armour
    ISFLAG_RUNED             = 0x00020000,  // weapons or armour
    ISFLAG_EMBROIDERED_SHINY = 0x00040000,  // armour: depends on sub-type
    ISFLAG_COSMETIC_MASK     = 0x00070000,  // mask of cosmetic descriptions

    ISFLAG_UNOBTAINABLE      = 0x00080000,  // vault on display

    ISFLAG_MIMIC             = 0x00100000,  // mimic
    ISFLAG_NO_MIMIC          = 0x00200000,  // Can't be turned into a mimic

    ISFLAG_NO_PICKUP         = 0x00400000,  // Monsters won't pick this up

    ISFLAG_NO_RACE           = 0x00000000,  // used for clearing these flags
    ISFLAG_ORCISH            = 0x01000000,  // low quality items
    ISFLAG_DWARVEN           = 0x02000000,  // strong and robust items
    ISFLAG_ELVEN             = 0x04000000,  // light and accurate items
    ISFLAG_RACIAL_MASK       = 0x07000000,  // mask of racial equipment types

    ISFLAG_NOTED_ID          = 0x08000000,
    ISFLAG_NOTED_GET         = 0x10000000,

    ISFLAG_BEEN_IN_INV       = 0x20000000,  // Item has been in inventory
    ISFLAG_SUMMONED          = 0x40000000,  // Item generated on a summon
    ISFLAG_DROPPED_BY_ALLY   = 0x80000000,  // Item was dropped by an ally
};

enum item_type_id_state_type
{
    ID_UNKNOWN_TYPE = 0,
    ID_MON_TRIED_TYPE,
    ID_TRIED_TYPE,
    ID_TRIED_ITEM_TYPE,
    ID_KNOWN_TYPE,
    NUM_ID_STATE_TYPES
};

enum job_type
{
    JOB_FIGHTER,
    JOB_WIZARD,
#if TAG_MAJOR_VERSION == 34
    JOB_PRIEST,
#endif
    JOB_GLADIATOR,
    JOB_NECROMANCER,
    JOB_ASSASSIN,
    JOB_BERSERKER,
    JOB_HUNTER,
    JOB_CONJURER,
    JOB_ENCHANTER,
    JOB_FIRE_ELEMENTALIST,
    JOB_ICE_ELEMENTALIST,
    JOB_SUMMONER,
    JOB_AIR_ELEMENTALIST,
    JOB_EARTH_ELEMENTALIST,
    JOB_SKALD,
    JOB_VENOM_MAGE,
    JOB_CHAOS_KNIGHT,
    JOB_TRANSMUTER,
    JOB_HEALER,
#if TAG_MAJOR_VERSION == 34
    JOB_STALKER,
#endif
    JOB_MONK,
    JOB_WARPER,
    JOB_WANDERER,
    JOB_ARTIFICER,                     //   Greenberg/Bane
    JOB_ARCANE_MARKSMAN,
    JOB_DEATH_KNIGHT,
    JOB_ABYSSAL_KNIGHT,
    JOB_JESTER,
    NUM_JOBS,                          // always after the last job

    JOB_UNKNOWN = 100,
    JOB_RANDOM,
    JOB_VIABLE,
};

enum KeymapContext
{
    KMC_DEFAULT,         // For no-arg getchm(), must be zero.
    KMC_LEVELMAP,        // When in the 'X' level map
    KMC_TARGETTING,      // Only during 'x' and other targetting modes
    KMC_CONFIRM,         // When being asked y/n/q questions
    KMC_MENU,            // For menus
#ifdef USE_TILE
    KMC_DOLL,            // For the tiles doll menu editing screen
#endif

    KMC_CONTEXT_COUNT,   // Must always be the last real context

    KMC_NONE
};

// This order is *critical*. Don't mess with it (see mon_enchant)
enum kill_category
{
    KC_YOU,
    KC_FRIENDLY,
    KC_OTHER,
    KC_NCATEGORIES
};

enum killer_type                       // monster_die(), thing_thrown
{
    KILL_NONE,                         // no killer
    KILL_YOU,                          // you are the killer
    KILL_MON,                          // no, it was a monster!
    KILL_YOU_MISSILE,                  // in the library, with a dart
    KILL_MON_MISSILE,                  // in the dungeon, with a club
    KILL_YOU_CONF,                     // died while confused as caused by you
    KILL_MISCAST,                      // as a result of a spell miscast
    KILL_MISC,                         // any miscellaneous killing
    KILL_RESET,                        // ???
    KILL_DISMISSED,                    // ???
    KILL_BANISHED,                     // monsters what got banished
    KILL_UNSUMMONED,                   // summoned monsters whose timers ran out
    KILL_TIMEOUT,                      // non-summoned monsters whose times ran out
    KILL_PACIFIED,                     // only used by milestones and notes
    KILL_ENSLAVED,                     // only used by milestones and notes
};

enum flight_type
{
    FL_NONE = 0,
    FL_WINGED,                         // wings, etc... paralysis == fall
    FL_LEVITATE,                       // doesn't require physical effort
};

// Can't change this order without breaking saves.
enum map_marker_type
{
    MAT_FEATURE,              // Stock marker.
    MAT_LUA_MARKER,
    MAT_CORRUPTION_NEXUS,
    MAT_WIZ_PROPS,
    MAT_TOMB,
    MAT_MALIGN,
    MAT_PHOENIX,
    MAT_POSITION,
#if TAG_MAJOR_VERSION == 34
    MAT_DOOR_SEAL,
#endif
    MAT_TERRAIN_CHANGE,
    MAT_CLOUD_SPREADER,
    NUM_MAP_MARKER_TYPES,
    MAT_ANY,
};

enum terrain_change_type
{
    TERRAIN_CHANGE_GENERIC,
    TERRAIN_CHANGE_FLOOD,
    TERRAIN_CHANGE_TOMB,
    TERRAIN_CHANGE_IMPRISON,
    TERRAIN_CHANGE_DOOR_SEAL,
    NUM_TERRAIN_CHANGE_TYPES
};

enum map_feature
{
    MF_UNSEEN,
    MF_FLOOR,
    MF_WALL,
    MF_MAP_FLOOR,
    MF_MAP_WALL,
    MF_DOOR,
    MF_ITEM,
    MF_MONS_FRIENDLY,
    MF_MONS_PEACEFUL,
    MF_MONS_NEUTRAL,
    MF_MONS_HOSTILE,
    MF_MONS_NO_EXP,
    MF_STAIR_UP,
    MF_STAIR_DOWN,
    MF_STAIR_BRANCH,
    MF_FEATURE,
    MF_WATER,
    MF_LAVA,
    MF_TRAP,
    MF_EXCL_ROOT,
    MF_EXCL,
    MF_PLAYER,
    MF_MAX,

    MF_SKIP,
};

enum menu_type
{
    MT_ANY = -1,

    MT_INVLIST,                        // List inventory
    MT_DROP,
    MT_PICKUP,
    MT_KNOW,
    MT_RUNES,
    MT_SELONE,                         // Select one
};

enum mon_holy_type
{
    MH_HOLY,
    MH_NATURAL,
    MH_UNDEAD,
    MH_DEMONIC,
    MH_NONLIVING, // golems and other constructs
    MH_PLANT,
};

enum targ_mode_type
{
    TARG_ANY,
    TARG_ENEMY,  // hostile + neutral
    TARG_FRIEND,
    TARG_INJURED_FRIEND, // for healing
    TARG_HOSTILE,
    TARG_HOSTILE_SUBMERGED, // Target hostiles including submerged ones
    TARG_EVOLVABLE_PLANTS,  // Targetting mode for Fedhas' evolution
    TARG_HOSTILE_UNDEAD,    // For dispel undead
    TARG_NUM_MODES
};

// NOTE: Changing this order will break saves! Appending does not.
enum monster_type                      // menv[].type
{
    MONS_PROGRAM_BUG,
        MONS_0 = MONS_PROGRAM_BUG,

    MONS_GIANT_NEWT,
    MONS_GIANT_GECKO,
    MONS_IGUANA,
    MONS_KOMODO_DRAGON,
    MONS_BASILISK,
    MONS_BAT,
    MONS_FIRE_BAT,
    MONS_BALL_PYTHON,
    MONS_ADDER,
    MONS_WATER_MOCCASIN,
    MONS_BLACK_MAMBA,
    MONS_ANACONDA,
    MONS_SEA_SNAKE,
    MONS_RAT,
    MONS_GREY_RAT,
    MONS_GREEN_RAT,
    MONS_ORANGE_RAT,
#if TAG_MAJOR_VERSION == 34
    MONS_LABORATORY_RAT,
#endif
    MONS_QUOKKA,         // Quokka are a type of wallaby, returned -- bwr 382
    MONS_PORCUPINE,
    MONS_JACKAL,
    MONS_HOUND,
#if TAG_MAJOR_VERSION == 34
    MONS_WAR_DOG,
#endif
    MONS_WOLF,
    MONS_WARG,
    MONS_HELL_HOUND,
    MONS_HOG,
    MONS_HELL_HOG,
    MONS_HOLY_SWINE,            // porkalator
    MONS_GIANT_SLUG,
    MONS_AGATE_SNAIL,
    MONS_ELEPHANT_SLUG,
    MONS_GIANT_LEECH,
    MONS_BABY_ALLIGATOR,
    MONS_ALLIGATOR,
    MONS_CROCODILE,
    MONS_HYDRA,
    MONS_SHEEP,
    MONS_YAK,
    MONS_DEATH_YAK,
    MONS_CATOBLEPAS,
    MONS_ELEPHANT,
    MONS_DIRE_ELEPHANT,
    MONS_HELLEPHANT,
    MONS_MANTICORE,
    MONS_HIPPOGRIFF,
    MONS_GRIFFON,
    MONS_GIANT_FROG,
    MONS_SPINY_FROG,
    MONS_BLINK_FROG,
    MONS_GRIZZLY_BEAR,
    MONS_POLAR_BEAR,
    MONS_BLACK_BEAR,
    MONS_WORM,
    MONS_BRAIN_WORM,
    MONS_ROCK_WORM,
    MONS_SPINY_WORM,
    MONS_WYVERN,
    MONS_LINDWURM,
    MONS_FIRE_DRAKE,
    MONS_SWAMP_DRAKE,
    MONS_DEATH_DRAKE,
    MONS_STEAM_DRAGON,
    MONS_MOTTLED_DRAGON,
    MONS_SWAMP_DRAGON,
    MONS_DRAGON,
    MONS_ICE_DRAGON,
    MONS_SHADOW_DRAGON,
    MONS_STORM_DRAGON,
    MONS_BONE_DRAGON,
    MONS_QUICKSILVER_DRAGON,
    MONS_IRON_DRAGON,
    MONS_GOLDEN_DRAGON,
    MONS_PEARL_DRAGON,

    MONS_OOZE,
    MONS_JELLY,
    MONS_BROWN_OOZE,
    MONS_GIANT_AMOEBA,
    MONS_AZURE_JELLY,
    MONS_DEATH_OOZE,
    MONS_ACID_BLOB,
    MONS_SLIME_CREATURE,
    MONS_PULSATING_LUMP,
    MONS_GIANT_EYEBALL,
    MONS_EYE_OF_DRAINING,
    MONS_SHINING_EYE,
    MONS_EYE_OF_DEVASTATION,
    MONS_GREAT_ORB_OF_EYES,
    MONS_GIANT_ORANGE_BRAIN,

    MONS_DANCING_WEAPON,
#if TAG_MAJOR_VERSION > 34
    MONS_SPECTRAL_WEAPON,
#endif
    MONS_HARPY,
    MONS_RAVEN,
    MONS_FIRE_CRAB,
    MONS_HOMUNCULUS,
    MONS_SOUPLING,

    MONS_BUTTERFLY,
#if TAG_MAJOR_VERSION == 34
    MONS_ANT_LARVA,
#endif
    MONS_WORKER_ANT,
    MONS_SOLDIER_ANT,
    MONS_QUEEN_ANT,
    MONS_KILLER_BEE,
    MONS_QUEEN_BEE,
    MONS_VAMPIRE_MOSQUITO,
#if TAG_MAJOR_VERSION == 34
    MONS_BUMBLEBEE,
#endif
    MONS_YELLOW_WASP,
    MONS_RED_WASP,
    MONS_GOLIATH_BEETLE,
    MONS_BORING_BEETLE,
    MONS_BOULDER_BEETLE,
    MONS_GIANT_COCKROACH,
    MONS_GIANT_CENTIPEDE,
    MONS_GIANT_MITE,
    MONS_SPIDER,
    MONS_WOLF_SPIDER,
    MONS_TRAPDOOR_SPIDER,
    MONS_JUMPING_SPIDER,
    MONS_ORB_SPIDER,
    MONS_TARANTELLA,
    MONS_REDBACK,
    MONS_SCORPION,
    MONS_EMPEROR_SCORPION,
    MONS_MOTH,                  // genus
    MONS_MOTH_OF_SUPPRESSION,
    MONS_GHOST_MOTH,
    MONS_MOTH_OF_WRATH,
    MONS_DEMONIC_CRAWLER,
    MONS_SNAPPING_TURTLE,
    MONS_ALLIGATOR_SNAPPING_TURTLE,
    MONS_GNOME,                 // single vault
    MONS_HALFLING,              // recolouring + single vault.
    MONS_FELID,                 // recolouring + single vault.  Miaow!
    MONS_VAMPIRE_BAT,           // recolouring + vaults
    MONS_DEMIGOD,               // recolouring + single vault
    MONS_DEMONSPAWN,            // recolouring + single vault... but there are FRs
    MONS_GARGOYLE,
    MONS_METAL_GARGOYLE,
    MONS_MOLTEN_GARGOYLE,
    MONS_UGLY_THING,
    MONS_VERY_UGLY_THING,
    MONS_ICE_BEAST,
    MONS_SKY_BEAST,
    MONS_SPHINX,
    MONS_ORB_GUARDIAN,

    MONS_GOLEM,                 // genus
    MONS_CLAY_GOLEM,
#if TAG_MAJOR_VERSION == 34
    MONS_WOOD_GOLEM,
#endif
    MONS_STONE_GOLEM,
    MONS_IRON_GOLEM,
    MONS_CRYSTAL_GOLEM,
    MONS_TOENAIL_GOLEM,
    MONS_ELECTRIC_GOLEM, // replacing the guardian robot -- bwr
    MONS_ORB_OF_FIRE,    // Swords renamed to fit -- bwr
    MONS_EARTH_ELEMENTAL,
    MONS_FIRE_ELEMENTAL,
    MONS_AIR_ELEMENTAL,
    MONS_TWISTER,        // air miscasts
    MONS_GOLDEN_EYE,
    MONS_FIRE_VORTEX,
    MONS_SPATIAL_VORTEX,
    MONS_INSUBSTANTIAL_WISP,
    MONS_VAPOUR,

    // Mimics:
    MONS_INEPT_ITEM_MIMIC,
    MONS_ITEM_MIMIC,
    MONS_RAVENOUS_ITEM_MIMIC,
#if TAG_MAJOR_VERSION == 34
    MONS_MONSTROUS_ITEM_MIMIC,
#endif
    MONS_INEPT_FEATURE_MIMIC,
    MONS_FEATURE_MIMIC,
    MONS_RAVENOUS_FEATURE_MIMIC,
#if TAG_MAJOR_VERSION == 34
    MONS_MONSTROUS_FEATURE_MIMIC, // unused
#endif

    // Plants:
    MONS_TOADSTOOL,
    MONS_FUNGUS,
    MONS_WANDERING_MUSHROOM,
    MONS_PLANT,
    MONS_OKLOB_SAPLING,
    MONS_OKLOB_PLANT,
    MONS_BUSH,
    MONS_BURNING_BUSH,
    MONS_GIANT_SPORE,
    MONS_BALLISTOMYCETE,
    MONS_HYPERACTIVE_BALLISTOMYCETE,

    MONS_GOBLIN,
    MONS_HOBGOBLIN,
    MONS_GNOLL,
    MONS_GNOLL_SHAMAN,
    MONS_GNOLL_SERGEANT,
    MONS_BOGGART,
    MONS_KOBOLD,
    MONS_BIG_KOBOLD,
    MONS_KOBOLD_DEMONOLOGIST,
    MONS_ORC,
    MONS_ORC_WARRIOR,
    MONS_ORC_PRIEST,
    MONS_ORC_HIGH_PRIEST,
    MONS_ORC_WIZARD,
    MONS_ORC_KNIGHT,
    MONS_ORC_SORCERER,
    MONS_ORC_WARLORD,
    MONS_DWARF,
    MONS_DEEP_DWARF,
    MONS_DEEP_DWARF_SCION,
    MONS_DEEP_DWARF_ARTIFICER,
    MONS_DEEP_DWARF_NECROMANCER,
    MONS_DEEP_DWARF_BERSERKER,
    MONS_DEEP_DWARF_DEATH_KNIGHT,
    MONS_UNBORN_DEEP_DWARF,
    MONS_ELF,
    MONS_DEEP_ELF_SOLDIER,
    MONS_DEEP_ELF_FIGHTER,
    MONS_DEEP_ELF_KNIGHT,
    MONS_DEEP_ELF_MAGE,
    MONS_DEEP_ELF_SUMMONER,
    MONS_DEEP_ELF_CONJURER,
    MONS_DEEP_ELF_PRIEST,
    MONS_DEEP_ELF_HIGH_PRIEST,
    MONS_DEEP_ELF_DEMONOLOGIST,
    MONS_DEEP_ELF_ANNIHILATOR,
    MONS_DEEP_ELF_SORCERER,
    MONS_DEEP_ELF_DEATH_MAGE,
    MONS_DEEP_ELF_BLADEMASTER,
    MONS_DEEP_ELF_MASTER_ARCHER,
    MONS_SPRIGGAN,
    MONS_SPRIGGAN_DRUID,
    MONS_SPRIGGAN_ASSASSIN,
    MONS_SPRIGGAN_RIDER,
    MONS_SPRIGGAN_BERSERKER,
    MONS_SPRIGGAN_DEFENDER,
    MONS_SPRIGGAN_AIR_MAGE,
    MONS_FIREFLY,
    MONS_TENGU,
    MONS_MINOTAUR,
    MONS_NAGA,
    MONS_NAGA_WARRIOR,
    MONS_NAGA_MAGE,
    MONS_GREATER_NAGA,
    MONS_GUARDIAN_SERPENT,
    MONS_OCTOPODE,
    MONS_MERFOLK,
    MONS_MERMAID,
    MONS_SIREN,
    MONS_MERFOLK_IMPALER,
    MONS_MERFOLK_AQUAMANCER,
    MONS_MERFOLK_JAVELINEER,
    MONS_CENTAUR,
    MONS_CENTAUR_WARRIOR,
    MONS_YAKTAUR,
    MONS_YAKTAUR_CAPTAIN,
    MONS_OGRE,
    MONS_TWO_HEADED_OGRE,
    MONS_OGRE_MAGE,
    MONS_TROLL,
#if TAG_MAJOR_VERSION == 34
    MONS_ROCK_TROLL,
#endif
    MONS_IRON_TROLL,
    MONS_DEEP_TROLL,
    MONS_GIANT,                 // genus
    MONS_HILL_GIANT,
    MONS_CYCLOPS,
    MONS_ETTIN,
    MONS_STONE_GIANT,
    MONS_FIRE_GIANT,
    MONS_FROST_GIANT,
    MONS_TITAN,
    MONS_HUMAN,
    MONS_SLAVE,
    MONS_HELL_KNIGHT,
    MONS_NECROMANCER,
    MONS_WIZARD,
    MONS_VAULT_GUARD,
    MONS_KILLER_KLOWN,
    MONS_SHAPESHIFTER,
    MONS_GLOWING_SHAPESHIFTER,

    // Draconians:
    MONS_DRACONIAN,
    MONS_FIRST_DRACONIAN = MONS_DRACONIAN,

    // If adding more drac colours, sync up colour names in
    // mon-util.cc.
    MONS_BLACK_DRACONIAN,               // Should always be first colour.
    MONS_MOTTLED_DRACONIAN,
    MONS_YELLOW_DRACONIAN,
    MONS_GREEN_DRACONIAN,
    MONS_PURPLE_DRACONIAN,
    MONS_RED_DRACONIAN,
    MONS_WHITE_DRACONIAN,
    MONS_GREY_DRACONIAN,
    MONS_PALE_DRACONIAN,                //  Should always be last colour.

    // Sync up with mon-place.cc's draconian selection if adding more.
    MONS_DRACONIAN_CALLER,
    MONS_DRACONIAN_MONK,
    MONS_DRACONIAN_ZEALOT,
    MONS_DRACONIAN_SHIFTER,
    MONS_DRACONIAN_ANNIHILATOR,
    MONS_DRACONIAN_KNIGHT,
    MONS_DRACONIAN_SCORCHER,

    MONS_LAST_DRACONIAN = MONS_DRACONIAN_SCORCHER,

    // Lava monsters:
    MONS_LAVA_WORM,
    MONS_LAVA_FISH,
    MONS_LAVA_SNAKE,
    MONS_SALAMANDER,
    // Water monsters:
    MONS_BIG_FISH,
    MONS_GIANT_GOLDFISH,
    MONS_ELECTRIC_EEL,
    MONS_JELLYFISH,
    MONS_WATER_ELEMENTAL,
    MONS_SWAMP_WORM,
    MONS_SHARK,
    MONS_KRAKEN,
    MONS_KRAKEN_TENTACLE,
    MONS_KRAKEN_TENTACLE_SEGMENT,

    // Statuary
    MONS_ORANGE_STATUE,
    MONS_SILVER_STATUE,
    MONS_ICE_STATUE,
    MONS_STATUE,
    MONS_TRAINING_DUMMY,
    MONS_LIGHTNING_SPIRE,

    // Demons:
    MONS_CRIMSON_IMP,
    MONS_QUASIT,
    MONS_WHITE_IMP,
    MONS_LEMURE,
    MONS_UFETUBUS,
    MONS_IRON_IMP,
    MONS_SHADOW_IMP,
    MONS_RED_DEVIL,
    MONS_ROTTING_DEVIL,
    MONS_HELLWING,
    MONS_SIXFIRHY,
    MONS_NEQOXEC,
    MONS_ORANGE_DEMON,
    MONS_SMOKE_DEMON,
    MONS_YNOXINUL,
    MONS_CHAOS_SPAWN,
    MONS_HELLION,
    MONS_LOROCYPROCA,
    MONS_TORMENTOR,
    MONS_REAPER,
    MONS_SOUL_EATER,
    MONS_ICE_DEVIL,
    MONS_BLUE_DEVIL,
    MONS_HELL_BEAST,
    MONS_IRON_DEVIL,
    MONS_EXECUTIONER,
    MONS_GREEN_DEATH,
    MONS_BLIZZARD_DEMON,
    MONS_BALRUG,
    MONS_CACODEMON,
    MONS_SUN_DEMON,
    MONS_SHADOW_DEMON,
    MONS_HELL_SENTINEL,
    MONS_BRIMSTONE_FIEND,
    MONS_ICE_FIEND,
    MONS_SHADOW_FIEND,
    MONS_PANDEMONIUM_LORD,
    MONS_EFREET,
    MONS_RAKSHASA,
    MONS_RAKSHASA_FAKE,
    MONS_UNSEEN_HORROR,
    MONS_TENTACLED_STARSPAWN,
    MONS_LURKING_HORROR,
    MONS_THRASHING_HORROR,
    MONS_STARCURSED_MASS,
    MONS_ANCIENT_ZYME,
    MONS_WRETCHED_STAR,
    MONS_ELDRITCH_TENTACLE,
    MONS_ELDRITCH_TENTACLE_SEGMENT,
    MONS_TENTACLED_MONSTROSITY,
    MONS_ABOMINATION_SMALL,
    MONS_ABOMINATION_LARGE,
    MONS_CRAWLING_CORPSE,
    MONS_MACABRE_MASS,

    // Undead:
    MONS_PLAGUE_SHAMBLER,
    MONS_NECROPHAGE,
    MONS_GHOUL,
    MONS_FLAMING_CORPSE,
    MONS_MUMMY,
    MONS_BOG_BODY,
    MONS_GUARDIAN_MUMMY,
    MONS_GREATER_MUMMY,
    MONS_MUMMY_PRIEST,
    MONS_VAMPIRE,
    MONS_VAMPIRE_KNIGHT,
    MONS_VAMPIRE_MAGE,
    MONS_GHOST,                 // common genus for monster and player ghosts
    MONS_PHANTOM,
    MONS_SHADOW,
    MONS_HUNGRY_GHOST,
    MONS_FLAYED_GHOST,
    MONS_WIGHT,
    MONS_WRAITH,
    MONS_FREEZING_WRAITH,
    MONS_SHADOW_WRAITH,
    MONS_SILENT_SPECTRE,
    MONS_EIDOLON,
    MONS_FLYING_SKULL,
    MONS_SKELETAL_WARRIOR,
    MONS_PHANTASMAL_WARRIOR,
    MONS_LICH,
    MONS_ANCIENT_LICH,
    MONS_DEATH_COB,
    MONS_CURSE_TOE,
    MONS_CURSE_SKULL,
    MONS_PROFANE_SERVITOR,
    MONS_SKELETON_SMALL,   // recolouring only
    MONS_SKELETON_LARGE,   // recolouring only
    MONS_ZOMBIE_SMALL,     // recolouring only
    MONS_ZOMBIE_LARGE,     // recolouring only
    MONS_SPECTRAL_THING,
    MONS_SIMULACRUM_SMALL, // recolouring only
    MONS_SIMULACRUM_LARGE, // recolouring only

    // Holies:
    MONS_ANGEL,
    MONS_DAEVA,
    MONS_CHERUB,
    MONS_SERAPH,
    MONS_PHOENIX,
    MONS_SILVER_STAR,
#if TAG_MAJOR_VERSION == 34
    MONS_BLESSED_TOE,
#endif
    MONS_SHEDU,
    MONS_OPHAN,
    MONS_SPIRIT,
    MONS_PALADIN,
    MONS_APIS,

    // Fixed uniques:
    MONS_GERYON,
    MONS_DISPATER,
    MONS_ASMODEUS,
    MONS_ANTAEUS,
    MONS_ERESHKIGAL,
    MONS_ROYAL_JELLY,
    MONS_THE_ENCHANTRESS,
    // the four Pan lords, order must match runes
    MONS_MNOLEG,
    MONS_LOM_LOBON,
    MONS_CEREBOV,
    MONS_GLOORX_VLOQ,
    MONS_SERPENT_OF_HELL,
    // Random uniques:
    MONS_IJYB,
    MONS_JESSICA,
    MONS_SIGMUND,
    MONS_TERENCE,
    MONS_BLORK_THE_ORC,
    MONS_EDMUND,
    MONS_PSYCHE,
    MONS_EROLCHA,
    MONS_DONALD,
    MONS_URUG,
    MONS_JOSEPH,
    MONS_SNORG, // was Anita - 16jan2000 {dlb}
    MONS_ERICA,
    MONS_JOSEPHINE,
    MONS_HAROLD,
    MONS_AGNES,
    MONS_MAUD,
    MONS_LOUISE,
    MONS_FRANCES,
    MONS_RUPERT,
    MONS_WIGLAF,
    MONS_XTAHUA,
    MONS_NORRIS,
    MONS_FREDERICK,
    MONS_MARGERY,
    MONS_BORIS,
    MONS_POLYPHEMUS,
    MONS_MURRAY,
    MONS_TIAMAT,
    MONS_ROXANNE,
    MONS_SONJA,
    MONS_EUSTACHIO,
    MONS_AZRAEL,
    MONS_ILSUIW,
    MONS_PRINCE_RIBBIT,
    MONS_NERGALLE,
    MONS_SAINT_ROKA,
    MONS_NESSOS,
    MONS_LERNAEAN_HYDRA,
    MONS_DISSOLUTION,
    MONS_KIRKE,
    MONS_GRUM,
    MONS_PURGY,
    MONS_MENKAURE,
    MONS_DUVESSA,
    MONS_DOWAN,
    MONS_GASTRONOK,
    MONS_MAURICE,
    MONS_KHUFU,
    MONS_NIKOLA,
    MONS_AIZUL,
    MONS_PIKEL,
    MONS_CRAZY_YIUF,
    MONS_MENNAS,
    MONS_MARA,
    MONS_MARA_FAKE,
    MONS_GRINDER,
    MONS_JORY,
    MONS_IGNACIO,
    MONS_ARACHNE,
    // Sprint uniques:
    MONS_CHUCK,
    MONS_IRON_GIANT,
    MONS_NELLIE,
    MONS_IRON_ELEMENTAL,

    // Specials:
    MONS_PLAYER_ILLUSION,
    MONS_PLAYER_GHOST,
    MONS_BALL_LIGHTNING,
    MONS_ORB_OF_DESTRUCTION,    // a projectile, not a real mon
    MONS_PILLAR_OF_SALT,
    MONS_HELL_LORD,             // genus
    MONS_MERGED_SLIME_CREATURE, // used only for recolouring
    MONS_SENSED,                // dummy monster for unspecified sensed mons
    MONS_SENSED_TRIVIAL,
    MONS_SENSED_EASY,
    MONS_SENSED_TOUGH,
    MONS_SENSED_NASTY,
    MONS_SENSED_FRIENDLY,
    MONS_PLAYER,                // a certain ugly creature
    MONS_TEST_SPAWNER,

    // Add new monsters here:
    MONS_SERPENT_OF_HELL_COCYTUS,
    MONS_SERPENT_OF_HELL_DIS,
    MONS_SERPENT_OF_HELL_TARTARUS,

    MONS_HELLBINDER,
    MONS_CLOUD_MAGE,
    MONS_ANIMATED_TREE,

    MONS_BEAR,                  // genus
    MONS_ELEMENTAL,             // genus

    MONS_FANNAR,
    MONS_APOCALYPSE_CRAB,
    MONS_STARSPAWN_TENTACLE,
    MONS_STARSPAWN_TENTACLE_SEGMENT,

    MONS_SPATIAL_MAELSTROM,
    MONS_CHAOS_BUTTERFLY,

    MONS_JORGRUN,
    MONS_LAMIA,

    MONS_FULMINANT_PRISM,
    MONS_BATTLESPHERE,

    MONS_GIANT_LIZARD,          // genus
    MONS_DRAKE,                 // genus

#if TAG_MAJOR_VERSION == 34
    MONS_ARACHNOID,             // genus
#endif

    MONS_DEEP_TROLL_EARTH_MAGE,
    MONS_DEEP_TROLL_SHAMAN,
    MONS_DIAMOND_OBELISK,

    MONS_VAULT_SENTINEL,
    MONS_VAULT_WARDEN,
    MONS_IRONBRAND_CONVOKER,
    MONS_IRONHEART_PRESERVER,

    MONS_ZOMBIE,
    MONS_SKELETON,
    MONS_SIMULACRUM,

    MONS_ANCIENT_CHAMPION,
    MONS_REVENANT,
    MONS_LOST_SOUL,
    MONS_JIANGSHI,

    MONS_DJINNI,
    MONS_LAVA_ORC,

    MONS_DRYAD,
    MONS_WIND_DRAKE,
    MONS_FAUN,
    MONS_SATYR,

    MONS_PAN,

    MONS_TENGU_WARRIOR,
    MONS_TENGU_CONJURER,
    MONS_TENGU_REAVER,

    MONS_SPRIGGAN_ENCHANTER,

    MONS_SOJOBO,

<<<<<<< HEAD
    MONS_CHIMERA,

    MONS_SNAPLASHER_VINE,
    MONS_SNAPLASHER_VINE_SEGMENT,
    MONS_THORN_HUNTER,
    MONS_BRIAR_PATCH,
    MONS_SPIRIT_WOLF,
    MONS_ANCIENT_BEAR,
    MONS_WATER_NYMPH,
    MONS_TREANT,
    MONS_THORN_LOTUS,
#if TAG_MAJOR_VERSION == 34
    MONS_SPECTRAL_WEAPON,
#endif

    MONS_ELEMENTAL_WELLSPRING,
=======
    MONS_POLYMOTH,
>>>>>>> 56ebb6fe

    NUM_MONSTERS,               // used for polymorph

    // MONS_NO_MONSTER can get put in savefiles, so it shouldn't change
    // when NUM_MONSTERS increases.
    MONS_NO_MONSTER = 1000,

    RANDOM_MONSTER = 2000, // used to distinguish between a random monster and using program bugs for error trapping {dlb}
    RANDOM_SAME_GENUS, // used for poly upgrading monsters.
    RANDOM_MOBILE_MONSTER, // used for monster generation (shadow creatures)
    RANDOM_COMPATIBLE_MONSTER, // used for player shadow creatures (prevents repulsing summons)

    // A random draconian, either base coloured drac or specialised.
    RANDOM_DRACONIAN,
    // Any random base draconian colour.
    RANDOM_BASE_DRACONIAN,
    // Any random specialised draconian, such as a draconian knight.
    RANDOM_NONBASE_DRACONIAN,

    RANDOM_DEMON_LESSER,               //    0: Class V
    RANDOM_DEMON_COMMON,               //    1: Class II-IV
    RANDOM_DEMON_GREATER,              //    2: Class I
    RANDOM_DEMON,                      //    any of the above

    RANDOM_MODERATE_OOD, // +5 depth, AKA '9' glyph on maps
    RANDOM_SUPER_OOD, // *2 + 4 depth, AKA '8'

    WANDERING_MONSTER = 3500, // only used in monster placement routines - forced limit checks {dlb}
};

enum beh_type
{
    BEH_SLEEP,
    BEH_WANDER,
    BEH_SEEK,
    BEH_FLEE,
    BEH_CORNERED,
    BEH_PANIC,                         //  like flee but without running away
    BEH_LURK,                          //  stay still until discovered or
                                       //  enemy close by
    BEH_RETREAT,                       //  like flee but when cannot attack
    BEH_WITHDRAW,                      //  an ally given a command to withdraw
                                       //  (will not respond to attacks)
    NUM_BEHAVIOURS,                    //  max # of legal states
    BEH_CHARMED,                       //  hostile-but-charmed; creation only
    BEH_FRIENDLY,                      //  used during creation only
    BEH_GOOD_NEUTRAL,                  //  creation only
    BEH_STRICT_NEUTRAL,
    BEH_NEUTRAL,                       //  creation only
    BEH_HOSTILE,                       //  creation only
    BEH_GUARD,                         //  creation only - monster is guard
    BEH_COPY,                          //  creation only - copy from summoner
};

enum mon_attitude_type
{
    ATT_HOSTILE,                       // 0, default in most cases
    ATT_NEUTRAL,                       // neutral
    ATT_STRICT_NEUTRAL,                // neutral, won't attack player. Used by Jiyva.
    ATT_GOOD_NEUTRAL,                  // neutral, but won't attack friendlies
    ATT_FRIENDLY,                      // created friendly (or tamed?)
};

// Adding slots breaks saves. YHBW.
enum mon_inv_type           // menv[].inv[]
{
    MSLOT_WEAPON,           // Primary weapon (melee)
    MSLOT_ALT_WEAPON,       // Alternate weapon, ranged or second melee weapon
                            // for monsters that can use two weapons.
    MSLOT_MISSILE,
    MSLOT_ALT_MISSILE,
    MSLOT_ARMOUR,
    MSLOT_SHIELD,
    MSLOT_WAND,
    MSLOT_JEWELLERY,
    MSLOT_MISCELLANY,

    // [ds] Last monster gear slot that the player can observe by examining
    // the monster; i.e. the last slot that goes into monster_info.
    MSLOT_LAST_VISIBLE_SLOT = MSLOT_MISCELLANY,

    MSLOT_POTION,
    MSLOT_SCROLL,
    MSLOT_GOLD,
    NUM_MONSTER_SLOTS
};

enum mutation_type
{
    // body slot facets
    MUT_ANTENNAE,       // head
    MUT_BIG_WINGS,
    MUT_BEAK,           // head
    MUT_CLAWS,          // hands
    MUT_FANGS,
    MUT_HOOVES,         // feet
    MUT_HORNS,          // head
    MUT_STINGER,
    MUT_TALONS,         // feet
    MUT_TENTACLE_SPIKE, // Octopode only.

    // scales
    MUT_DISTORTION_FIELD,
    MUT_ICY_BLUE_SCALES,
    MUT_IRIDESCENT_SCALES,
    MUT_LARGE_BONE_PLATES,
    MUT_MOLTEN_SCALES,
    MUT_ROUGH_BLACK_SCALES,
    MUT_RUGGED_BROWN_SCALES,
    MUT_SLIMY_GREEN_SCALES,
    MUT_THIN_METALLIC_SCALES,
    MUT_THIN_SKELETAL_STRUCTURE,
    MUT_YELLOW_SCALES,
    MUT_CAMOUFLAGE,

    MUT_ACUTE_VISION,
    MUT_AGILE,
    MUT_BERSERK,
    MUT_BLINK,
    MUT_BLURRY_VISION,
    MUT_BREATHE_FLAMES,
    MUT_BREATHE_POISON,
    MUT_CARNIVOROUS,
    MUT_CLARITY,
    MUT_CLEVER,
    MUT_CLUMSY,
    MUT_COLD_RESISTANCE,
    MUT_CONSERVE_POTIONS,
    MUT_CONSERVE_SCROLLS,
    MUT_DEFORMED,
    MUT_DEMONIC_GUARDIAN,
    MUT_DETERIORATION,
    MUT_DOPEY,
    MUT_HEAT_RESISTANCE,
    MUT_HERBIVOROUS,
    MUT_HURL_HELLFIRE,
    MUT_FAST,
    MUT_FAST_METABOLISM,
    MUT_FLEXIBLE_WEAK,
    MUT_FRAIL,
    MUT_FOUL_STENCH,
    MUT_GOURMAND,
    MUT_HIGH_MAGIC,
    MUT_ICEMAIL,
    MUT_IGNITE_BLOOD,
    MUT_LOW_MAGIC,
    MUT_MAGIC_RESISTANCE,
    MUT_MUTATION_RESISTANCE,
    MUT_NEGATIVE_ENERGY_RESISTANCE,
    MUT_NIGHTSTALKER,
    MUT_PASSIVE_FREEZE,
    MUT_PASSIVE_MAPPING,
    MUT_POISON_RESISTANCE,
    MUT_POWERED_BY_DEATH,
    MUT_POWERED_BY_PAIN,
    MUT_REGENERATION,
    MUT_ROBUST,
    MUT_SAPROVOROUS,
    MUT_SCREAM,
    MUT_SHAGGY_FUR,
    MUT_SHOCK_RESISTANCE,
    MUT_SLOW,
    MUT_SLOW_HEALING,
    MUT_SLOW_METABOLISM,
    MUT_SPINY,
    MUT_SPIT_POISON,
    MUT_STOCHASTIC_TORMENT_RESISTANCE,
    MUT_STRONG,
    MUT_STRONG_STIFF,
    MUT_TELEPORT,
    MUT_TELEPORT_CONTROL,
    MUT_TORMENT_RESISTANCE,
    MUT_TOUGH_SKIN,
    MUT_WEAK,
    MUT_WILD_MAGIC,
    MUT_UNBREATHING,
    MUT_ACIDIC_BITE,
    MUT_EYEBALLS,
#if TAG_MAJOR_VERSION == 34
    MUT_FOOD_JELLY,
#endif
    MUT_GELATINOUS_BODY,
    MUT_PSEUDOPODS,
    MUT_TRANSLUCENT_SKIN,
    MUT_EVOLUTION,
    MUT_AUGMENTATION,
    MUT_TENDRILS,
    MUT_JELLY_GROWTH,
    MUT_JELLY_MISSILE,
    MUT_MANA_SHIELD,
    MUT_MANA_REGENERATION,
    MUT_MANA_LINK,
    MUT_PETRIFICATION_RESISTANCE,
    MUT_TRAMPLE_RESISTANCE,
    NUM_MUTATIONS,

    RANDOM_MUTATION,
    RANDOM_XOM_MUTATION,
    RANDOM_GOOD_MUTATION,
    RANDOM_BAD_MUTATION,
    RANDOM_SLIME_MUTATION,
    RANDOM_NON_SLIME_MUTATION,
};

enum object_class_type                 // mitm[].base_type
{
    OBJ_WEAPONS,
    OBJ_MISSILES,
    OBJ_ARMOUR,
    OBJ_WANDS,
    OBJ_FOOD,
    OBJ_SCROLLS,
    OBJ_JEWELLERY,
    OBJ_POTIONS,
    OBJ_BOOKS,
    OBJ_STAVES,
    OBJ_ORBS,
    OBJ_MISCELLANY,
    OBJ_CORPSES,
    OBJ_GOLD,
    OBJ_RODS,
    NUM_OBJECT_CLASSES,
    OBJ_UNASSIGNED = 100,
    OBJ_RANDOM,      // used for blanket random sub_type .. see dungeon::items()
    OBJ_DETECTED,    // unknown item; item_info only
};

enum operation_types
{
    OPER_WIELD    = 'w',
    OPER_QUAFF    = 'q',
    OPER_DROP     = 'd',
    OPER_EAT      = 'e',
    OPER_TAKEOFF  = 'T',
    OPER_WEAR     = 'W',
    OPER_PUTON    = 'P',
    OPER_REMOVE   = 'R',
    OPER_READ     = 'r',
    OPER_MEMORISE = 'M',
    OPER_ZAP      = 'Z',
    OPER_EXAMINE  = 'x',
    OPER_FIRE     = 'f',
    OPER_PRAY     = 'p',
    OPER_EVOKE    = 'v',
    OPER_DESTROY  = 'D',
    OPER_QUIVER   = 'Q',
    OPER_ATTACK   = 'a',
    OPER_ANY      = 0,
};

enum orb_type
{
    ORB_ZOT,
};

enum recite_type
{
    RECITE_CHAOTIC,
    RECITE_IMPURE,
    RECITE_HERETIC,
    RECITE_UNHOLY,
    RECITE_ALLY,
    NUM_RECITE_TYPES
};

enum size_part_type
{
    PSIZE_BODY,         // entire body size -- used for EV/size of target
    PSIZE_TORSO,        // torso only (hybrids -- size of parts that use equip)
    PSIZE_PROFILE,      // profile only (for stealth checks)
};

enum potion_type
{
    POT_CURING,
    POT_HEAL_WOUNDS,
    POT_SPEED,
    POT_MIGHT,
    POT_BRILLIANCE,
    POT_AGILITY,
#if TAG_MAJOR_VERSION == 34
    POT_GAIN_STRENGTH,
    POT_GAIN_DEXTERITY,
    POT_GAIN_INTELLIGENCE,
#endif
    POT_FLIGHT,
    POT_POISON,
    POT_SLOWING,
    POT_PARALYSIS,
    POT_CONFUSION,
    POT_INVISIBILITY,
    POT_PORRIDGE,
    POT_DEGENERATION,
    POT_DECAY,
#if TAG_MAJOR_VERSION == 34
    POT_WATER,
#endif
    POT_EXPERIENCE,
    POT_MAGIC,
    POT_RESTORE_ABILITIES,
    POT_STRONG_POISON,
    POT_BERSERK_RAGE,
    POT_CURE_MUTATION,
    POT_MUTATION,
    POT_RESISTANCE,
    POT_BLOOD,
    POT_BLOOD_COAGULATED,
    POT_FIZZING,
    POT_BENEFICIAL_MUTATION,
    NUM_POTIONS
};

enum pronoun_type
{
    PRONOUN_SUBJECTIVE,
    PRONOUN_POSSESSIVE,
    PRONOUN_REFLEXIVE,
    PRONOUN_OBJECTIVE,
};

enum artefact_prop_type
{
    ARTP_BRAND,
    ARTP_AC,
    ARTP_EVASION,
    ARTP_STRENGTH,
    ARTP_INTELLIGENCE,
    ARTP_DEXTERITY,
    ARTP_FIRE,
    ARTP_COLD,
    ARTP_ELECTRICITY,
    ARTP_POISON,
    ARTP_NEGATIVE_ENERGY,
    ARTP_MAGIC,
    ARTP_EYESIGHT,
    ARTP_INVISIBLE,
    ARTP_FLY,
#if TAG_MAJOR_VERSION != 34
    ARTP_FOG,
#endif
    ARTP_BLINK,
    ARTP_BERSERK,
    ARTP_NOISES,
    ARTP_PREVENT_SPELLCASTING,
    ARTP_CAUSE_TELEPORTATION,
    ARTP_PREVENT_TELEPORTATION,
    ARTP_ANGRY,
    ARTP_METABOLISM,
    ARTP_MUTAGENIC,
    ARTP_ACCURACY,
    ARTP_DAMAGE,
    ARTP_CURSED,
    ARTP_STEALTH,
    ARTP_MAGICAL_POWER,
    ARTP_BASE_DELAY,
    ARTP_HP,
    ARTP_CLARITY,
    ARTP_BASE_ACC,
    ARTP_BASE_DAM,
    ARTP_RMSL,
#if TAG_MAJOR_VERSION == 34
    ARTP_FOG,
#endif
    ARTP_NUM_PROPERTIES
};

enum score_format_type
{
    SCORE_TERSE,                // one line
    SCORE_REGULAR,              // two lines (name, cause, blank)
    SCORE_VERBOSE,              // everything (dates, times, god, etc.)
};

enum sense_type
{
    SENSE_SMELL_BLOOD,
    SENSE_WEB_VIBRATION,
};

enum shop_type
{
    SHOP_WEAPON,
    SHOP_ARMOUR,
    SHOP_WEAPON_ANTIQUE,
    SHOP_ARMOUR_ANTIQUE,
    SHOP_GENERAL_ANTIQUE,
    SHOP_JEWELLERY,
    SHOP_WAND,
    SHOP_BOOK,
    SHOP_FOOD,
    SHOP_DISTILLERY,
    SHOP_SCROLL,
    SHOP_GENERAL,
    SHOP_MISCELLANY,
    NUM_SHOPS, // must remain last 'regular' member {dlb}
    SHOP_UNASSIGNED = 100,
    SHOP_RANDOM,
};

// These are often addressed relative to each other (esp. delta SIZE_MEDIUM).
enum size_type
{
    SIZE_TINY,              // rats/bats
    SIZE_LITTLE,            // spriggans
    SIZE_SMALL,             // halflings/kobolds
    SIZE_MEDIUM,            // humans/elves/dwarves
    SIZE_LARGE,             // trolls/ogres/centaurs/nagas
    SIZE_BIG,               // large quadrupeds
    SIZE_GIANT,             // giants
    SIZE_HUGE,              // dragons
    NUM_SIZE_LEVELS,
    SIZE_CHARACTER,         // transformations that don't change size
};

// [dshaligram] If you add a new skill, update skills2.cc, specifically
// the skills[] array and skill_display_order[]. New skills must go at the
// end of the list or in the unused skill numbers. NEVER rearrange this enum or
// move existing skills to new numbers; save file compatibility depends on this
// order.
enum skill_type
{
    SK_FIGHTING,
    SK_FIRST_SKILL = SK_FIGHTING,
    SK_SHORT_BLADES,
    SK_LONG_BLADES,
    SK_AXES,
    SK_MACES_FLAILS,
    SK_POLEARMS,
    SK_STAVES,
    SK_SLINGS,
    SK_BOWS,
    SK_CROSSBOWS,
    SK_THROWING,
    SK_ARMOUR,
    SK_DODGING,
    SK_STEALTH,
#if TAG_MAJOR_VERSION == 34
    SK_STABBING,
#endif
    SK_SHIELDS,
    SK_TRAPS,
    SK_UNARMED_COMBAT,
    SK_LAST_MUNDANE = SK_UNARMED_COMBAT,
    SK_SPELLCASTING,
    SK_CONJURATIONS,
    SK_FIRST_MAGIC_SCHOOL = SK_CONJURATIONS, // not SK_FIRST_MAGIC as no Spc
    SK_HEXES,
    SK_CHARMS,
    SK_SUMMONINGS,
    SK_NECROMANCY,
    SK_TRANSLOCATIONS,
    SK_TRANSMUTATIONS,
    SK_FIRE_MAGIC,
    SK_ICE_MAGIC,
    SK_AIR_MAGIC,
    SK_EARTH_MAGIC,
    SK_POISON_MAGIC,
    SK_LAST_MAGIC = SK_POISON_MAGIC,
    SK_INVOCATIONS,
    SK_EVOCATIONS,
    SK_LAST_SKILL = SK_EVOCATIONS,
    NUM_SKILLS,                        // must remain last regular member

    SK_BLANK_LINE,                     // used for skill output
    SK_COLUMN_BREAK,                   // used for skill output
    SK_TITLE,                          // used for skill output
    SK_NONE,
};

enum skill_menu_state
{
    SKM_NONE,
    SKM_DO_FOCUS,
    SKM_DO_PRACTISE,
    SKM_LEVEL_ENHANCED,
    SKM_LEVEL_NORMAL,
    SKM_MODE_AUTO,
    SKM_MODE_MANUAL,
    SKM_SHOW_DEFAULT,
    SKM_SHOW_KNOWN,
    SKM_SHOW_ALL,
    SKM_VIEW_NEW_LEVEL,
    SKM_VIEW_POINTS,
    SKM_VIEW_PROGRESS,
    SKM_VIEW_TRAINING,
    SKM_VIEW_TRANSFER,
};

enum skill_focus_mode
{
    SKM_FOCUS_OFF,
    SKM_FOCUS_ON,
    SKM_FOCUS_TOGGLE,
};

// order is important on these (see player_speed())
enum speed_type
{
    SPEED_SLOWED,
    SPEED_NORMAL,
    SPEED_HASTED,
};

enum species_type
{
    SP_HUMAN,
    SP_HIGH_ELF,
    SP_DEEP_ELF,
#if TAG_MAJOR_VERSION == 34
    SP_SLUDGE_ELF,
#endif
    SP_HALFLING,
    SP_HILL_ORC,
    SP_KOBOLD,
    SP_MUMMY,
    SP_NAGA,
    SP_OGRE,
    SP_TROLL,
    SP_RED_DRACONIAN,
    SP_WHITE_DRACONIAN,
    SP_GREEN_DRACONIAN,
    SP_YELLOW_DRACONIAN,
    SP_GREY_DRACONIAN,
    SP_BLACK_DRACONIAN,
    SP_PURPLE_DRACONIAN,
    SP_MOTTLED_DRACONIAN,
    SP_PALE_DRACONIAN,
    SP_BASE_DRACONIAN,
    SP_CENTAUR,
    SP_DEMIGOD,
    SP_SPRIGGAN,
    SP_MINOTAUR,
    SP_DEMONSPAWN,
    SP_GHOUL,
    SP_TENGU,
    SP_MERFOLK,
    SP_VAMPIRE,
    SP_DEEP_DWARF,
    SP_FELID,
    SP_OCTOPODE,
    SP_DJINNI,
    SP_LAVA_ORC,
    SP_GARGOYLE,
      LAST_VALID_SPECIES = SP_GARGOYLE,
// The high scores viewer still needs enums for removed species.
    SP_ELF,                            // (placeholder)
    SP_HILL_DWARF,                     // (placeholder)
    SP_OGRE_MAGE,                      // (placeholder)
    SP_GREY_ELF,                       // (placeholder)
    SP_GNOME,                          // (placeholder)
    SP_MOUNTAIN_DWARF,                 // (placeholder)
#if TAG_MAJOR_VERSION > 34
    SP_SLUDGE_ELF,                     // (placeholder)
#endif

    NUM_SPECIES,                       // always after the last species

    SP_UNKNOWN  = 100,
    SP_RANDOM   = 101,
    SP_VIABLE   = 102,
};

enum spell_type
{
    SPELL_NO_SPELL,
    SPELL_TELEPORT_SELF,
    SPELL_CAUSE_FEAR,
    SPELL_MAGIC_DART,
    SPELL_FIREBALL,
    SPELL_APPORTATION,
    SPELL_DELAYED_FIREBALL,
    SPELL_STRIKING,
    SPELL_CONJURE_FLAME,
    SPELL_DIG,
    SPELL_BOLT_OF_FIRE,
    SPELL_BOLT_OF_COLD,
    SPELL_LIGHTNING_BOLT,
    SPELL_BOLT_OF_MAGMA,
    SPELL_POLYMORPH,
    SPELL_SLOW,
    SPELL_HASTE,
    SPELL_PARALYSE,
    SPELL_CONFUSE,
    SPELL_INVISIBILITY,
    SPELL_THROW_FLAME,
    SPELL_THROW_FROST,
    SPELL_CONTROLLED_BLINK,
    SPELL_FREEZING_CLOUD,
    SPELL_MEPHITIC_CLOUD,
    SPELL_RING_OF_FLAMES,
    SPELL_VENOM_BOLT,
    SPELL_OLGREBS_TOXIC_RADIANCE,
    SPELL_TELEPORT_OTHER,
    SPELL_MINOR_HEALING,
    SPELL_MAJOR_HEALING,
    SPELL_DEATHS_DOOR,
    SPELL_MASS_CONFUSION,
    SPELL_SMITING,
    SPELL_SUMMON_SMALL_MAMMAL,
    SPELL_ABJURATION,
    SPELL_SUMMON_SCORPIONS,
    SPELL_BOLT_OF_DRAINING,
    SPELL_LEHUDIBS_CRYSTAL_SPEAR,
    SPELL_BOLT_OF_INACCURACY,
    SPELL_POISONOUS_CLOUD,
    SPELL_FIRE_STORM,
    SPELL_BLINK,
    SPELL_ISKENDERUNS_MYSTIC_BLAST,
    SPELL_SUMMON_SWARM,
    SPELL_SUMMON_HORRIBLE_THINGS,
    SPELL_ENSLAVEMENT,
    SPELL_ANIMATE_DEAD,
    SPELL_PAIN,
    SPELL_CONTROL_UNDEAD,
    SPELL_ANIMATE_SKELETON,
    SPELL_VAMPIRIC_DRAINING,
    SPELL_HAUNT,
    SPELL_BORGNJORS_REVIVIFICATION,
    SPELL_FREEZE,
    SPELL_SUMMON_ELEMENTAL,
    SPELL_OZOCUBUS_REFRIGERATION,
    SPELL_STICKY_FLAME,
    SPELL_SUMMON_ICE_BEAST,
    SPELL_OZOCUBUS_ARMOUR,
    SPELL_CALL_IMP,
    SPELL_REPEL_MISSILES,
    SPELL_BERSERKER_RAGE,
    SPELL_DISPEL_UNDEAD,
#if TAG_MAJOR_VERSION == 34
    SPELL_FULSOME_DISTILLATION,
#endif
    SPELL_POISON_ARROW,
    SPELL_TWISTED_RESURRECTION,
    SPELL_REGENERATION,
    SPELL_BANISHMENT,
#if TAG_MAJOR_VERSION == 34
    SPELL_CIGOTUVIS_DEGENERATION,
#endif
    SPELL_STING,
    SPELL_SUBLIMATION_OF_BLOOD,
    SPELL_TUKIMAS_DANCE,
    SPELL_HELLFIRE,
    SPELL_SUMMON_DEMON,
    SPELL_DEMONIC_HORDE,
    SPELL_SUMMON_GREATER_DEMON,
    SPELL_CORPSE_ROT,
    SPELL_FIRE_BRAND,
    SPELL_FREEZING_AURA,
    SPELL_LETHAL_INFUSION,
    SPELL_IRON_SHOT,
    SPELL_STONE_ARROW,
    SPELL_SHOCK,
    SPELL_SWIFTNESS,
    SPELL_FLY,
#if TAG_MAJOR_VERSION == 34
    SPELL_INSULATION,
#endif
    SPELL_CURE_POISON,
    SPELL_CONTROL_TELEPORT,
    SPELL_POISON_WEAPON,
    SPELL_DEBUGGING_RAY,
    SPELL_RECALL,
    SPELL_AGONY,
    SPELL_SPIDER_FORM,
    SPELL_DISINTEGRATE,
    SPELL_BLADE_HANDS,
    SPELL_STATUE_FORM,
    SPELL_ICE_FORM,
    SPELL_DRAGON_FORM,
    SPELL_NECROMUTATION,
    SPELL_DEATH_CHANNEL,
    SPELL_SYMBOL_OF_TORMENT,
    SPELL_DEFLECT_MISSILES,
    SPELL_THROW_ICICLE,
    SPELL_ICE_STORM,
    SPELL_AIRSTRIKE,
    SPELL_SHADOW_CREATURES,
    SPELL_CONFUSING_TOUCH,
    SPELL_SURE_BLADE,
    SPELL_FLAME_TONGUE,
    SPELL_PASSWALL,
    SPELL_IGNITE_POISON,
    SPELL_STICKS_TO_SNAKES,
    SPELL_CALL_CANINE_FAMILIAR,
    SPELL_SUMMON_DRAGON,
    SPELL_HIBERNATION,
    SPELL_ENGLACIATION,
#if TAG_MAJOR_VERSION == 34
    SPELL_SEE_INVISIBLE,
#endif
    SPELL_PHASE_SHIFT,
    SPELL_SUMMON_BUTTERFLIES,
    SPELL_WARP_BRAND,
    SPELL_SILENCE,
    SPELL_SHATTER,
    SPELL_DISPERSAL,
    SPELL_DISCHARGE,
    SPELL_CORONA,
    SPELL_INTOXICATE,
#if TAG_MAJOR_VERSION == 34
    SPELL_EVAPORATE,
#endif
    SPELL_LRD,
    SPELL_SANDBLAST,
    SPELL_CONDENSATION_SHIELD,
    SPELL_STONESKIN,
    SPELL_SIMULACRUM,
    SPELL_CONJURE_BALL_LIGHTNING,
    SPELL_CHAIN_LIGHTNING,
    SPELL_EXCRUCIATING_WOUNDS,
    SPELL_PORTAL_PROJECTILE,
    SPELL_SUMMON_UGLY_THING,
    SPELL_PETRIFY,
    SPELL_GOLUBRIAS_PASSAGE,

    // Mostly monster-only spells after this point:
    SPELL_HELLFIRE_BURST,
#if TAG_MAJOR_VERSION == 34
    SPELL_VAMPIRE_SUMMON,
#endif
    SPELL_BRAIN_FEED,
    SPELL_FAKE_RAKSHASA_SUMMON,
    SPELL_STEAM_BALL,
    SPELL_SUMMON_UFETUBUS,
    SPELL_SUMMON_BEAST,
    SPELL_ENERGY_BOLT,
    SPELL_POISON_SPLASH,
    SPELL_SUMMON_UNDEAD,
    SPELL_CANTRIP,
    SPELL_QUICKSILVER_BOLT,
    SPELL_METAL_SPLINTERS,
    SPELL_MIASMA,
    SPELL_SUMMON_DRAKES,
    SPELL_BLINK_OTHER,
    SPELL_SUMMON_MUSHROOMS,
    SPELL_ACID_SPLASH,
    SPELL_STICKY_FLAME_SPLASH,
    SPELL_FIRE_BREATH,
    SPELL_COLD_BREATH,
    SPELL_DRACONIAN_BREATH,
    SPELL_WATER_ELEMENTALS,
    SPELL_PORKALATOR,
    SPELL_CREATE_TENTACLES,
    SPELL_TOMB_OF_DOROKLOHE,
    SPELL_SUMMON_EYEBALLS,
    SPELL_HASTE_OTHER,
    SPELL_FIRE_ELEMENTALS,
    SPELL_EARTH_ELEMENTALS,
    SPELL_AIR_ELEMENTALS,
    SPELL_SLEEP,
    SPELL_BLINK_OTHER_CLOSE,
    SPELL_BLINK_CLOSE,
    SPELL_BLINK_RANGE,
    SPELL_BLINK_AWAY,
    SPELL_MISLEAD,
    SPELL_FAKE_MARA_SUMMON,
    SPELL_SUMMON_RAKSHASA,
    SPELL_SUMMON_ILLUSION,
    SPELL_PRIMAL_WAVE,
    SPELL_CALL_TIDE,
    SPELL_IOOD,
    SPELL_INK_CLOUD,
    SPELL_MIGHT,
    SPELL_SUNRAY,
    SPELL_AWAKEN_FOREST,
    SPELL_SUMMON_CANIFORMS,
    SPELL_IRON_ELEMENTALS,
    SPELL_SUMMON_SPECTRAL_ORCS,
#if TAG_MAJOR_VERSION == 34
    SPELL_RESURRECT,
#endif
    SPELL_HOLY_LIGHT,
#if TAG_MAJOR_VERSION == 34
    SPELL_HOLY_WORD,
    SPELL_SUMMON_HOLIES,
#endif
    SPELL_HEAL_OTHER,
#if TAG_MAJOR_VERSION == 34
    SPELL_SACRIFICE,
#endif
    SPELL_HOLY_FLAMES,
    SPELL_HOLY_BREATH,
    SPELL_TROGS_HAND,
    SPELL_BROTHERS_IN_ARMS,
    SPELL_MIRROR_DAMAGE,
    SPELL_DRAIN_LIFE,
#if TAG_MAJOR_VERSION == 34
    SPELL_MIASMA_CLOUD,
    SPELL_POISON_CLOUD,
    SPELL_FIRE_CLOUD,
    SPELL_STEAM_CLOUD,
#endif
    SPELL_MALIGN_GATEWAY,
    SPELL_NOXIOUS_CLOUD,
    SPELL_TORNADO,
    SPELL_STICKY_FLAME_RANGE,
    SPELL_LEDAS_LIQUEFACTION,
    SPELL_HOMUNCULUS,
    SPELL_SUMMON_HYDRA,
    SPELL_DARKNESS,
    SPELL_MESMERISE,
    SPELL_MELEE, // like SPELL_NO_SPELL, but doesn't cause a re-roll
    SPELL_FIRE_SUMMON,
    SPELL_SHROUD_OF_GOLUBRIA,
    SPELL_INNER_FLAME,
    SPELL_PETRIFYING_CLOUD,
    SPELL_MASS_ABJURATION,
    SPELL_BEASTLY_APPENDAGE,
    SPELL_SILVER_BLAST,
    SPELL_ENSNARE,
    SPELL_THUNDERBOLT,
    SPELL_SUMMON_MINOR_DEMON,
    SPELL_DISJUNCTION,
    SPELL_CHAOS_BREATH,
    SPELL_FRENZY,
    SPELL_SUMMON_TWISTER,
    SPELL_BATTLESPHERE,
    SPELL_FULMINANT_PRISM,
    SPELL_DAZZLING_SPRAY,
    SPELL_FORCE_LANCE,
    SPELL_MALMUTATE,
    SPELL_MIGHT_OTHER,
    SPELL_SENTINEL_MARK,
    SPELL_WORD_OF_RECALL,
    SPELL_INJURY_BOND,
    SPELL_GHOSTLY_FLAMES,
    SPELL_GHOSTLY_FIREBALL,
    SPELL_CALL_LOST_SOUL,
    SPELL_DIMENSION_ANCHOR,
    SPELL_BLINK_ALLIES_ENCIRCLE,
    SPELL_AWAKEN_VINES,
    SPELL_CONTROL_WINDS,
    SPELL_THORN_VOLLEY,
    SPELL_WALL_OF_BRAMBLES,
    SPELL_WATERSTRIKE,
    SPELL_HASTE_PLANTS,
    SPELL_WIND_BLAST,
    SPELL_STRIP_RESISTANCE,
    SPELL_INFUSION,
    SPELL_SONG_OF_SLAYING,
    SPELL_SPECTRAL_WEAPON,
    SPELL_SONG_OF_SHIELDING,
    NUM_SPELLS
};

enum slot_select_mode
{
    SS_FORWARD      = 0,
    SS_BACKWARD     = 1,
};

enum stat_type
{
    STAT_STR,
    STAT_INT,
    STAT_DEX,
    NUM_STATS,
    STAT_ALL, // must remain after NUM_STATS
    STAT_RANDOM,
};

enum targetting_type
{
    DIR_NONE,
    DIR_TARGET,        // smite targetting
    DIR_DIR,           // needs a clear line to target
    DIR_TARGET_OBJECT, // targets items
};

enum torment_source_type
{
    TORMENT_GENERIC       = -1,
    TORMENT_CARDS         = -2,   // Symbol of torment
    TORMENT_SPWLD         = -3,   // Special wield torment
    TORMENT_SCROLL        = -4,
    TORMENT_SPELL         = -5,   // SPELL_SYMBOL_OF_TORMENT
    TORMENT_XOM           = -6,   // Xom effect
    TORMENT_KIKUBAAQUDGHA = -7,   // Kikubaaqudgha effect
};

enum trap_type
{
    TRAP_DART,
    TRAP_ARROW,
    TRAP_SPEAR,
    TRAP_TELEPORT,
    TRAP_ALARM,
    TRAP_BLADE,
    TRAP_BOLT,
    TRAP_NET,
    TRAP_ZOT,
    TRAP_NEEDLE,
    TRAP_SHAFT,
    TRAP_GOLUBRIA,
    TRAP_PLATE,
    TRAP_WEB,
    TRAP_GAS,
    NUM_TRAPS,
    TRAP_MAX_REGULAR = TRAP_SHAFT,
    TRAP_UNASSIGNED = 100,
#if TAG_MAJOR_VERSION == 34
    TRAP_UNUSED1,                      // was TRAP_INDEPTH
#endif
    TRAP_NONTELEPORT,
    TRAP_RANDOM,
};

enum undead_state_type                // you.is_undead
{
    US_ALIVE = 0,
    US_HUNGRY_DEAD,     // Ghouls
    US_UNDEAD,          // Mummies
    US_SEMI_UNDEAD,     // Vampires
};

enum unique_item_status_type
{
    UNIQ_NOT_EXISTS = 0,
    UNIQ_EXISTS = 1,
    UNIQ_LOST_IN_ABYSS = 2,
};

enum friendly_pickup_type
{
    FRIENDLY_PICKUP_NONE = 0,
    FRIENDLY_PICKUP_FRIEND,
    FRIENDLY_PICKUP_PLAYER,
    FRIENDLY_PICKUP_ALL,
};

enum zap_type
{
    ZAP_THROW_FLAME,
    ZAP_THROW_FROST,
    ZAP_SLOW,
    ZAP_HASTE,
    ZAP_MAGIC_DART,
    ZAP_MAJOR_HEALING,
    ZAP_PARALYSE,
    ZAP_BOLT_OF_FIRE,
    ZAP_BOLT_OF_COLD,
    ZAP_CONFUSE,
    ZAP_INVISIBILITY,
    ZAP_DIG,
    ZAP_FIREBALL,
    ZAP_TELEPORT_OTHER,
    ZAP_LIGHTNING_BOLT,
    ZAP_POLYMORPH,
    ZAP_VENOM_BOLT,
    ZAP_BOLT_OF_DRAINING,
    ZAP_LEHUDIBS_CRYSTAL_SPEAR,
    ZAP_BOLT_OF_INACCURACY,
    ZAP_ISKENDERUNS_MYSTIC_BLAST,
    ZAP_ENSLAVEMENT,
    ZAP_PAIN,
    ZAP_STICKY_FLAME,
    ZAP_STICKY_FLAME_RANGE,
    ZAP_DISPEL_UNDEAD,
    ZAP_BANISHMENT,
    ZAP_STING,
    ZAP_HELLFIRE,
    ZAP_IRON_SHOT,
    ZAP_STRIKING,
    ZAP_STONE_ARROW,
    ZAP_SHOCK,
    ZAP_ORB_OF_ELECTRICITY,
    ZAP_SPIT_POISON,
    ZAP_DEBUGGING_RAY,
    ZAP_BREATHE_FIRE,
    ZAP_BREATHE_FROST,
    ZAP_BREATHE_ACID,
    ZAP_BREATHE_POISON,
    ZAP_BREATHE_POWER,
    ZAP_AGONY,
    ZAP_DISINTEGRATE,
    ZAP_BREATHE_STEAM,
    ZAP_THROW_ICICLE,
    ZAP_ICE_STORM,
    ZAP_CORONA,
    ZAP_HIBERNATION,
    ZAP_FLAME_TONGUE,
    ZAP_LARGE_SANDBLAST,
    ZAP_SANDBLAST,
    ZAP_SMALL_SANDBLAST,
    ZAP_BOLT_OF_MAGMA,
    ZAP_POISON_ARROW,
    ZAP_BREATHE_STICKY_FLAME,
    ZAP_PETRIFY,
    ZAP_ENSLAVE_SOUL,
    ZAP_PORKALATOR,
    ZAP_SLEEP,
    ZAP_PRIMAL_WAVE,
    ZAP_IOOD,
    ZAP_HOLY_LIGHT,
    ZAP_BREATHE_MEPHITIC,
    ZAP_INNER_FLAME,
    ZAP_DAZZLING_SPRAY,
    ZAP_FORCE_LANCE,

    NUM_ZAPS
};

enum montravel_target_type
{
    MTRAV_NONE = 0,
    MTRAV_PLAYER,      // Travelling to reach the player.
    MTRAV_PATROL,      // Travelling to reach the patrol point.
    MTRAV_SIREN,       // Sirens travelling towards deep water.
    MTRAV_WALL,        // Rock worms travelling towards a wall.
    MTRAV_UNREACHABLE, // Not travelling because target is unreachable.
    MTRAV_KNOWN_UNREACHABLE, // As above, and the player knows this.
};

enum maybe_bool
{
    MB_FALSE,
    MB_MAYBE,
    MB_TRUE,
};

enum reach_type
{
    REACH_NONE   = 2,
    REACH_KNIGHT = 5,
    REACH_TWO    = 8,
};

enum daction_type
{
    DACT_ALLY_HOLY,
    DACT_ALLY_UNHOLY_EVIL,
    DACT_ALLY_UNCLEAN_CHAOTIC,
    DACT_ALLY_SPELLCASTER,
    DACT_ALLY_YRED_SLAVE,
    DACT_ALLY_BEOGH, // both orcs and demons summoned by high priests
    DACT_ALLY_SLIME,
    DACT_ALLY_PLANT,

    NUM_DA_COUNTERS,

    // Leave space for new counters, as they need to be at the start.
    DACT_OLD_ENSLAVED_SOULS_POOF = 16,
    DACT_HOLY_NEW_ATTEMPT,
#if TAG_MAJOR_VERSION > 34
    DACT_SLIME_NEW_ATTEMPT,
#endif
    DACT_HOLY_PETS_GO_NEUTRAL,
    DACT_ALLY_TROG,

    DACT_SHUFFLE_DECKS,
    DACT_REAUTOMAP,
    DACT_REMOVE_JIYVA_ALTARS,
    DACT_PIKEL_SLAVES,
    DACT_ROT_CORPSES,
    DACT_TOMB_CTELE,
#if TAG_MAJOR_VERSION == 34
    DACT_SLIME_NEW_ATTEMPT,
#endif
    DACT_KIRKE_HOGS,
    NUM_DACTIONS,
};

enum disable_type
{
    DIS_SPAWNS,
    DIS_MON_ACT,
    DIS_MON_REGEN,
    DIS_PLAYER_REGEN,
    DIS_HUNGER,
    DIS_DEATH,
    DIS_DELAY,
    DIS_CONFIRMATIONS,
    DIS_AFFLICTIONS,
    DIS_MON_SIGHT,
    NUM_DISABLEMENTS
};

enum seen_context_type
{
    SC_NONE,
    SC_JUST_SEEN,       // has already been announced this turn
    SC_NEWLY_SEEN,      // regular walking into view
    SC_ALREADY_SEEN,    // wasn't a threat before, is now
    SC_TELEPORT_IN,
    SC_SURFACES,                      // land-capable
    SC_SURFACES_BRIEFLY,              // land-capable, submerged back
    SC_FISH_SURFACES_SHOUT,           // water/lava-only, shouting
    SC_FISH_SURFACES,                 // water/lava-only
    SC_NONSWIMMER_SURFACES_FROM_DEEP, // impossible?!?
    SC_UNCHARM,
    SC_DOOR,            // they opened a door
    SC_GATE,            // ... or a big door
    SC_LEAP_IN,         // leaps into view
};

enum los_type
{
    LOS_NONE         = 0,
    LOS_ARENA        = LOS_NONE,
    LOS_DEFAULT      = (1 << 0),
    LOS_NO_TRANS     = (1 << 1),
    LOS_SOLID        = (1 << 2),
    LOS_SOLID_SEE    = (1 << 3),
};

enum ac_type
{
    AC_NONE,
    // These types block small amounts of damage, hardly affecting big hits.
    AC_NORMAL,
    AC_HALF,
    AC_TRIPLE,
    // This one stays fair over arbitrary splits.
    AC_PROPORTIONAL,
};

enum uncancellable_type
{
    UNC_ACQUIREMENT,           // arg is AQ_SCROLL or AQ_CARD_GENIE
    UNC_DRAW_THREE,            // arg is inv slot of the deck
    UNC_STACK_FIVE,            // arg is inv slot of the deck
    UNC_MERCENARY,             // arg is mid of the monster
};

// Tiles stuff.

enum screen_mode
{
    SCREENMODE_WINDOW = 0,
    SCREENMODE_FULL   = 1,
    SCREENMODE_AUTO   = 2,
};

enum cursor_type
{
    CURSOR_MOUSE,
    CURSOR_TUTORIAL,
    CURSOR_MAP,
    CURSOR_MAX,
};

// Ordering of tags is important: higher values cover up lower ones.
enum text_tag_type
{
    TAG_NAMED_MONSTER = 0,
    TAG_TUTORIAL      = 1,
    TAG_CELL_DESC     = 2,
    TAG_MAX,
};

enum tag_pref
{
    TAGPREF_NONE,     // never display text tags
    TAGPREF_TUTORIAL, // display text tags on "new" monsters
    TAGPREF_NAMED,    // display text tags on named monsters (incl. friendlies)
    TAGPREF_ENEMY,    // display text tags on enemy named monsters
    TAGPREF_MAX,
};
enum tile_flags ENUM_INT64
{
    //// Foreground flags

    // 3 mutually exclusive flags for attitude.
    TILE_FLAG_ATT_MASK   = 0x00030000ULL,
    TILE_FLAG_PET        = 0x00010000ULL,
    TILE_FLAG_GD_NEUTRAL = 0x00020000ULL,
    TILE_FLAG_NEUTRAL    = 0x00030000ULL,

    TILE_FLAG_S_UNDER    = 0x00040000ULL,
    TILE_FLAG_FLYING     = 0x00080000ULL,

    // 3 mutually exclusive flags for behaviour.
    TILE_FLAG_BEH_MASK   = 0x00300000ULL,
    TILE_FLAG_STAB       = 0x00100000ULL,
    TILE_FLAG_MAY_STAB   = 0x00200000ULL,
    TILE_FLAG_FLEEING    = 0x00300000ULL,

    TILE_FLAG_NET        = 0x00400000ULL,
    TILE_FLAG_POISON     = 0x00800000ULL,
    TILE_FLAG_WEB        = 0x01000000ULL,
    TILE_FLAG_GLOWING    = 0x02000000ULL,
    TILE_FLAG_STICKY_FLAME = 0x04000000ULL,
    TILE_FLAG_BERSERK    = 0x08000000ULL,
    TILE_FLAG_INNER_FLAME= 0x10000000ULL,
    TILE_FLAG_CONSTRICTED= 0x20000000ULL,
    TILE_FLAG_SLOWED     = 0x8000000000ULL,
    TILE_FLAG_PAIN_MIRROR = 0x10000000000ULL,
    TILE_FLAG_HASTED     = 0x20000000000ULL,
    TILE_FLAG_MIGHT      = 0x40000000000ULL,
    TILE_FLAG_PETRIFYING = 0x80000000000ULL,
    TILE_FLAG_PETRIFIED  = 0x100000000000ULL,
    TILE_FLAG_BLIND      = 0x200000000000ULL,
    TILE_FLAG_ANIM_WEP   = 0x400000000000ULL,
    TILE_FLAG_SUMMONED   = 0x800000000000ULL,

    // MDAM has 5 possibilities, so uses 3 bits.
    TILE_FLAG_MDAM_MASK  = 0x1C0000000ULL,
    TILE_FLAG_MDAM_LIGHT = 0x040000000ULL,
    TILE_FLAG_MDAM_MOD   = 0x080000000ULL,
    TILE_FLAG_MDAM_HEAVY = 0x0C0000000ULL,
    TILE_FLAG_MDAM_SEV   = 0x100000000ULL,
    TILE_FLAG_MDAM_ADEAD = 0x1C0000000ULL,

    // Demon difficulty has 5 possibilities, so uses 3 bits.
    TILE_FLAG_DEMON      = 0xE00000000ULL,
    TILE_FLAG_DEMON_5    = 0x200000000ULL,
    TILE_FLAG_DEMON_4    = 0x400000000ULL,
    TILE_FLAG_DEMON_3    = 0x600000000ULL,
    TILE_FLAG_DEMON_2    = 0x800000000ULL,
    TILE_FLAG_DEMON_1    = 0xE00000000ULL,

    // 3 mutually exclusive flags for mimics.
    TILE_FLAG_MIMIC_INEPT = 0x2000000000ULL,
    TILE_FLAG_MIMIC       = 0x4000000000ULL,
    TILE_FLAG_MIMIC_RAVEN = 0x6000000000ULL,
    TILE_FLAG_MIMIC_MASK  = 0x6000000000ULL,


    //// Background flags

    TILE_FLAG_RAY        = 0x00010000ULL,
    TILE_FLAG_MM_UNSEEN  = 0x00020000ULL,
    TILE_FLAG_UNSEEN     = 0x00040000ULL,

    // 3 mutually exclusive flags for cursors.
    TILE_FLAG_CURSOR1    = 0x00180000ULL,
    TILE_FLAG_CURSOR2    = 0x00080000ULL,
    TILE_FLAG_CURSOR3    = 0x00100000ULL,
    TILE_FLAG_CURSOR     = 0x00180000ULL,

    TILE_FLAG_TUT_CURSOR = 0x00200000ULL,
    TILE_FLAG_TRAV_EXCL  = 0x00400000ULL,
    TILE_FLAG_EXCL_CTR   = 0x00800000ULL,
    TILE_FLAG_RAY_OOR    = 0x01000000ULL,
    TILE_FLAG_OOR        = 0x02000000ULL,
    TILE_FLAG_WATER      = 0x04000000ULL,
    TILE_FLAG_NEW_STAIR  = 0x08000000ULL,

    // Kraken tentacle overlays.
    TILE_FLAG_KRAKEN_NW  = 0x020000000ULL,
    TILE_FLAG_KRAKEN_NE  = 0x040000000ULL,
    TILE_FLAG_KRAKEN_SE  = 0x080000000ULL,
    TILE_FLAG_KRAKEN_SW  = 0x100000000ULL,

    // Eldritch tentacle overlays.
    TILE_FLAG_ELDRITCH_NW = 0x0200000000ULL,
    TILE_FLAG_ELDRITCH_NE = 0x0400000000ULL,
    TILE_FLAG_ELDRITCH_SE = 0x0800000000ULL,
    TILE_FLAG_ELDRITCH_SW = 0x1000000000ULL,

    // Starspawn tentacle overlays.
    TILE_FLAG_STARSPAWN_NW = 0x02000000000ULL,
    TILE_FLAG_STARSPAWN_NE = 0x04000000000ULL,
    TILE_FLAG_STARSPAWN_SE = 0x08000000000ULL,
    TILE_FLAG_STARSPAWN_SW = 0x10000000000ULL,

    //// General

    // Mask for the tile index itself.
    TILE_FLAG_MASK       = 0x0000FFFFULL,
};

enum tile_inventory_flags
{
    TILEI_FLAG_SELECT  = 0x0100,
    TILEI_FLAG_TRIED   = 0x0200,
    TILEI_FLAG_EQUIP   = 0x0400,
    TILEI_FLAG_FLOOR   = 0x0800,
    TILEI_FLAG_CURSE   = 0x1000,
    TILEI_FLAG_CURSOR  = 0x2000,
    TILEI_FLAG_MELDED  = 0x4000,
    TILEI_FLAG_INVALID = 0x8000,
};

enum tile_player_flags
{
    TILEP_SHOW_EQUIP    = 0x1000,
};

enum tile_player_flag_cut
{
    TILEP_FLAG_HIDE,
    TILEP_FLAG_NORMAL,
    TILEP_FLAG_CUT_CENTAUR,
    TILEP_FLAG_CUT_NAGA,
};

// normal tile size in px
enum
{
    TILE_X = 32,
    TILE_Y = 32,
};

// Don't change this without also modifying the data save/load routines.
enum
{
    NUM_MAX_DOLLS = 10,
};

#ifdef WIZARD

enum wizard_option_type
{
    WIZ_NEVER,                         // protect player from accidental wiz
    WIZ_NO,                            // don't start character in wiz mode
    WIZ_YES,                           // start character in wiz mode
};

#endif

#endif // ENUM_H<|MERGE_RESOLUTION|>--- conflicted
+++ resolved
@@ -2676,7 +2676,6 @@
 
     MONS_SOJOBO,
 
-<<<<<<< HEAD
     MONS_CHIMERA,
 
     MONS_SNAPLASHER_VINE,
@@ -2693,9 +2692,8 @@
 #endif
 
     MONS_ELEMENTAL_WELLSPRING,
-=======
+
     MONS_POLYMOTH,
->>>>>>> 56ebb6fe
 
     NUM_MONSTERS,               // used for polymorph
 
