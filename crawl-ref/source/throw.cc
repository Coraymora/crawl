/**
 * @file
 * @brief Throwing and launching stuff.
**/

#include "AppHdr.h"

#include "throw.h"

#include <math.h>

#include "externs.h"

#include "artefact.h"
#include "cloud.h"
#include "colour.h"
#include "command.h"
#include "delay.h"
#include "describe.h"
#include "env.h"
#include "exercise.h"
#include "fineff.h"
#include "godconduct.h"
#include "hints.h"
#include "invent.h"
#include "itemprop.h"
#include "items.h"
#include "item_use.h"
#include "libutil.h"
#include "macro.h"
#include "message.h"
#include "misc.h"
#include "mon-behv.h"
#include "mutation.h"
#include "options.h"
#include "shout.h"
#include "skills2.h"
#include "state.h"
#include "stuff.h"
#include "teleport.h"
#include "terrain.h"
#include "transform.h"
#include "view.h"
#include "viewchar.h"

static int  _fire_prompt_for_item();
static bool _fire_validate_item(int selected, string& err);

bool item_is_quivered(const item_def &item)
{
    return (item.link == you.m_quiver->get_fire_item());
}

int get_next_fire_item(int current, int direction)
{
    vector<int> fire_order;
    you.m_quiver->get_fire_order(fire_order, true);

    if (fire_order.empty())
        return -1;

    int next = direction > 0 ? 0 : -1;
    for (unsigned i = 0; i < fire_order.size(); i++)
    {
        if (fire_order[i] == current)
        {
            next = i + direction;
            break;
        }
    }

    next = (next + fire_order.size()) % fire_order.size();
    return fire_order[next];
}

class fire_target_behaviour : public targetting_behaviour
{
public:
    fire_target_behaviour()
        : chosen_ammo(false),
          selected_from_inventory(false),
          need_redraw(false)
    {
        m_slot = you.m_quiver->get_fire_item(&m_noitem_reason);
        set_prompt();
    }

    // targetting_behaviour API
    virtual command_type get_command(int key = -1);
    virtual bool should_redraw() const { return need_redraw; }
    virtual void clear_redraw()        { need_redraw = false; }
    virtual void update_top_prompt(string* p_top_prompt);
    virtual vector<string> get_monster_desc(const monster_info& mi);

public:
    const item_def* active_item() const;
    // FIXME: these should be privatized and given accessors.
    int m_slot;
    bool chosen_ammo;

private:
    void set_prompt();
    void cycle_fire_item(bool forward);
    void pick_fire_item_from_inventory();
    void display_help();

    string prompt;
    string m_noitem_reason;
    string internal_prompt;
    bool selected_from_inventory;
    bool need_redraw;
};

void fire_target_behaviour::update_top_prompt(string* p_top_prompt)
{
    *p_top_prompt = internal_prompt;
}

const item_def* fire_target_behaviour::active_item() const
{
    if (m_slot == -1)
        return NULL;
    else
        return &you.inv[m_slot];
}

void fire_target_behaviour::set_prompt()
{
    string old_prompt = internal_prompt; // Keep for comparison at the end.
    internal_prompt.clear();

    // Figure out if we have anything else to cycle to.
    const int next_item = get_next_fire_item(m_slot, +1);
    const bool no_other_items = (next_item == -1 || next_item == m_slot);

    ostringstream msg;

    // Build the action.
    if (!active_item())
        msg << "Firing ";
    else
    {
        const launch_retval projected = is_launched(&you, you.weapon(),
                                                    *active_item());
        switch (projected)
        {
        case LRET_FUMBLED:  msg << "Awkwardly throwing "; break;
        case LRET_LAUNCHED: msg << "Firing ";             break;
        case LRET_THROWN:   msg << "Throwing ";           break;
        }
    }

    // And a key hint.
    msg << (no_other_items ? "(i - inventory)"
                           : "(i - inventory. (,) - cycle)")
        << ": ";

    // Describe the selected item for firing.
    if (!active_item())
        msg << "<red>" << m_noitem_reason << "</red>";
    else
    {
        const char* colour = (selected_from_inventory ? "lightgrey" : "w");
        msg << "<" << colour << ">"
            << active_item()->name(DESC_INVENTORY_EQUIP)
            << "</" << colour << ">";
    }

    // Write it out.
    internal_prompt += msg.str();

    // Never unset need_redraw here, because we might have cleared the
    // screen or something else which demands a redraw.
    if (internal_prompt != old_prompt)
        need_redraw = true;
}

// Cycle to the next (forward == true) or previous (forward == false)
// fire item.
void fire_target_behaviour::cycle_fire_item(bool forward)
{
    const int next = get_next_fire_item(m_slot, forward ? 1 : -1);
    if (next != m_slot && next != -1)
    {
        m_slot = next;
        selected_from_inventory = false;
        chosen_ammo = true;
    }
    set_prompt();
}

void fire_target_behaviour::pick_fire_item_from_inventory()
{
    need_redraw = true;
    string err;
    const int selected = _fire_prompt_for_item();
    if (selected >= 0 && _fire_validate_item(selected, err))
    {
        m_slot = selected;
        selected_from_inventory = true;
        chosen_ammo = true;
    }
    else if (!err.empty())
    {
        mpr(err);
        more();
    }
    set_prompt();
}

void fire_target_behaviour::display_help()
{
    show_targetting_help();
    redraw_screen();
    need_redraw = true;
    set_prompt();
}

command_type fire_target_behaviour::get_command(int key)
{
    if (key == -1)
        key = get_key();

    switch (key)
    {
    case '(': case CONTROL('N'): cycle_fire_item(true);  return CMD_NO_CMD;
    case ')': case CONTROL('P'): cycle_fire_item(false); return CMD_NO_CMD;
    case 'i': pick_fire_item_from_inventory(); return CMD_NO_CMD;
    case '?': display_help(); return CMD_NO_CMD;
    case CMD_TARGET_CANCEL: chosen_ammo = false; break;
    }

    return targetting_behaviour::get_command(key);
}

vector<string> fire_target_behaviour::get_monster_desc(const monster_info& mi)
{
    vector<string> descs;
    if (const item_def* item = active_item())
    {
        if (get_ammo_brand(*item) == SPMSL_SILVER && mi.is(MB_CHAOTIC))
            descs.push_back("chaotic");
    }
    return descs;
}

static bool _fire_choose_item_and_target(int& slot, dist& target,
                                         bool teleport = false)
{
    fire_target_behaviour beh;
    const bool was_chosen = (slot != -1);

    if (was_chosen)
    {
        string warn;
        if (!_fire_validate_item(slot, warn))
        {
            mpr(warn.c_str());
            return false;
        }
        // Force item to be the prechosen one.
        beh.m_slot = slot;
    }

    direction_chooser_args args;
    args.mode = TARG_HOSTILE;
    args.needs_path = !teleport;
    args.behaviour = &beh;

    direction(target, args);

    if (!beh.active_item())
    {
        canned_msg(MSG_OK);
        return false;
    }
    if (!target.isValid)
    {
        if (target.isCancel)
            canned_msg(MSG_OK);
        return false;
    }

    you.m_quiver->on_item_fired(*beh.active_item(), beh.chosen_ammo);
    you.redraw_quiver = true;
    slot = beh.m_slot;

    return true;
}

// Bring up an inventory screen and have user choose an item.
// Returns an item slot, or -1 on abort/failure
// On failure, returns error text, if any.
static int _fire_prompt_for_item()
{
    if (inv_count() < 1)
        return -1;

    int slot = prompt_invent_item("Fire/throw which item? (* to show all)",
                                   MT_INVLIST,
                                   OSEL_THROWABLE, true, true, true, 0, -1,
                                   NULL, OPER_FIRE, false, true);

    if (slot == PROMPT_ABORT || slot == PROMPT_NOTHING)
        return -1;

    return slot;
}

// Returns false and err text if this item can't be fired.
static bool _fire_validate_item(int slot, string &err)
{
    if (slot == you.equip[EQ_WEAPON]
        && is_weapon(you.inv[slot])
        && you.inv[slot].cursed())
    {
        err = "That weapon is stuck to your " + you.hand_name(false) + "!";
        return false;
    }
    else if (item_is_worn(slot))
    {
        err = "You are wearing that object!";
        return false;
    }
    else if (you.inv[slot].base_type == OBJ_ORBS)
    {
        err = "You don't feel like leaving the orb behind!";
        return false;
    }
    return true;
}

// Returns true if warning is given.
bool fire_warn_if_impossible(bool silent)
{
    if (you.species == SP_FELID)
    {
        if (!silent)
            mpr("You can't grasp things well enough to throw them.");
        return true;
    }

    // If you can't wield it, you can't throw it.
    if (!form_can_wield())
    {
        if (!silent)
            canned_msg(MSG_PRESENT_FORM);
        return true;
    }

    if (you.attribute[ATTR_HELD])
    {
        const item_def *weapon = you.weapon();
        if (!weapon || !is_range_weapon(*weapon))
        {
            if (!silent)
                mprf("You cannot throw anything while %s.", held_status());
            return true;
        }
        else if (weapon->sub_type != WPN_BLOWGUN)
        {
            if (!silent)
            {
                mprf("You cannot shoot with your %s while %s.",
                     weapon->name(DESC_BASENAME).c_str(), held_status());
            }
            return true;
        }
        // Else shooting is possible.
    }
    if (you.berserk())
    {
        if (!silent)
            canned_msg(MSG_TOO_BERSERK);
        return true;
    }
    return false;
}

static bool _autoswitch_to_ranged()
{
    if (you.equip[EQ_WEAPON] != 0 && you.equip[EQ_WEAPON] != 1)
        return false;

    int item_slot = you.equip[EQ_WEAPON] ^ 1;
    const item_def& launcher = you.inv[item_slot];
    if (!is_range_weapon(launcher))
        return false;

    FixedVector<item_def,ENDOFPACK>::const_pointer iter = you.inv.begin();
    for (;iter!=you.inv.end(); ++iter)
        if (iter->launched_by(launcher))
        {
            if (!wield_weapon(true, item_slot))
                return false;

            you.turn_is_over = true;
            //XXX Hacky. Should use a delay instead.
            macro_buf_add(command_to_key(CMD_FIRE));
            return true;
        }

    return false;
}

int get_ammo_to_shoot(int item, dist &target, bool teleport)
{
    if (fire_warn_if_impossible())
    {
        flush_input_buffer(FLUSH_ON_FAILURE);
        return -1;
    }

    if (Options.auto_switch && you.m_quiver->get_fire_item() == -1
       && _autoswitch_to_ranged())
    {
        return -1;
    }

    if (!_fire_choose_item_and_target(item, target, teleport))
        return -1;

    string warn;
    if (!_fire_validate_item(item, warn))
    {
        mpr(warn.c_str());
        return -1;
    }
    return item;
}

// If item == -1, prompt the user.
// If item passed, it will be put into the quiver.
void fire_thing(int item)
{
    dist target;
    item = get_ammo_to_shoot(item, target);
    if (item == -1)
        return;

    if (check_warning_inscriptions(you.inv[item], OPER_FIRE))
    {
        bolt beam;
        throw_it(beam, item, false, 0, &target);
    }
}

// Basically does what throwing used to do: throw an item without changing
// the quiver.
void throw_item_no_quiver()
{
    if (fire_warn_if_impossible())
    {
        flush_input_buffer(FLUSH_ON_FAILURE);
        return;
    }

    if (inv_count() < 1)
    {
        canned_msg(MSG_NOTHING_CARRIED);
        return;
    }

    string warn;
    int slot = _fire_prompt_for_item();

    if (slot == -1)
    {
        canned_msg(MSG_OK);
        return;
    }

    if (!_fire_validate_item(slot, warn))
    {
        mpr(warn.c_str());
        return;
    }

    // Okay, item is valid.
    bolt beam;
    throw_it(beam, slot);
}

// Returns delay multiplier numerator (denominator should be 100) for the
// launcher with the currently equipped shield.
static int _launcher_shield_slowdown(const item_def &launcher,
                                     const item_def *shield)
{
    int speed_adjust = 100;
    if (!shield || hands_reqd(launcher, you.body_size()) == HANDS_ONE)
        return speed_adjust;

    const int shield_type = shield->sub_type;
    speed_adjust = shield_type == ARM_BUCKLER  ? 125 :
                   shield_type == ARM_SHIELD   ? 150 :
                                                 200;

    // Adjust for shields skill.
    if (speed_adjust > 100)
        speed_adjust -= you.skill_rdiv(SK_SHIELDS, speed_adjust - 100, 27 * 2);

    return speed_adjust;
}

// Returns the attack cost of using the launcher, taking skill and shields
// into consideration. NOTE: You must pass in the shield; if you send in
// NULL, this function assumes no shield is in use.
int launcher_final_speed(const item_def &launcher, const item_def *shield, bool scaled)
{
    const int  str_weight   = weapon_str_weight(launcher);
    const int  dex_weight   = 10 - str_weight;
    const skill_type launcher_skill = range_skill(launcher);
    const int shoot_skill4 = you.skill(launcher_skill, 4);
    const int bow_brand = get_weapon_brand(launcher);

    int speed_base = 10 * property(launcher, PWPN_SPEED);
    int speed_min = 70;
    int speed_stat = str_weight * you.strength() + dex_weight * you.dex();

    // Reduce runaway bow overpoweredness.
    if (launcher_skill == SK_BOWS)
        speed_min = 60;

    if (shield)
    {
        const int speed_adjust = _launcher_shield_slowdown(launcher, shield);

        // Shields also reduce the speed cap.
        speed_base = speed_base * speed_adjust / 100;
        speed_min =  speed_min  * speed_adjust / 100;
    }

    // Do the same when trying to shoot while held in a net
    // (only possible with blowguns).
    if (you.attribute[ATTR_HELD])
    {
        int speed_adjust = 105; // Analogous to buckler and one-handed weapon.
        speed_adjust -= you.skill_rdiv(SK_THROWING, speed_adjust - 100, 27 * 2);

        // Also reduce the speed cap.
        speed_base = speed_base * speed_adjust / 100;
        speed_min =  speed_min  * speed_adjust / 100;
    }

    int speed = speed_base - shoot_skill4 * speed_stat / 250;
    if (speed < speed_min)
        speed = speed_min;

    if (bow_brand == SPWPN_SPEED)
    {
        // Speed nerf as per 4.1. Even with the nerf, bows of speed are the
        // best bows, bar none.
        speed = 2 * speed / 3;
    }

    if (scaled && you.duration[DUR_FINESSE])
    {
        ASSERT(!you.duration[DUR_BERSERK]);
        // Need to undo haste by hand.
        if (you.duration[DUR_HASTE])
            speed = haste_mul(speed);
        speed /= 2;
    }

    return speed;
}

// Determines if the combined launcher + ammo brands produce a
// fire/frost/chaos beam.
static bool _elemental_missile_beam(int launcher_brand, int ammo_brand)
{
    if (launcher_brand == SPWPN_FLAME && ammo_brand == SPMSL_FROST ||
        launcher_brand == SPWPN_FROST && ammo_brand == SPMSL_FLAME)
    {
        return false;
    }
    if (ammo_brand == SPMSL_CHAOS || ammo_brand == SPMSL_FROST || ammo_brand == SPMSL_FLAME)
        return true;
    if (ammo_brand != SPMSL_NORMAL)
        return false;
    return (launcher_brand == SPWPN_CHAOS || launcher_brand == SPWPN_FROST ||
            launcher_brand == SPWPN_FLAME);
}

static bool _poison_hit_victim(bolt& beam, actor* victim, int dmg)
{
    if (!victim->alive() || victim->res_poison() > 0)
        return false;

    if (beam.is_tracer)
        return true;

    int levels = 0;

    actor* agent = beam.agent();

    if (dmg > 0 || beam.ench_power == AUTOMATIC_HIT
                   && x_chance_in_y(90 - 3 * victim->armour_class(), 100))
    {
        levels = 1 + random2(3);
    }

    if (levels <= 0)
        return false;

    if (victim->poison(agent, levels) && victim->is_monster())
        behaviour_event(victim->as_monster(), ME_ANNOY, agent);

    return true;
}

static bool _item_penetrates_victim(const bolt &beam, int &used)
{
    if (beam.aimed_at_feet)
        return false;

    used = 0;

    return true;
}

static bool _silver_damages_victim(bolt &beam, actor* victim, int &dmg,
                                   string &dmg_msg)
{
    int mutated = 0;

    // For mutation damage, we want to count innate mutations for
    // the demonspawn, but not for other species.
    if (you.species == SP_DEMONSPAWN)
        mutated = how_mutated(true, true);
    else
        mutated = how_mutated(false, true);

    if (victim->is_chaotic()
        || (victim->is_player() && player_is_shapechanged()))
    {
        dmg *= 7;
        dmg /= 4;
    }
    else if (victim->is_player() && mutated > 0)
    {
        int multiplier = 100 + (mutated * 5);

        if (multiplier > 175)
            multiplier = 175;

        dmg = (dmg * multiplier) / 100;
    }
    else
        return false;

    if (!beam.is_tracer && you.can_see(victim))
       dmg_msg = "The silver sears " + victim->name(DESC_THE) + "!";

    return false;
}

static bool _dispersal_hit_victim(bolt& beam, actor* victim, int dmg)
{
    const actor* agent = beam.agent();

    if (!victim->alive() || victim == agent || dmg == 0)
        return false;

    if (beam.is_tracer)
        return true;

    if (victim->no_tele(true, true))
    {
        if (victim->is_player())
            canned_msg(MSG_STRANGE_STASIS);
        return false;
    }

    const bool was_seen = you.can_see(victim);
    const bool no_sanct = victim->kill_alignment() == KC_OTHER;

    coord_def pos, pos2;

    int tries = 0;
    do
    {
        if (!random_near_space(victim->pos(), pos, false, true, false,
                               no_sanct))
        {
            return false;
        }
    }
    while (!victim->is_habitable(pos) && tries++ < 100);

    if (!victim->is_habitable(pos))
        return false;

    tries = 0;
    do
        random_near_space(victim->pos(), pos2, false, true, false, no_sanct);
    while (!victim->is_habitable(pos2) && tries++ < 100);

    if (!victim->is_habitable(pos2))
        return false;

    // Pick the square further away from the agent.
    const coord_def from = agent->pos();
    if (in_bounds(pos2) && distance2(pos2, from) > distance2(pos, from))
        pos = pos2;

    if (pos == victim->pos())
        return false;

    const coord_def oldpos = victim->pos();
    victim->clear_clinging();

    if (victim->is_player())
    {
        stop_delay(true);

        // Leave a purple cloud.
        place_cloud(CLOUD_TLOC_ENERGY, you.pos(), 1 + random2(3), &you);

        canned_msg(MSG_YOU_BLINK);
        move_player_to_grid(pos, false, true);
    }
    else
    {
        monster* mon = victim->as_monster();

        if (!(mon->flags & MF_WAS_IN_VIEW))
            mon->seen_context = SC_TELEPORT_IN;

        mon->move_to_pos(pos);

        // Leave a purple cloud.
        place_cloud(CLOUD_TLOC_ENERGY, oldpos, 1 + random2(3), victim);

        mon->apply_location_effects(oldpos);
        mon->check_redraw(oldpos);

        const bool   seen = you.can_see(mon);
        const string name = mon->name(DESC_THE);
        if (was_seen && seen)
            mprf("%s blinks!", name.c_str());
        else if (was_seen && !seen)
            mprf("%s vanishes!", name.c_str());
    }

    return true;
}

static bool _charged_damages_victim(bolt &beam, actor* victim, int &dmg,
                                    string &dmg_msg)
{
    if (victim->airborne() || victim->res_elec() > 0 || !one_chance_in(3))
        return false;

    // A hack and code duplication, but that's easier than adding accounting
    // for each of multiple brands.
    if (victim->type == MONS_SIXFIRHY)
    {
        if (!beam.is_tracer)
            victim->heal(10 + random2(15));
        // physical damage is still done
    }
    else
        dmg += 10 + random2(15);

    if (beam.is_tracer)
        return false;

    if (you.can_see(victim))
    {
        if (victim->is_player())
            dmg_msg = "You are electrocuted!";
        else if (victim->type == MONS_SIXFIRHY)
            dmg_msg = victim->name(DESC_THE) + " is charged up!";
        else
            dmg_msg = "There is a sudden explosion of sparks!";
    }

    if (feat_is_water(grd(victim->pos())))
        (new lightning_fineff(beam.agent(), victim->pos()))->schedule();

    return false;
}

static bool _blessed_damages_victim(bolt &beam, actor* victim, int &dmg,
                                    string &dmg_msg)
{
    if (victim->undead_or_demonic())
    {
        dmg += 1 + (random2(dmg * 15) / 10);

        if (!beam.is_tracer && you.can_see(victim))
           dmg_msg = victim->name(DESC_THE) + " "
                   + victim->conj_verb("convulse") + "!";
    }

    return false;
}

static int _blowgun_power_roll(bolt &beam)
{
    actor* agent = beam.agent();
    if (!agent)
        return 0;

    // Could check player shield skill here or something,
    // but that won't work with potential other sources
    // of reflection, and it doesn't matter anyway. [rob]
    if (beam.reflections > 0)
        return (agent->get_experience_level() / 3);

    int base_power;
    item_def* blowgun;
    if (agent->is_monster())
    {
        base_power = agent->get_experience_level();
        blowgun = agent->as_monster()->launcher();
    }
    else
    {
        base_power = agent->skill_rdiv(SK_THROWING);
        blowgun = agent->weapon();
    }

    ASSERT(blowgun && blowgun->sub_type == WPN_BLOWGUN);

    return (base_power + blowgun->plus);
}

static bool _blowgun_check(bolt &beam, actor* victim, bool message = true)
{
    if (victim->holiness() == MH_UNDEAD || victim->holiness() == MH_NONLIVING)
    {
        if (victim->is_monster())
            simple_monster_message(victim->as_monster(), " is unaffected.");
        else
            canned_msg(MSG_YOU_UNAFFECTED);
        return false;
    }

    actor* agent = beam.agent();

    if (!agent || agent->is_monster() || beam.reflections > 0)
        return true;

    const int skill = you.skill_rdiv(SK_THROWING);
    const item_def* wp = agent->weapon();
    ASSERT(wp && wp->sub_type == WPN_BLOWGUN);
    const int enchantment = wp->plus;

    // You have a really minor chance of hitting with no skills or good
    // enchants.
    if (victim->get_experience_level() < 15 && random2(100) <= 2)
        return true;

    const int resist_roll = 2 + random2(4 + skill + enchantment);

    dprf("Brand rolled %d against defender HD: %d.",
         resist_roll, victim->get_experience_level());

    if (resist_roll < victim->get_experience_level())
    {
        if (victim->is_monster())
            simple_monster_message(victim->as_monster(), " resists.");
        else
            canned_msg(MSG_YOU_RESIST);
        return false;
    }

    return true;
}

static bool _paralysis_hit_victim(bolt& beam, actor* victim, int dmg)
{
    if (beam.is_tracer)
        return false;

    if (!_blowgun_check(beam, victim))
        return false;

    int blowgun_power = _blowgun_power_roll(beam);
    victim->paralyse(beam.agent(), 5 + random2(blowgun_power));
    return true;
}

static bool _sleep_hit_victim(bolt& beam, actor* victim, int dmg)
{
    if (beam.is_tracer)
        return false;

    if (!_blowgun_check(beam, victim))
        return false;

    int blowgun_power = _blowgun_power_roll(beam);
    victim->put_to_sleep(beam.agent(), 5 + random2(blowgun_power));
    return true;
}

static bool _confusion_hit_victim(bolt &beam, actor* victim, int dmg)
{
    if (beam.is_tracer)
        return false;

    if (!_blowgun_check(beam, victim))
        return false;

    int blowgun_power = _blowgun_power_roll(beam);
    victim->confuse(beam.agent(), 5 + random2(blowgun_power));
    return true;
}

static bool _slow_hit_victim(bolt &beam, actor* victim, int dmg)
{
    if (beam.is_tracer)
        return false;

    if (!_blowgun_check(beam, victim))
        return false;

    int blowgun_power = _blowgun_power_roll(beam);
    victim->slow_down(beam.agent(), 5 + random2(blowgun_power));
    return true;
}

static bool _sickness_hit_victim(bolt &beam, actor* victim, int dmg)
{
    if (beam.is_tracer)
        return false;

    if (!_blowgun_check(beam, victim))
        return false;

    int blowgun_power = _blowgun_power_roll(beam);
    victim->sicken(40 + random2(blowgun_power));
    return true;
}

static bool _rage_hit_victim(bolt &beam, actor* victim, int dmg)
{
    if (beam.is_tracer)
        return false;

    if (!_blowgun_check(beam, victim))
        return false;

    if (victim->is_monster())
        victim->as_monster()->go_frenzy();
    else
        victim->go_berserk(false);

    return true;
}

static bool _blind_hit_victim(bolt &beam, actor* victim, int dmg)
{
    if (beam.is_tracer)
        return false;

    if (!victim->is_monster())
    {
        victim->confuse(beam.agent(), 7);
        return true;
    }

    if (victim->as_monster()->has_ench(ENCH_BLIND))
        return false;

    victim->as_monster()->add_ench(mon_enchant(ENCH_BLIND, 1, beam.agent(), 35));

    return true;
}

static bool _setup_missile_beam(const actor *agent, bolt &beam, item_def &item,
                                string &ammo_name, bool &returning)
{
    dungeon_char_type zapsym = NUM_DCHAR_TYPES;
    switch (item.base_type)
    {
    case OBJ_WEAPONS:    zapsym = DCHAR_FIRED_WEAPON;  break;
    case OBJ_MISSILES:   zapsym = DCHAR_FIRED_MISSILE; break;
    case OBJ_ARMOUR:     zapsym = DCHAR_FIRED_ARMOUR;  break;
    case OBJ_WANDS:      zapsym = DCHAR_FIRED_STICK;   break;
    case OBJ_FOOD:       zapsym = DCHAR_FIRED_CHUNK;   break;
    case OBJ_SCROLLS:    zapsym = DCHAR_FIRED_SCROLL;  break;
    case OBJ_JEWELLERY:  zapsym = DCHAR_FIRED_TRINKET; break;
    case OBJ_POTIONS:    zapsym = DCHAR_FIRED_FLASK;   break;
    case OBJ_BOOKS:      zapsym = DCHAR_FIRED_BOOK;    break;
    case OBJ_RODS:
    case OBJ_STAVES:     zapsym = DCHAR_FIRED_STICK;   break;
    default: break;
    }

    beam.glyph = dchar_glyph(zapsym);
    beam.was_missile = true;

    item_def *launcher  = const_cast<actor*>(agent)->weapon(0);
    if (launcher && !item.launched_by(*launcher))
        launcher = NULL;

    int bow_brand = SPWPN_NORMAL;
    if (launcher != NULL)
        bow_brand = get_weapon_brand(*launcher);

    int ammo_brand = get_ammo_brand(item);

    // Launcher brand does not override ammunition except when elemental
    // opposites (which cancel).
    if (ammo_brand != SPMSL_NORMAL && bow_brand != SPWPN_NORMAL)
    {
        if (bow_brand == SPWPN_FLAME && ammo_brand == SPMSL_FROST ||
            bow_brand == SPWPN_FROST && ammo_brand == SPMSL_FLAME)
        {
            bow_brand = SPWPN_NORMAL;
            ammo_brand = SPMSL_NORMAL;
        }
        // Nessos gets to cheat.
        else if (agent->is_monster())
        {
            const monster* mon = static_cast<const monster* >(agent);
            if (mon->type != MONS_NESSOS)
                bow_brand = SPWPN_NORMAL;
        }
        else
            bow_brand = SPWPN_NORMAL;
    }

    if (is_launched(agent, launcher, item) == LRET_FUMBLED)
    {
        // We want players to actually carry blowguns and bows, not just rely
        // on high to-hit modifiers.  Rationalization: The poison/magic/
        // whatever is only applied to the tips.  -sorear

        bow_brand = SPWPN_NORMAL;
        ammo_brand = SPMSL_NORMAL;
    }

    // This is a bit of a special case because it applies even for melee
    // weapons, for which brand is normally ignored.
    returning = get_weapon_brand(item) == SPWPN_RETURNING
                || ammo_brand == SPMSL_RETURNING;

    if (agent->is_player())
    {
        beam.attitude      = ATT_FRIENDLY;
        beam.beam_source   = NON_MONSTER;
        beam.smart_monster = true;
        beam.thrower       = KILL_YOU_MISSILE;
    }
    else
    {
        const monster* mon = agent->as_monster();

        beam.attitude      = mons_attitude(mon);
        beam.beam_source   = mon->mindex();
        beam.smart_monster = (mons_intel(mon) >= I_NORMAL);
        beam.thrower       = KILL_MON_MISSILE;
    }

    beam.item         = &item;
    beam.effect_known = item_ident(item, ISFLAG_KNOW_TYPE);
    beam.source       = agent->pos();
    beam.colour       = item.colour;
    beam.flavour      = BEAM_MISSILE;
    beam.is_beam      = false;
    beam.aux_source.clear();

    beam.can_see_invis = agent->can_see_invisible();

    const unrandart_entry* entry = launcher && is_unrandom_artefact(*launcher)
        ? get_unrand_entry(launcher->special) : NULL;

    if (entry && entry->fight_func.launch)
    {
        setup_missile_type sm =
            entry->fight_func.launch(launcher, &beam, &ammo_name,
                                     &returning);

        switch (sm)
        {
        case SM_CONTINUE:
            break;
        case SM_FINISHED:
            return false;
        case SM_CANCEL:
            return true;
        }
    }

    bool poisoned   = (bow_brand == SPWPN_VENOM
                        || ammo_brand == SPMSL_POISONED);

    const bool exploding    = (ammo_brand == SPMSL_EXPLODING);
    const bool penetrating  = (bow_brand  == SPWPN_PENETRATION
                                || ammo_brand == SPMSL_PENETRATION);
    const bool silver       = (ammo_brand == SPMSL_SILVER);
    const bool disperses    = (ammo_brand == SPMSL_DISPERSAL);
    const bool charged      = bow_brand  == SPWPN_ELECTROCUTION;
    const bool blessed      = bow_brand == SPWPN_HOLY_WRATH;

    const bool paralysis    = ammo_brand == SPMSL_PARALYSIS;
    const bool slow         = ammo_brand == SPMSL_SLOW;
    const bool sleep        = ammo_brand == SPMSL_SLEEP;
    const bool confusion    = ammo_brand == SPMSL_CONFUSION;
    const bool sickness     = ammo_brand == SPMSL_SICKNESS;
    const bool rage         = ammo_brand == SPMSL_RAGE;
    const bool blinding     = ammo_brand == SPMSL_BLINDING;

    ASSERT(!exploding || !is_artefact(item));

    beam.name = item.name(DESC_PLAIN, false, false, false);

    // Note that bow_brand is known since the bow is equipped.

    bool beam_changed = false;

    if (bow_brand == SPWPN_CHAOS || ammo_brand == SPMSL_CHAOS)
    {
        // Chaos can't be poisoned, since that might conflict with
        // the random healing effect or overlap with the random
        // poisoning effect.
        poisoned = false;
        if (item.special == SPWPN_VENOM || item.special == SPMSL_CURARE)
            item.special = SPMSL_NORMAL;

        beam.effect_known = false;

        beam.flavour = BEAM_CHAOS;
        if (ammo_brand != SPMSL_CHAOS)
        {
            beam.name    += " of chaos";
            ammo_name    += " of chaos";
        }
        else
            beam_changed = true;
        beam.colour  = ETC_RANDOM;
    }
    else if ((bow_brand == SPWPN_FLAME || ammo_brand == SPMSL_FLAME)
             && ammo_brand != SPMSL_FROST && bow_brand != SPWPN_FROST)
    {
        beam.flavour = BEAM_FIRE;
        if (ammo_brand != SPMSL_FLAME)
        {
            beam.name    += " of flame";
            ammo_name    += " of flame";
        }
        else
            beam_changed = true;

        beam.colour  = RED;
    }
    else if ((bow_brand == SPWPN_FROST || ammo_brand == SPMSL_FROST)
             && ammo_brand != SPMSL_FLAME && bow_brand != SPWPN_FLAME)
    {
        beam.flavour = BEAM_COLD;
        if (ammo_brand != SPMSL_FROST)
        {
            beam.name    += " of frost";
            ammo_name   += " of frost";
        }
        else
            beam_changed = true;
        beam.colour  = WHITE;
    }

    if (beam_changed)
        beam.name = item.name(DESC_PLAIN, false, false, false);

    ammo_name = item.name(DESC_PLAIN);

    ASSERT(beam.flavour == BEAM_MISSILE || !is_artefact(item));

    if (silver)
        beam.damage_funcs.push_back(_silver_damages_victim);
    if (poisoned)
        beam.hit_funcs.push_back(_poison_hit_victim);
    if (penetrating)
    {
        beam.range_funcs.push_back(_item_penetrates_victim);
        beam.hit_verb = "pierces through";
    }
    if (disperses)
        beam.hit_funcs.push_back(_dispersal_hit_victim);
    if (charged)
        beam.damage_funcs.push_back(_charged_damages_victim);
    if (blessed)
        beam.damage_funcs.push_back(_blessed_damages_victim);

    // New needle brands have no effect when thrown without launcher.
    if (launcher != NULL)
    {
        if (paralysis)
            beam.hit_funcs.push_back(_paralysis_hit_victim);
        if (slow)
            beam.hit_funcs.push_back(_slow_hit_victim);
        if (sleep)
            beam.hit_funcs.push_back(_sleep_hit_victim);
        if (confusion)
            beam.hit_funcs.push_back(_confusion_hit_victim);
        if (sickness)
            beam.hit_funcs.push_back(_sickness_hit_victim);
        if (rage)
            beam.hit_funcs.push_back(_rage_hit_victim);
    }

    if (blinding)
    {
        beam.hit_verb = "blinds";
        beam.hit_funcs.push_back(_blind_hit_victim);
    }

    if (disperses && item.special != SPMSL_DISPERSAL)
    {
        beam.name = "dispersing " + beam.name;
        ammo_name = "dispersing " + ammo_name;
    }

    // XXX: This doesn't make sense, but it works.
    if (poisoned && item.special != SPMSL_POISONED)
    {
        beam.name = "poisoned " + beam.name;
        ammo_name = "poisoned " + ammo_name;
    }

    if (penetrating && item.special != SPMSL_PENETRATION)
    {
        beam.name = "penetrating " + beam.name;
        ammo_name = "penetrating " + ammo_name;
    }

    if (silver && item.special != SPMSL_SILVER)
    {
        beam.name = "silvery " + beam.name;
        ammo_name = "silvery " + ammo_name;
    }

    if (blessed)
    {
        beam.name = "blessed " + beam.name;
        ammo_name = "blessed " + ammo_name;
    }

    // Do this here so that we get all the name mods except for a
    // redundant "exploding".
    if (exploding)
    {
        bolt *expl = new bolt(beam);

        expl->is_explosion = true;
        expl->damage       = dice_def(2, 5);
        expl->ex_size      = 1;

        if (beam.flavour == BEAM_MISSILE)
        {
            expl->flavour = BEAM_FRAG;
            expl->name   += " fragments";

            const string short_name =
                item.name(DESC_PLAIN, false, false, false, false,
                          ISFLAG_IDENT_MASK | ISFLAG_COSMETIC_MASK
                          | ISFLAG_RACIAL_MASK);

            expl->name = replace_all(expl->name, item.name(DESC_PLAIN),
                                     short_name);
        }
        expl->name = "explosion of " + expl->name;

        beam.special_explosion = expl;
    }

    if (exploding && item.special != SPMSL_EXPLODING)
    {
        beam.name = "exploding " + beam.name;
        ammo_name = "exploding " + ammo_name;
    }

    if (beam.flavour != BEAM_MISSILE)
    {
        returning = false;

        beam.glyph = dchar_glyph(DCHAR_FIRED_BOLT);
    }

    if (!is_artefact(item))
        ammo_name = article_a(ammo_name, true);
    else
        ammo_name = "the " + ammo_name;

    return false;
}

static int stat_adjust(int value, int stat, int statbase,
                       const int maxmult = 160, const int minmult = 40)
{
    int multiplier = (statbase + (stat - statbase) / 2) * 100 / statbase;
    if (multiplier > maxmult)
        multiplier = maxmult;
    else if (multiplier < minmult)
        multiplier = minmult;

    if (multiplier > 100)
        value = value * (100 + random2avg(multiplier - 100, 2)) / 100;
    else if (multiplier < 100)
        value = value * (100 - random2avg(100 - multiplier, 2)) / 100;

    return value;
}

static int str_adjust_thrown_damage(int dam)
{
    return stat_adjust(dam, you.strength(), 15, 160, 90);
}

static int dex_adjust_thrown_tohit(int hit)
{
    return stat_adjust(hit, you.dex(), 13, 160, 90);
}

static void _throw_noise(actor* act, const bolt &pbolt, const item_def &ammo)
{
    const item_def* launcher = act->weapon();

    if (launcher == NULL || launcher->base_type != OBJ_WEAPONS)
        return;

    if (is_launched(act, launcher, ammo) != LRET_LAUNCHED)
        return;

    // Throwing and blowguns are silent...
    int         level = 0;
    const char* msg   = NULL;

    switch (launcher->sub_type)
    {
    case WPN_BLOWGUN:
        return;

    case WPN_SLING:
        level = 1;
        msg   = "You hear a whirring sound.";
        break;
     case WPN_BOW:
        level = 5;
        msg   = "You hear a twanging sound.";
        break;
     case WPN_LONGBOW:
        level = 6;
        msg   = "You hear a loud twanging sound.";
        break;
     case WPN_CROSSBOW:
        level = 7;
        msg   = "You hear a thunk.";
        break;

    default:
        die("Invalid launcher '%s'",
                 launcher->name(DESC_PLAIN).c_str());
        return;
    }
    if (act->is_player() || you.can_see(act))
        msg = NULL;

    noisy(level, act->pos(), msg, act->mindex());
}

// throw_it - currently handles player throwing only.  Monster
// throwing is handled in mon-act:_mons_throw()
// Note: If teleport is true, assume that pbolt is already set up,
// and teleport the projectile onto the square.
//
// Return value is only relevant if dummy_target is non-NULL, and returns
// true if dummy_target is hit.
bool throw_it(bolt &pbolt, int throw_2, bool teleport, int acc_bonus,
              dist *target)
{
    dist thr;
    int shoot_skill = 0;

    int baseHit      = 0, baseDam = 0;       // from thrown or ammo
    int ammoHitBonus = 0, ammoDamBonus = 0;  // from thrown or ammo
    int lnchHitBonus = 0, lnchDamBonus = 0;  // special add from launcher
    int exHitBonus   = 0, exDamBonus = 0;    // 'extra' bonus from skill/dex/str
    int effSkill     = 0;        // effective launcher skill
    int dice_mult    = 100;
    bool returning   = false;    // Item can return to pack.
    bool did_return  = false;    // Returning item actually does return to pack.
    int slayDam      = 0;
    bool speed_brand = false;

    if (you.confused())
    {
        thr.target = you.pos() + coord_def(random2(13)-6, random2(13)-6);
        thr.isValid = true;
    }
    else if (target)
        thr = *target;
    else if (pbolt.target.zero())
    {
        direction_chooser_args args;
        args.mode = TARG_HOSTILE;
        direction(thr, args);

        if (!thr.isValid)
        {
            if (thr.isCancel)
                canned_msg(MSG_OK);

            return false;
        }
    }
    pbolt.set_target(thr);

    item_def& thrown = you.inv[throw_2];
    ASSERT(thrown.defined());

    // Figure out if we're thrown or launched.
    const launch_retval projected = is_launched(&you, you.weapon(), thrown);

    // Making a copy of the item: changed only for venom launchers.
    item_def item = thrown;
    item.quantity = 1;
    item.slot     = index_to_letter(item.link);

    // Items that get a temporary brand from a player spell lose the
    // brand as soon as the player lets go of the item.  Can't call
    // unwield_item() yet since the beam might get canceled.
    if (you.duration[DUR_WEAPON_BRAND] && projected != LRET_LAUNCHED
        && throw_2 == you.equip[EQ_WEAPON])
    {
        set_item_ego_type(item, OBJ_WEAPONS, SPWPN_NORMAL);
    }

    string ammo_name;

    if (_setup_missile_beam(&you, pbolt, item, ammo_name, returning))
    {
        you.turn_is_over = false;
        return false;
    }

    // Did we know the ammo's brand before throwing it?
    const bool ammo_brand_known = item_type_known(thrown);

    // Get the ammo/weapon type.  Convenience.
    const object_class_type wepClass = thrown.base_type;
    const int               wepType  = thrown.sub_type;

    // Determine range.
    int max_range = 0;
    int range = 0;

    if (projected)
    {
        if (wepType == MI_LARGE_ROCK)
        {
            range     = 1 + random2(you.strength() / 5);
            max_range = you.strength() / 5;
            if (you.can_throw_large_rocks())
            {
                range     += random_range(4, 7);
                max_range += 7;
            }
        }
        else if (wepType == MI_THROWING_NET)
            max_range = range = 2 + you.body_size(PSIZE_BODY);
        else
            max_range = range = you.current_vision;
    }
    else
    {
        // Range based on mass & strength, between 1 and 9.
        max_range = range = max(you.strength()-item_mass(thrown)/10 + 3, 1);
    }

    range = min(range, (int)you.current_vision);
    max_range = min(max_range, (int)you.current_vision);

    // For the tracer, use max_range. For the actual shot, use range.
    pbolt.range = max_range;

    // Save the special explosion (exploding missiles) for later.
    // Need to clear this if unknown to avoid giving away the explosion.
    bolt* expl = pbolt.special_explosion;
    if (!pbolt.effect_known)
        pbolt.special_explosion = NULL;

    // Don't do the tracing when using Portaled Projectile, or when confused.
    if (!teleport && !you.confused())
    {
        // Set values absurdly high to make sure the tracer will
        // complain if we're attempting to fire through allies.
        pbolt.hit    = 100;
        pbolt.damage = dice_def(1, 100);

        // Init tracer variables.
        pbolt.foe_info.reset();
        pbolt.friend_info.reset();
        pbolt.foe_ratio = 100;
        pbolt.is_tracer = true;

        pbolt.fire();

        // Should only happen if the player answered 'n' to one of those
        // "Fire through friendly?" prompts.
        if (pbolt.beam_cancelled)
        {
            canned_msg(MSG_OK);
            you.turn_is_over = false;
            if (pbolt.special_explosion != NULL)
                delete pbolt.special_explosion;
            return false;
        }
        pbolt.hit    = 0;
        pbolt.damage = dice_def();
    }
    pbolt.is_tracer = false;

    // Reset values.
    pbolt.range = range;
    pbolt.special_explosion = expl;

    bool unwielded = false;
    if (throw_2 == you.equip[EQ_WEAPON] && thrown.quantity == 1)
    {
        if (!wield_weapon(true, SLOT_BARE_HANDS, true, false, false))
            return false;

        unwielded = true;
    }

    // Now start real firing!
    origin_set_unknown(item);

    if (is_blood_potion(item) && thrown.quantity > 1)
    {
        // Initialise thrown potion with oldest potion in stack.
        int val = remove_oldest_blood_potion(thrown);
        val -= you.num_turns;
        item.props.clear();
        init_stack_blood_potions(item, val);
    }

    // Even though direction is allowed, we're throwing so we
    // want to use tx, ty to make the missile fly to map edge.
    if (!teleport)
        pbolt.set_target(thr);

    // baseHit and damage for generic objects
    baseHit = min(0, you.strength() - item_mass(item) / 10);
    baseDam = item_mass(item) / 100;

    // special: might be throwing generic weapon;
    // use base wep. damage, w/ penalty
    if (wepClass == OBJ_WEAPONS)
    {
        baseDam = max(0, property(item, PWPN_DAMAGE) - 4);
        ammoHitBonus = item.plus;
        ammoDamBonus = item.plus2;
    }
    else if (wepClass == OBJ_MISSILES)
    {
        skill_type sk = SK_THROWING;
        if (projected == LRET_LAUNCHED)
            sk = range_skill(*you.weapon());
        ammoHitBonus = ammoDamBonus = min(3, you.skill_rdiv(sk, 1, 3));
    }

    int bow_brand = SPWPN_NORMAL;

    if (projected == LRET_LAUNCHED)
        bow_brand = get_weapon_brand(*you.weapon());

    int ammo_brand = get_ammo_brand(item);

    if (projected == LRET_FUMBLED)
    {
        // See comment in setup_missile_beam.  Why is this duplicated?
        ammo_brand = SPMSL_NORMAL;
    }

    // CALCULATIONS FOR LAUNCHED WEAPONS
    if (projected == LRET_LAUNCHED)
    {
        const item_def &launcher = *you.weapon();

        // Extract launcher bonuses due to magic.
        lnchHitBonus = launcher.plus;
        lnchDamBonus = launcher.plus2;

        const int item_base_dam = property(item, PWPN_DAMAGE);
        const int lnch_base_dam = property(launcher, PWPN_DAMAGE);

        const skill_type launcher_skill = range_skill(launcher);

        baseHit = property(launcher, PWPN_HIT);
        baseDam = lnch_base_dam + random2(1 + item_base_dam);

        // Slings are terribly weakened otherwise.
        if (lnch_base_dam == 0)
            baseDam = item_base_dam;

        // If we've a zero base damage + an elemental brand, up the damage
        // slightly so the brand has something to work with. This should
        // only apply to needles.
        if (!baseDam && _elemental_missile_beam(bow_brand, ammo_brand))
            baseDam = 4;

        // [dshaligram] This is a horrible hack - we force beam.cc to consider
        // this beam "needle-like". (XXX)
        if (wepClass == OBJ_MISSILES && wepType == MI_NEEDLE)
            pbolt.ench_power = AUTOMATIC_HIT;

        dprf("Base hit == %d; Base damage == %d "
                "(item %d + launcher %d)",
                        baseHit, baseDam,
                        item_base_dam, lnch_base_dam);

        // Check for matches; dwarven, elven, orcish.
        if (!(get_equip_race(*you.weapon()) == 0))
        {
            if (get_equip_race(*you.weapon()) == get_equip_race(item))
            {
                baseHit++;
                baseDam++;

                // elves with elven bows
                if (get_equip_race(*you.weapon()) == ISFLAG_ELVEN
                    && player_genus(GENPC_ELVEN))
                {
                    baseHit++;
                }
            }
        }

        // Lower accuracy if held in a net.
        if (you.attribute[ATTR_HELD])
            baseHit = baseHit / 2 - 1;

        // For all launched weapons, maximum effective specific skill
        // is twice throwing skill.  This models the fact that no matter
        // how 'good' you are with a bow, if you know nothing about
        // trajectories you're going to be a damn poor bowman.  Ditto
        // for crossbows and slings.

        // [dshaligram] Throwing now two parts launcher skill, one part
        // ranged combat. Removed the old model which is... silly.

        // [jpeg] Throwing now only affects actual throwing weapons,
        // i.e. not launched ones. (Sep 10, 2007)

        shoot_skill = you.skill_rdiv(launcher_skill);
        effSkill    = shoot_skill;

        const int speed = launcher_final_speed(launcher, you.shield());
        dprf("Final launcher speed: %d", speed);
        you.time_taken = div_rand_round(speed * you.time_taken, 100);

        // [dshaligram] Improving missile weapons:
        //  - Remove the strength/enchantment cap where you need to be strong
        //    to exploit a launcher bonus.
        //  - Add on launcher and missile pluses to extra damage.

        // [dshaligram] This can get large...
        exDamBonus = lnchDamBonus + random2(1 + ammoDamBonus);
        exDamBonus = (exDamBonus > 0   ? random2(exDamBonus + 1)
                                       : -random2(-exDamBonus + 1));
        exHitBonus = (lnchHitBonus > 0 ? random2(lnchHitBonus + 1)
                                       : -random2(-lnchHitBonus + 1));

        practise(EX_WILL_LAUNCH, launcher_skill);
        count_action(CACT_FIRE, launcher.sub_type);

        // Removed 2 random2(2)s from each of the learning curves, but
        // left slings because they're hard enough to develop without
        // a good source of shot in the dungeon.
        switch (launcher_skill)
        {
        case SK_SLINGS:
        {
            // Sling bullets are designed for slinging and easier to aim.
            if (wepType == MI_SLING_BULLET)
                baseHit += 4;

            exHitBonus += (effSkill * 3) / 2;

            // Strength is good if you're using a nice sling.
            int strbonus = (10 * (you.strength() - 10)) / 9;
            strbonus = (strbonus * (2 * baseDam + ammoDamBonus)) / 20;

            // cap
            strbonus = min(lnchDamBonus + 1, strbonus);

            exDamBonus += strbonus;
            // Add skill for slings... helps to find those vulnerable spots.
            dice_mult = dice_mult * (14 + random2(1 + effSkill)) / 14;

            // Now kill the launcher damage bonus.
            lnchDamBonus = min(0, lnchDamBonus);
            break;
        }

        // Blowguns take a _very_ steady hand; a lot of the bonus
        // comes from dexterity.  (Dex bonus here as well as below.)
        case SK_THROWING:
            baseHit -= 2;
            exHitBonus += (effSkill * 3) / 2 + you.dex() / 2;

            // No extra damage for blowguns.
            // exDamBonus = 0;

            // Now kill the launcher damage and ammo bonuses.
            lnchDamBonus = min(0, lnchDamBonus);
            ammoDamBonus = min(0, ammoDamBonus);
            break;

        case SK_BOWS:
        {
            baseHit -= 3;
            exHitBonus += (effSkill * 2);

            // Strength is good if you're using a nice bow.
            int strbonus = (10 * (you.strength() - 10)) / 4;
            strbonus = (strbonus * (2 * baseDam + ammoDamBonus)) / 20;

            // Cap; reduced this cap, because we don't want to allow
            // the extremely-strong to quadruple the enchantment bonus.
            strbonus = min(lnchDamBonus + 1, strbonus);

            exDamBonus += strbonus;

            // Add in skill for bows - helps you to find those vulnerable spots.
            // exDamBonus += effSkill;

            dice_mult = dice_mult * (17 + random2(1 + effSkill)) / 17;

            // Now kill the launcher damage bonus.
            lnchDamBonus = min(0, lnchDamBonus);
            break;
        }
            // Crossbows are easy for unskilled people.

        case SK_CROSSBOWS:
            baseHit++;
            exHitBonus += (3 * effSkill) / 2 + 6;
            // exDamBonus += effSkill * 2 / 3 + 4;

            dice_mult = dice_mult * (22 + random2(1 + effSkill)) / 22;

        default:
            break;
        }

        if (bow_brand == SPWPN_VORPAL)
        {
            // Vorpal brand adds 20% damage bonus. Decreased from 30% to
            // keep it more comparable with speed brand after the speed nerf.
            dice_mult = dice_mult * 120 / 100;
        }

        // Note that branded missile damage goes through defender
        // resists.
        if (ammo_brand == SPMSL_STEEL)
            dice_mult = dice_mult * 130 / 100;

        if (_elemental_missile_beam(bow_brand, ammo_brand))
            dice_mult = dice_mult * 140 / 100;

        if (get_weapon_brand(launcher) == SPWPN_SPEED)
            speed_brand = true;
    }

    // check for returning ammo from launchers
    if (returning && projected == LRET_LAUNCHED)
    {
        if (!x_chance_in_y(1, 1 + skill_bump(range_skill(*you.weapon()))))
            did_return = true;
    }

    // CALCULATIONS FOR THROWN WEAPONS
    if (projected == LRET_THROWN)
    {
        returning = returning && !teleport;

        if (returning && !x_chance_in_y(1, 1 + skill_bump(SK_THROWING)))
            did_return = true;

        baseHit = 0;

        // All weapons that use 'throwing' go here.
        if (wepClass == OBJ_WEAPONS
            || (wepClass == OBJ_MISSILES
                && (wepType == MI_STONE || wepType == MI_LARGE_ROCK
                    || wepType == MI_DART || wepType == MI_JAVELIN
                    || wepType == MI_PIE)))
        {
            // Elves with elven weapons.
            if (get_equip_race(item) == ISFLAG_ELVEN
                && player_genus(GENPC_ELVEN))
            {
                baseHit++;
            }

            // Give an appropriate 'tohit':
            // * clubs and hand axes are -5
            // * spears are -1
            // * large rocks, stones and throwing nets are 0
            // * daggers and javelins are +1
            // * darts are +2
            if (wepClass == OBJ_WEAPONS)
            {
                switch (wepType)
                {
                    case WPN_DAGGER:
                        baseHit++;
                        break;
                    case WPN_SPEAR:
                        baseHit--;
                        break;
                    default:
                        baseHit -= 5;
                        break;
                }
            }
            else if (wepClass == OBJ_MISSILES)
            {
                switch (wepType)
                {
                    case MI_DART:
                        baseHit += 2;
                        break;
                    case MI_JAVELIN:
                        baseHit++;
                        break;
                    default:
                        break;
                }
            }

            exHitBonus = you.skill(SK_THROWING, 2);

            baseDam = property(item, PWPN_DAMAGE);

            // [dshaligram] The defined base damage applies only when used
            // for launchers. Hand-thrown stones do only half
            // base damage. Yet another evil 4.0ism.
            if (wepClass == OBJ_MISSILES && wepType == MI_STONE)
                baseDam = div_rand_round(baseDam, 2);

            // Dwarves/orcs with dwarven/orcish weapons.
            if (get_equip_race(item) == ISFLAG_DWARVEN
                   && you.species == SP_DEEP_DWARF
                || get_equip_race(item) == ISFLAG_ORCISH
                   && you.species == SP_HILL_ORC)
            {
                baseDam++;
            }

            exDamBonus = (you.skill(SK_THROWING, 5) + you.strength() * 10 - 100)
                       / 12;

            // Now, exDamBonus is a multiplier.  The full multiplier
            // is applied to base damage, but only a third is applied
            // to the magical modifier.
            exDamBonus = (exDamBonus * (3 * baseDam + ammoDamBonus)) / 30;
        }

        if (wepClass == OBJ_MISSILES)
        {
            switch (wepType)
            {
            case MI_LARGE_ROCK:
                if (you.can_throw_large_rocks())
                    baseHit = 1;
                break;

            case MI_DART:
<<<<<<< HEAD
            case MI_PIE:
                // Darts and pies use throwing skills.
=======
                // Darts use throwing skill.
>>>>>>> a1c26c62
                exHitBonus += skill_bump(SK_THROWING);
                exDamBonus += you.skill(SK_THROWING, 3) / 5;
                break;

            case MI_JAVELIN:
                // Javelins use throwing skill.
                exHitBonus += skill_bump(SK_THROWING);
                exDamBonus += you.skill(SK_THROWING, 3) / 5;

                // Adjust for strength and dex.
                exDamBonus = str_adjust_thrown_damage(exDamBonus);
                exHitBonus = dex_adjust_thrown_tohit(exHitBonus);

                // High dex helps damage a bit, too (aim for weak spots).
                exDamBonus = stat_adjust(exDamBonus, you.dex(), 20, 150, 100);
                break;

            case MI_THROWING_NET:
                // Nets use throwing skill. They don't do any damage!
                baseDam = 0;
                exDamBonus = 0;
                ammoDamBonus = 0;

                // ...but accuracy is important for them.
                baseHit = 1;
                exHitBonus += skill_bump(SK_THROWING, 7) / 2;
                // Adjust for strength and dex.
                exHitBonus = dex_adjust_thrown_tohit(exHitBonus);
                break;
            }

            if (ammo_brand == SPMSL_STEEL)
                dice_mult = dice_mult * 130 / 100;

            practise(EX_WILL_THROW_MSL, wepType);
            count_action(CACT_THROW, wepType | (OBJ_MISSILES << 16));
        }
        else
        {
            practise(EX_WILL_THROW_WEAPON);
            if (item.base_type == OBJ_WEAPONS)
                if (is_unrandom_artefact(item)
                    && get_unrand_entry(item.special)->type_name)
                {
                    count_action(CACT_THROW, item.special | (OBJ_WEAPONS << 16));
                }
                else
                    count_action(CACT_THROW, item.sub_type | (OBJ_WEAPONS << 16));
        }
    }

    // Dexterity bonus, and possible skill increase for silly throwing.
    if (projected)
    {
        if (wepType != MI_LARGE_ROCK && wepType != MI_THROWING_NET)
        {
            exHitBonus += you.dex() / 2;

            // slaying bonuses
            if (wepType != MI_NEEDLE)
            {
                slayDam = slaying_bonus(PWPN_DAMAGE, true);
                slayDam = (slayDam < 0 ? -random2(1 - slayDam)
                                       :  random2(1 + slayDam));
            }

            exHitBonus += slaying_bonus(PWPN_HIT, true);
        }
    }
    else // LRET_FUMBLED
    {
        practise(EX_WILL_THROW_OTHER);

        exHitBonus = you.dex() / 4;
    }

    // FINALISE tohit and damage
    if (exHitBonus >= 0)
        pbolt.hit = baseHit + random2avg(exHitBonus + 1, 2);
    else
        pbolt.hit = baseHit - random2avg(0 - (exHitBonus - 1), 2);

    if (exDamBonus >= 0)
        pbolt.damage = dice_def(1, baseDam + random2(exDamBonus + 1));
    else
        pbolt.damage = dice_def(1, baseDam - random2(0 - (exDamBonus - 1)));

    pbolt.damage.size  = dice_mult * pbolt.damage.size / 100;
    pbolt.damage.size += slayDam;

    // Only add bonuses if we're throwing something sensible.
    if (projected || wepClass == OBJ_WEAPONS)
    {
        pbolt.hit += ammoHitBonus + lnchHitBonus;
        pbolt.damage.size += ammoDamBonus + lnchDamBonus;
    }

    if (speed_brand)
        pbolt.damage.size = div_rand_round(pbolt.damage.size * 9, 10);

    // Add in bonus (only from Portal Projectile for now).
    if (acc_bonus != DEBUG_COOKIE)
        pbolt.hit += acc_bonus;

    if (you.inaccuracy())
        pbolt.hit -= 5;

    scale_dice(pbolt.damage);

    dprf("H:%d+%d;a%dl%d.  D:%d+%d;a%dl%d -> %d,%dd%d",
              baseHit, exHitBonus, ammoHitBonus, lnchHitBonus,
              baseDam, exDamBonus, ammoDamBonus, lnchDamBonus,
              pbolt.hit, pbolt.damage.num, pbolt.damage.size);

    // Create message.
    mprf("%s %s%s %s.",
          teleport  ? "Magically, you" : "You",
          projected ? "" : "awkwardly ",
          projected == LRET_LAUNCHED ? "shoot" : "throw",
          ammo_name.c_str());

    // Ensure we're firing a 'missile'-type beam.
    pbolt.is_beam   = false;
    pbolt.is_tracer = false;

    pbolt.loudness = int(sqrt(item_mass(item))/3 + 0.5);

    // Mark this item as thrown if it's a missile, so that we'll pick it up
    // when we walk over it.
    if (wepClass == OBJ_MISSILES || wepClass == OBJ_WEAPONS)
        item.flags |= ISFLAG_THROWN;

    bool hit = false;
    if (teleport)
    {
        // Violating encapsulation somewhat...oh well.
        pbolt.use_target_as_pos = true;
        pbolt.affect_cell();
        pbolt.affect_endpoint();
        if (!did_return && acc_bonus != DEBUG_COOKIE)
            pbolt.drop_object();
    }
    else
    {
        if (crawl_state.game_is_hints())
            Hints.hints_throw_counter++;

        // Dropping item copy, since the launched item might be different.
        pbolt.drop_item = !did_return;
        pbolt.fire();

        hit = !pbolt.hit_verb.empty();

        // The item can be destroyed before returning.
        if (did_return && thrown_object_destroyed(&item, pbolt.target))
            did_return = false;
    }

    if (bow_brand == SPWPN_CHAOS || ammo_brand == SPMSL_CHAOS)
    {
        did_god_conduct(DID_CHAOS, 2 + random2(3),
                        bow_brand == SPWPN_CHAOS || ammo_brand_known);
    }

    if (bow_brand == SPWPN_SPEED)
        did_god_conduct(DID_HASTY, 1, true);

    if (ammo_brand == SPMSL_RAGE)
        did_god_conduct(DID_HASTY, 6 + random2(3), ammo_brand_known);

    if (did_return)
    {
        // Fire beam in reverse.
        pbolt.setup_retrace();
        viewwindow();
        pbolt.fire();

        msg::stream << item.name(DESC_THE) << " returns to your pack!"
                    << endl;

        // Player saw the item return.
        if (!is_artefact(you.inv[throw_2]))
            set_ident_flags(you.inv[throw_2], ISFLAG_KNOW_TYPE);
    }
    else
    {
        // Should have returned but didn't.
        if (returning && item_type_known(you.inv[throw_2]))
        {
            msg::stream << item.name(DESC_THE)
                        << " fails to return to your pack!" << endl;
        }
        dec_inv_item_quantity(throw_2, 1);
        if (unwielded)
            canned_msg(MSG_EMPTY_HANDED_NOW);
    }

    _throw_noise(&you, pbolt, thrown);

    // ...any monster nearby can see that something has been thrown, even
    // if it didn't make any noise.
    alert_nearby_monsters();

    you.turn_is_over = true;

    if (pbolt.special_explosion != NULL)
        delete pbolt.special_explosion;

    return hit;
}

void setup_monster_throw_beam(monster* mons, bolt &beam)
{
    // FIXME we should use a sensible range here
    beam.range = you.current_vision;
    beam.beam_source = mons->mindex();

    beam.glyph   = dchar_glyph(DCHAR_FIRED_MISSILE);
    beam.flavour = BEAM_MISSILE;
    beam.thrower = KILL_MON_MISSILE;
    beam.aux_source.clear();
    beam.is_beam = false;
}

// msl is the item index of the thrown missile (or weapon).
bool mons_throw(monster* mons, bolt &beam, int msl)
{
    string ammo_name;

    bool returning = false;
    bool speed_brand = false;

    int baseHit = 0, baseDam = 0;       // from thrown or ammo
    int ammoHitBonus = 0, ammoDamBonus = 0;     // from thrown or ammo
    int lnchHitBonus = 0, lnchDamBonus = 0;     // special add from launcher
    int exHitBonus   = 0, exDamBonus = 0; // 'extra' bonus from skill/dex/str
    int lnchBaseDam  = 0;

    int hitMult = 0;
    int damMult  = 0;
    int diceMult = 100;

    // Some initial convenience & initializations.
    const int wepClass  = mitm[msl].base_type;
    const int wepType   = mitm[msl].sub_type;

    const int weapon    = mons->inv[MSLOT_WEAPON];
    const int lnchType  = (weapon != NON_ITEM) ? mitm[weapon].sub_type : 0;

    mon_inv_type slot = get_mon_equip_slot(mons, mitm[msl]);
    ASSERT(slot != NUM_MONSTER_SLOTS);

    mons->lose_energy(EUT_MISSILE);
    const int throw_energy = mons->action_energy(EUT_MISSILE);

    // Dropping item copy, since the launched item might be different.
    item_def item = mitm[msl];
    item.quantity = 1;
    if (mons->friendly())
        item.flags |= ISFLAG_DROPPED_BY_ALLY;

    // FIXME we should actually determine a sensible range here
    beam.range         = you.current_vision;

    if (_setup_missile_beam(mons, beam, item, ammo_name, returning))
        return false;

    beam.aimed_at_spot = returning;

    const launch_retval projected =
        is_launched(mons, mons->mslot_item(MSLOT_WEAPON),
                    mitm[msl]);

    // extract launcher bonuses due to magic
    if (projected == LRET_LAUNCHED)
    {
        lnchHitBonus = mitm[weapon].plus;
        lnchDamBonus = mitm[weapon].plus2;
        lnchBaseDam  = property(mitm[weapon], PWPN_DAMAGE);
    }

    // extract weapon/ammo bonuses due to magic
    if (wepClass == OBJ_WEAPONS)
    {
        ammoHitBonus = item.plus;
        ammoDamBonus = item.plus2;
    }
    else if (wepClass == OBJ_MISSILES)
        ammoHitBonus = ammoDamBonus = min(3, div_rand_round(mons->hit_dice , 3));

    // Archers get a boost from their melee attack.
    if (mons->is_archer())
    {
        const mon_attack_def attk = mons_attack_spec(mons, 0);
        if (attk.type == AT_SHOOT)
        {
            if (projected == LRET_THROWN && wepClass == OBJ_MISSILES)
                ammoHitBonus += random2avg(attk.damage, 2);
            else
                ammoDamBonus += random2avg(attk.damage, 2);
        }
    }

    if (projected == LRET_THROWN)
    {
        // Darts are easy.
        if (wepClass == OBJ_MISSILES && wepType == MI_DART)
        {
            baseHit = 11;
            hitMult = 40;
            damMult = 25;
        }
        else
        {
            baseHit = 6;
            hitMult = 30;
            damMult = 25;
        }

        baseDam = property(item, PWPN_DAMAGE);

        if (wepClass == OBJ_MISSILES)   // throw missile
        {
            // [dshaligram] Thrown stones/darts do only half the damage of
            // launched stones/darts. This matches 4.0 behaviour.
            if (wepType == MI_DART || wepType == MI_STONE
                || wepType == MI_SLING_BULLET)
            {
                baseDam = div_rand_round(baseDam, 2);
            }
        }

        // give monster "skill" bonuses based on HD
        exHitBonus = (hitMult * mons->hit_dice) / 10 + 1;
        exDamBonus = (damMult * mons->hit_dice) / 10 + 1;
    }

    // Monsters no longer gain unfair advantages with weapons of
    // fire/ice and incorrect ammo.  They now have the same restrictions
    // as players.

    const int  ammo_brand = get_ammo_brand(item);

    if (projected == LRET_LAUNCHED)
    {
        int bow_brand = get_weapon_brand(mitm[weapon]);

        switch (lnchType)
        {
        case WPN_BLOWGUN:
            baseHit = 12;
            hitMult = 60;
            damMult = 0;
            lnchDamBonus = 0;
            break;
        case WPN_BOW:
        case WPN_LONGBOW:
            baseHit = 0;
            hitMult = 60;
            damMult = 35;
            // monsters get half the launcher damage bonus,
            // which is about as fair as I can figure it.
            lnchDamBonus = (lnchDamBonus + 1) / 2;
            break;
        case WPN_CROSSBOW:
            baseHit = 4;
            hitMult = 70;
            damMult = 30;
            break;
        case WPN_SLING:
            baseHit = 10;
            hitMult = 40;
            damMult = 20;
            // monsters get half the launcher damage bonus,
            // which is about as fair as I can figure it.
            lnchDamBonus /= 2;
            break;
        }

        // Launcher is now more important than ammo for base damage.
        baseDam = property(item, PWPN_DAMAGE);
        if (lnchBaseDam)
            baseDam = lnchBaseDam + random2(1 + baseDam);

        // missiles don't have pluses2;  use hit bonus
        ammoDamBonus = ammoHitBonus;

        exHitBonus = (hitMult * mons->hit_dice) / 10 + 1;
        exDamBonus = (damMult * mons->hit_dice) / 10 + 1;

        if (!baseDam && _elemental_missile_beam(bow_brand, ammo_brand))
            baseDam = 4;

        // [dshaligram] This is a horrible hack - we force beam.cc to
        // consider this beam "needle-like".
        if (wepClass == OBJ_MISSILES && wepType == MI_NEEDLE)
            beam.ench_power = AUTOMATIC_HIT;

        // elven bow w/ elven arrow, also orcish
        if (get_equip_race(mitm[weapon])
                == get_equip_race(mitm[msl]))
        {
            baseHit++;
            baseDam++;

            if (get_equip_race(mitm[weapon]) == ISFLAG_ELVEN)
                beam.hit++;
        }

        // Vorpal brand increases damage dice size.
        if (bow_brand == SPWPN_VORPAL)
            diceMult = diceMult * 120 / 100;

        // As do steel ammo.
        if (ammo_brand == SPMSL_STEEL)
            diceMult = diceMult * 130 / 100;

        // Note: we already have throw_energy taken off.  -- bwr
        int speed_delta = 0;
        if (lnchType == WPN_CROSSBOW)
        {
            if (bow_brand == SPWPN_SPEED)
            {
                // Speed crossbows take 50% less time to use than
                // ordinary crossbows.
                speed_delta = div_rand_round(throw_energy * 2, 5);
                speed_brand = true;
            }
            else
            {
                // Ordinary crossbows take 20% more time to use
                // than ordinary bows.
                speed_delta = -div_rand_round(throw_energy, 5);
            }
        }
        else if (bow_brand == SPWPN_SPEED)
        {
            // Speed bows take 50% less time to use than
            // ordinary bows.
            speed_delta = div_rand_round(throw_energy, 2);
            speed_brand = true;
        }

        mons->speed_increment += speed_delta;
    }

    // Chaos, flame, and frost.
    if (beam.flavour != BEAM_MISSILE)
    {
        baseHit    += 2;
        exDamBonus += 6;
    }

    // monster intelligence bonus
    if (mons_intel(mons) == I_HIGH)
        exHitBonus += 10;

    // Identify before throwing, so we don't get different
    // messages for first and subsequent missiles.
    if (mons->observable())
    {
        if (projected == LRET_LAUNCHED
               && item_type_known(mitm[weapon])
            || projected == LRET_THROWN
               && mitm[msl].base_type == OBJ_MISSILES)
        {
            set_ident_flags(mitm[msl], ISFLAG_KNOW_TYPE);
            set_ident_flags(item, ISFLAG_KNOW_TYPE);
        }
    }

    // Now, if a monster is, for some reason, throwing something really
    // stupid, it will have baseHit of 0 and damage of 0.  Ah well.
    string msg = mons->name(DESC_THE);
    msg += ((projected == LRET_LAUNCHED) ? " shoots " : " throws ");

    if (!beam.name.empty() && projected == LRET_LAUNCHED)
        msg += article_a(beam.name);
    else
    {
        // build shoot message
        msg += item.name(DESC_A, false, false, false);

        // build beam name
        beam.name = item.name(DESC_PLAIN, false, false, false);
    }
    msg += ".";

    if (mons->observable())
    {
        mons->flags |= MF_SEEN_RANGED;
        mpr(msg.c_str());
    }

    _throw_noise(mons, beam, item);

    // Store misled values here, as the setting up of the aux source
    // will use the wrong monster name.
    int misled = you.duration[DUR_MISLED];
    you.duration[DUR_MISLED] = 0;

    // [dshaligram] When changing bolt names here, you must edit
    // hiscores.cc (scorefile_entry::terse_missile_cause()) to match.
    if (projected == LRET_LAUNCHED)
    {
        beam.aux_source = make_stringf("Shot with a%s %s by %s",
                 (is_vowel(beam.name[0]) ? "n" : ""), beam.name.c_str(),
                 mons->name(DESC_A).c_str());
    }
    else
    {
        beam.aux_source = make_stringf("Hit by a%s %s thrown by %s",
                 (is_vowel(beam.name[0]) ? "n" : ""), beam.name.c_str(),
                 mons->name(DESC_A).c_str());
    }

    // And restore it here.
    you.duration[DUR_MISLED] = misled;

    // Add everything up.
    beam.hit = baseHit + random2avg(exHitBonus, 2) + ammoHitBonus;
    beam.damage =
        dice_def(1, baseDam + random2avg(exDamBonus, 2) + ammoDamBonus);

    if (projected == LRET_LAUNCHED)
    {
        beam.damage.size += lnchDamBonus;
        beam.hit += lnchHitBonus;
    }
    beam.damage.size = diceMult * beam.damage.size / 100;

    int frenzy_degree = -1;

    if (mons->has_ench(ENCH_BATTLE_FRENZY))
        frenzy_degree = mons->get_ench(ENCH_BATTLE_FRENZY).degree;
    else if (mons->has_ench(ENCH_ROUSED))
        frenzy_degree = mons->get_ench(ENCH_ROUSED).degree;

    if (frenzy_degree != -1)
    {
#ifdef DEBUG_DIAGNOSTICS
        const dice_def orig_damage = beam.damage;
#endif

        beam.damage.size = beam.damage.size * (115 + frenzy_degree * 15) / 100;

        dprf("%s frenzy damage: %dd%d -> %dd%d",
             mons->name(DESC_PLAIN).c_str(),
             orig_damage.num, orig_damage.size,
             beam.damage.num, beam.damage.size);
    }

    // Skilled fighters get better to-hit and damage.
    if (mons->is_fighter())
    {
        beam.hit         = beam.hit * 120 / 100;
        beam.damage.size = beam.damage.size * 120 / 100;
    }

    if (mons->inaccuracy())
        beam.hit -= 5;

    if (speed_brand)
        beam.damage.size = div_rand_round(beam.damage.size * 9, 10);

    scale_dice(beam.damage);

    // decrease inventory
    bool really_returns;
    if (returning && !one_chance_in(mons_power(mons->type) + 3))
        really_returns = true;
    else
        really_returns = false;

    beam.drop_item = !really_returns;

    // Redraw the screen before firing, in case the monster just
    // came into view and the screen hasn't been updated yet.
    viewwindow();
    beam.fire();

    // The item can be destroyed before returning.
    if (really_returns && thrown_object_destroyed(&item, beam.target))
        really_returns = false;

    if (really_returns)
    {
        // Fire beam in reverse.
        beam.setup_retrace();
        viewwindow();
        beam.fire();

        // Only print a message if you can see the target or the thrower.
        // Otherwise we get "The weapon returns whence it came from!" regardless.
        if (you.see_cell(beam.target) || you.can_see(mons))
        {
            msg::stream << "The weapon returns "
                        << (you.can_see(mons)?
                              ("to " + mons->name(DESC_THE))
                            : "from whence it came")
                        << "!" << endl;
        }

        // Player saw the item return.
        if (!is_artefact(item))
            set_ident_flags(mitm[msl], ISFLAG_KNOW_TYPE);
    }
    else if (dec_mitm_item_quantity(msl, 1))
        mons->inv[slot] = NON_ITEM;

    if (beam.special_explosion != NULL)
        delete beam.special_explosion;

    return true;
}

bool thrown_object_destroyed(item_def *item, const coord_def& where)
{
    ASSERT(item != NULL);

    string name = item->name(DESC_PLAIN, false, true, false);

    if (item->base_type != OBJ_MISSILES)
        return false;

    int brand = get_ammo_brand(*item);
    if (brand == SPMSL_CHAOS || brand == SPMSL_DISPERSAL || brand == SPMSL_EXPLODING)
        return true;

    // Nets don't get destroyed by throwing.
    if (item->sub_type == MI_THROWING_NET)
        return false;

    int chance;

    // [dshaligram] Removed influence of Throwing on ammo preservation.
    // The effect is nigh impossible to perceive.
    switch (item->sub_type)
    {
    case MI_NEEDLE:
        chance = (brand == SPMSL_CURARE ? 6 : 12);
        break;

    case MI_PIE:
        return true;

    case MI_SLING_BULLET:
    case MI_STONE:
    case MI_ARROW:
    case MI_BOLT:
        chance = 8;
        break;

    case MI_DART:
        chance = 6;
        break;

    case MI_JAVELIN:
        chance = 20;
        break;

    case MI_LARGE_ROCK:
        chance = 50;
        break;

    default:
        die("Unknown missile type");
    }

    // Inflate by 4 to avoid rounding errors.
    const int mult = 4;
    chance *= mult;

    if (brand == SPMSL_STEEL)
        chance *= 10;
    if (brand == SPMSL_FLAME)
        chance /= 2;
    if (brand == SPMSL_FROST)
        chance /= 2;

    return x_chance_in_y(mult, chance);
}<|MERGE_RESOLUTION|>--- conflicted
+++ resolved
@@ -1873,12 +1873,8 @@
                 break;
 
             case MI_DART:
-<<<<<<< HEAD
             case MI_PIE:
-                // Darts and pies use throwing skills.
-=======
-                // Darts use throwing skill.
->>>>>>> a1c26c62
+                // Darts and pies use throwing skill.
                 exHitBonus += skill_bump(SK_THROWING);
                 exDamBonus += you.skill(SK_THROWING, 3) / 5;
                 break;
