/**
 * @file
 * @brief Misc functions.
**/

#ifndef MISC_H
#define MISC_H

#include "coord.h"
#include "directn.h"
#include "externs.h"
#include "mapmark.h"

#include <algorithm>
#include <queue>

struct bolt;
class dist;
struct activity_interrupt_data;

bool go_berserk(bool intentional, bool potion = false);
void search_around(bool only_adjacent = false);

void emergency_untransform();
void merfolk_start_swimming(bool step = false);
void merfolk_stop_swimming();
void trackers_init_new_level(bool transit);
void maybe_drop_monster_hide(const item_def corpse);
int get_max_corpse_chunks(monster_type mons_class);
void turn_corpse_into_skeleton(item_def &item);
void turn_corpse_into_chunks(item_def &item, bool bloodspatter = true,
                             bool make_hide = true);
void butcher_corpse(item_def &item, maybe_bool skeleton = B_MAYBE,
                    bool chunks = true);

void init_stack_blood_potions(item_def &stack, int age = -1);
void maybe_coagulate_blood_potions_floor(int obj);
bool maybe_coagulate_blood_potions_inv(item_def &blood);
int remove_oldest_blood_potion(item_def &stack);
void remove_newest_blood_potion(item_def &stack, int quant = -1);
void merge_blood_potion_stacks(item_def &source, item_def &dest, int quant);

bool check_blood_corpses_on_ground();
bool can_bottle_blood_from_corpse(monster_type mons_class);
int num_blood_potions_from_corpse(monster_type mons_class, int chunk_type = -1);
void turn_corpse_into_blood_potions(item_def &item);
void turn_corpse_into_skeleton_and_blood_potions(item_def &item);

void bleed_onto_floor(const coord_def& where, monster_type mon, int damage,
                      bool spatter = false, bool smell_alert = true,
                      const coord_def& from = INVALID_COORD,
                      const bool old_blood = false);
void blood_spray(const coord_def& where, monster_type mon, int level);
void generate_random_blood_spatter_on_level(
    const map_bitmask *susceptible_area = NULL);

// Set FPROP_BLOODY after checking bleedability.
bool maybe_bloodify_square(const coord_def& where);

string weird_glowing_colour();

string weird_writing();

string weird_smell();

string weird_sound();

bool mons_can_hurt_player(const monster* mon, const bool want_move = false);
bool mons_is_safe(const monster* mon, const bool want_move = false,
                  const bool consider_user_options = true,
                  const bool check_dist = true);

vector<monster* > get_nearby_monsters(bool want_move = false,
                                      bool just_check = false,
                                      bool dangerous_only = false,
                                      bool consider_user_options = true,
                                      bool require_visible = true,
                                      bool check_dist = true,
                                      int range = -1);

bool i_feel_safe(bool announce = false, bool want_move = false,
                 bool just_monsters = false, bool check_dist = true,
                 int range = -1);

bool there_are_monsters_nearby(bool dangerous_only = false,
                               bool require_visible = true,
                               bool consider_user_options = false);

void timeout_tombs(int duration);

int count_malign_gateways();
void timeout_malign_gateways(int duration);

void setup_environment_effects();

// Lava smokes, swamp water mists.
void run_environment_effects();

int str_to_shoptype(const string &s);

bool player_in_a_dangerous_place(bool *invis = NULL);
void bring_to_safety();
void revive();

coord_def pick_adjacent_free_square(const coord_def& p);

int speed_to_duration(int speed);

bool scramble(void);

bool interrupt_cmd_repeat(activity_interrupt_type ai,
                          const activity_interrupt_data &at);

<<<<<<< HEAD
bool bad_attack(const monster *mon, std::string& adj, std::string& suffix);
=======
void reveal_secret_door(const coord_def& p);

bool bad_attack(const monster *mon, string& adj, string& suffix);
>>>>>>> 35613e09
bool stop_attack_prompt(const monster* mon, bool beam_attack,
                        coord_def beam_target, bool autohit_first = false);
bool stop_attack_prompt(targetter &hitfunc, string verb,
                        bool (*affects)(const actor *victim) = 0);

bool is_orckind(const actor *act);

bool is_dragonkind(const actor *act);
void swap_with_monster(monster* mon_to_swap);

void wear_id_type(item_def &item);
void maybe_id_ring_TC();
void maybe_id_ring_hunger();
void maybe_id_resist(beam_type flavour);

bool maybe_id_weapon(item_def &item, const char *msg = 0);
void auto_id_inventory();

int apply_chunked_AC(int dam, int ac);

void entered_malign_portal(actor* act);

void handle_real_time(time_t t = time(0));
string part_stack_string(const int num, const int total);
unsigned int breakpoint_rank(int val, const int breakpoints[],
                             unsigned int num_breakpoints);

bool move_stairs(coord_def orig, coord_def dest);

#define DISCONNECT_DIST (INT_MAX - 1000)

struct position_node
{
    position_node(const position_node & existing)
    {
        pos = existing.pos;
        last = existing.last;
        estimate = existing.estimate;
        path_distance = existing.path_distance;
        connect_level = existing.connect_level;
        string_distance = existing.string_distance;
        departure = existing.departure;
    }

    position_node()
    {
        pos.x=0;
        pos.y=0;
        last = NULL;
        estimate = 0;
        path_distance = 0;
        connect_level = 0;
        string_distance = 0;
        departure = false;
    }

    coord_def pos;
    const position_node * last;

    int estimate;
    int path_distance;
    int connect_level;
    int string_distance;
    bool departure;

    bool operator < (const position_node & right) const
    {
        if (pos == right.pos)
            return string_distance < right.string_distance;

        return pos < right.pos;

  //      if (pos.x == right.pos.x)
//            return pos.y < right.pos.y;

//        return pos.x < right.pos.x;
    }

    int total_dist() const
    {
        return (estimate + path_distance);
    }
};

struct path_less
{
    bool operator()(const set<position_node>::iterator & left,
                    const set<position_node>::iterator & right)
    {
        return (left->total_dist() > right->total_dist());
    }

};


template<typename cost_T, typename est_T>
struct simple_connect
{
    cost_T cost_function;
    est_T estimate_function;

    int connect;
    int compass_idx[8];

    simple_connect()
    {
        for (unsigned i=0; i<8; i++)
            compass_idx[i] = i;
    }

    void operator()(const position_node & node,
                    vector<position_node> & expansion)
    {
        random_shuffle(compass_idx, compass_idx + connect);

        for (int i=0; i < connect; i++)
        {
            position_node temp;
            temp.pos = node.pos + Compass[compass_idx[i]];
            if (!in_bounds(temp.pos))
                continue;

            int cost = cost_function(temp.pos);
//            if (cost == DISCONNECT_DIST)
  //              continue;
            temp.path_distance = node.path_distance + cost;

            temp.estimate = estimate_function(temp.pos);
            expansion.push_back(temp);
            // leaving last undone for now, don't want to screw the pointer up.
        }
    }
};

struct coord_wrapper
{
    coord_wrapper( int (*input) (const coord_def & pos))
    {
        test = input;
    }
    int (*test) (const coord_def & pos);
    int  operator()(const coord_def & pos)
    {
        return test(pos);
    }

    coord_wrapper()
    {

    }
};

template<typename valid_T, typename expand_T>
void search_astar(position_node & start,
                  valid_T & valid_target,
                  expand_T & expand_node,
                  set<position_node> & visited,
                  vector<set<position_node>::iterator > & candidates)
{
    priority_queue<set<position_node>::iterator,
                        vector<set<position_node>::iterator>,
                        path_less  > fringe;

    set<position_node>::iterator current = visited.insert(start).first;
    fringe.push(current);


    bool done = false;
    while (!fringe.empty())
    {
        current = fringe.top();
        fringe.pop();

        vector<position_node> expansion;
        expand_node(*current, expansion);

        for (unsigned i=0;i < expansion.size(); ++i)
        {
            expansion[i].last = &(*current);

            pair<set<position_node>::iterator, bool > res;
            res = visited.insert(expansion[i]);

            if (!res.second)
                continue;

            if (valid_target(res.first->pos))
            {
                candidates.push_back(res.first);
                done = true;
                break;
            }

            if (res.first->path_distance < DISCONNECT_DIST)
                fringe.push(res.first);
        }
        if (done)
            break;
    }
}

template<typename valid_T, typename expand_T>
void search_astar(const coord_def & start,
                  valid_T & valid_target,
                  expand_T & expand_node,
                  set<position_node> & visited,
                  vector<set<position_node>::iterator > & candidates)
{
    position_node temp_node;
    temp_node.pos = start;
    temp_node.last = NULL;
    temp_node.path_distance = 0;

    search_astar(temp_node, valid_target, expand_node, visited, candidates);
}

template<typename valid_T, typename cost_T, typename est_T>
void search_astar(const coord_def & start,
                  valid_T & valid_target,
                  cost_T & connection_cost,
                  est_T & cost_estimate,
                  set<position_node> & visited,
                  vector<set<position_node>::iterator > & candidates,
                  int connect_mode = 8)
{
    if (connect_mode < 1 || connect_mode > 8)
        connect_mode = 8;

    simple_connect<cost_T, est_T> connect;
    connect.connect = connect_mode;
    connect.cost_function = connection_cost;
    connect.estimate_function = cost_estimate;

    search_astar(start, valid_target, connect, visited, candidates);
}

struct counted_monster_list
{
    typedef pair<const monster* ,int> counted_monster;
    typedef vector<counted_monster> counted_list;
    counted_list list;
    void add(const monster* mons);
    int count();
    bool empty() { return list.empty(); }
    string describe(description_level_type desc = DESC_THE);
};
#endif<|MERGE_RESOLUTION|>--- conflicted
+++ resolved
@@ -111,13 +111,7 @@
 bool interrupt_cmd_repeat(activity_interrupt_type ai,
                           const activity_interrupt_data &at);
 
-<<<<<<< HEAD
-bool bad_attack(const monster *mon, std::string& adj, std::string& suffix);
-=======
-void reveal_secret_door(const coord_def& p);
-
 bool bad_attack(const monster *mon, string& adj, string& suffix);
->>>>>>> 35613e09
 bool stop_attack_prompt(const monster* mon, bool beam_attack,
                         coord_def beam_target, bool autohit_first = false);
 bool stop_attack_prompt(targetter &hitfunc, string verb,
