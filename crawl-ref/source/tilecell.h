#ifdef USE_TILE
#ifndef TILECELL_H
#define TILECELL_H

enum halo_type
{
    HALO_NONE = 0,
    HALO_RANGE = 1,
    HALO_MONSTER = 2,
    HALO_UMBRA = 3,
};

struct packed_cell
{
    // For anything that requires multiple dungeon tiles (such as waves)
    // These tiles will be placed directly on top of the bg tile.
    enum { MAX_DNGN_OVERLAY = 20 };
    int num_dngn_overlay;
    FixedVector<int, MAX_DNGN_OVERLAY> dngn_overlay;

    tileidx_t fg;
    tileidx_t bg;
    tile_flavour flv;
    tileidx_t cloud;

    bool is_bloody;
    bool is_silenced;
    bool is_suppressed;
    char halo;
    bool is_moldy;
    bool glowing_mold;
    bool is_sanctuary;
    bool is_liquefied;
    bool mangrove_water;
    uint8_t orb_glow;
    char blood_rotation;
    bool old_blood;
    uint8_t travel_trail;
    bool quad_glow;
<<<<<<< HEAD
    bool disjunct;
    uint8_t heat_aura;
=======
    uint8_t disjunct;
>>>>>>> 1ef5305b

    bool operator ==(const packed_cell &other) const;
    bool operator !=(const packed_cell &other) const { return !(*this == other); }

    packed_cell() : num_dngn_overlay(0), fg(0), bg(0), cloud(0), is_bloody(false),
                    is_silenced(false), is_suppressed(false), halo(HALO_NONE),
                    is_moldy(false), glowing_mold(false), is_sanctuary(false),
                    is_liquefied(false), mangrove_water(false), orb_glow(0),
                    blood_rotation(0), old_blood(false), travel_trail(0),
                    quad_glow(false), disjunct(false), heat_aura(false) {}

    packed_cell(const packed_cell* c) : num_dngn_overlay(c->num_dngn_overlay),
                                        fg(c->fg), bg(c->bg), flv(c->flv),
                                        cloud(c->cloud),
                                        is_bloody(c->is_bloody),
                                        is_silenced(c->is_silenced),
                                        is_suppressed(c->is_suppressed),
                                        halo(c->halo),
                                        is_moldy(c->is_moldy),
                                        glowing_mold(c->glowing_mold),
                                        is_sanctuary(c->is_sanctuary),
                                        is_liquefied(c->is_liquefied),
                                        mangrove_water(c->mangrove_water),
                                        orb_glow(c->orb_glow),
                                        blood_rotation(c->blood_rotation),
                                        old_blood(c->old_blood),
                                        travel_trail(c->travel_trail),
                                        quad_glow(c->quad_glow),
                                        disjunct(c->disjunct),
                                        heat_aura(c->heat_aura) {}

    void clear();
};

// For a given location, pack any waves/ink/wall shadow tiles
// that require knowledge of the surrounding env cells.
void pack_cell_overlays(const coord_def &gc, packed_cell *cell);

#endif // TILECELL_H
#endif // USE_TILE<|MERGE_RESOLUTION|>--- conflicted
+++ resolved
@@ -37,12 +37,8 @@
     bool old_blood;
     uint8_t travel_trail;
     bool quad_glow;
-<<<<<<< HEAD
-    bool disjunct;
+    uint8_t disjunct;
     uint8_t heat_aura;
-=======
-    uint8_t disjunct;
->>>>>>> 1ef5305b
 
     bool operator ==(const packed_cell &other) const;
     bool operator !=(const packed_cell &other) const { return !(*this == other); }
