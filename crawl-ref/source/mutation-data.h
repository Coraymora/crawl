// mutation definitions:
// first  number  = probability (0 means it doesn't appear naturally
//                  unless you have some level of it already)
// second number  = maximum levels
// first  boolean = is mutation mostly bad?
// second boolean = is mutation physical, i.e. external only?
// third  boolean = is mutation suppressed when shapechanged?
// first  string  = what to show in '%'
// second strings = what to show in 'A'
// third  strings = message given when gaining the mutation
// fourth strings = message given when losing the mutation
// fifth  string  = wizard-mode name of mutation

{ MUT_TOUGH_SKIN,                     0,  3, false,  true,  true,
  "tough skin",

  {"You have tough skin (AC +1).",
   "You have very tough skin (AC +2).",
   "You have extremely tough skin (AC +3)."},

  {"Your skin toughens.",
   "Your skin toughens.",
   "Your skin toughens."},

  {"Your skin feels delicate.",
   "Your skin feels delicate.",
   "Your skin feels delicate."},

  "tough skin"
},

{ MUT_STRONG,                         7, 2, false,  true, false,
  NULL,

  {"Your muscles are strong. (Str +2)",
   "Your muscles are very strong. (Str +4)", ""},
  {"", "", ""},
  {"", "", ""},

  "strong"
},

{ MUT_CLEVER,                         7, 2, false,  true, false,
  NULL,

  {"Your mind is acute. (Int +2)",
   "Your mind is very acute. (Int +4)", ""},
  {"", "", ""},
  {"", "", ""},

  "clever"
},

{ MUT_AGILE,                          7, 2, false,  true, false,
  NULL,

  {"You are agile. (Dex +2)",
   "You are very agile. (Dex +4)", ""},
  {"", "", ""},
  {"", "", ""},

  "agile"
},

{ MUT_POISON_RESISTANCE,              4,  1, false, false,  true,
  "poison resistance",

  {"Your system is resistant to poisons.", "", ""},
  {"You feel healthy.", "",  ""},
  {"You feel a little less healthy.", "", ""},

  "poison resistance"
},

{ MUT_CARNIVOROUS,                    5,  3, false, false, false,
  "carnivore",

  {"Your digestive system is specialised to digest meat.",
   "Your digestive system is highly specialised to digest meat.",
   "You are carnivorous and can eat meat at any time."},

  {"You hunger for flesh.",
   "You hunger for flesh.",
   "You hunger for flesh."},

  {"You feel able to eat a more balanced diet.",
   "You feel able to eat a more balanced diet.",
   "You feel able to eat a more balanced diet."},

  "carnivorous"
},

{ MUT_HERBIVOROUS,                    5,  3,  true, false, false,
  "herbivore",

  {"You digest meat inefficiently.",
   "You digest meat very inefficiently.",
   "You are a herbivore."},

  {"You hunger for vegetation.",
   "You hunger for vegetation.",
   "You hunger for vegetation."},

  {"You feel able to eat a more balanced diet.",
   "You feel able to eat a more balanced diet.",
   "You feel able to eat a more balanced diet."},

  "herbivorous"
},

{ MUT_HEAT_RESISTANCE,                4,  3, false, false,  true,
  "fire resistance",

  {"Your flesh is heat resistant.",
   "Your flesh is very heat resistant.",
   "Your flesh is almost immune to the effects of heat."},

  {"You feel a sudden chill.",
   "You feel a sudden chill.",
   "You feel a sudden chill."},

  {"You feel hot for a moment.",
   "You feel hot for a moment.",
   "You feel hot for a moment."},

  "heat resistance"
},

{ MUT_COLD_RESISTANCE,                4,  3, false, false,  true,
  "cold resistance",

  {"Your flesh is cold resistant.",
   "Your flesh is very cold resistant.",
   "Your flesh is almost immune to the effects of cold."},

  {"You feel hot for a moment.",
   "You feel hot for a moment.",
   "You feel hot for a moment."},

  {"You feel a sudden chill.",
   "You feel a sudden chill.",
   "You feel a sudden chill."},

  "cold resistance"
},

{ MUT_DEMONIC_GUARDIAN,               0,  3, false, false, false,
  "demonic guardian",

  {"A weak demonic guardian rushes to your aid.",
   "A demonic guardian rushes to your aid.",
   "A powerful demonic guardian rushes to your aid."},

  {"You feel the presence of a demonic guardian.",
   "Your guardian grows in power.",
   "Your guardian grows in power."},

  {"Your demonic guardian is gone.",
   "Your demonic guardian is weakened.",
   "Your demonic guardian is weakened."},

  "demonic guardian"
},

{ MUT_SHOCK_RESISTANCE,               2,  1, false, false,  true,
  "electricity resistance",

  {"You are resistant to electric shocks.", "", ""},
  {"You feel insulated.", "", ""},
  {"You feel conductive.", "", ""},

  "shock resistance"
},

{ MUT_REGENERATION,                   3,  3, false, false, false,
  "regeneration",

  {"Your natural rate of healing is unusually fast.",
   "You heal very quickly.",
   "You regenerate."},

  {"You begin to heal more quickly.",
   "You begin to heal more quickly.",
   "You begin to regenerate."},

  {"Your rate of healing slows.",
   "Your rate of healing slows.",
   "Your rate of healing slows."},

  "regeneration"
},

{ MUT_SLOW_HEALING,                   3,  3,  true, false, false,
  "slow healing",

  {"You heal slowly.",
   "You heal very slowly.",
   "You do not heal naturally."},

  {"You begin to heal more slowly.",
   "You begin to heal more slowly.",
   "You stop healing."},

  {"Your rate of healing increases.",
   "Your rate of healing increases.",
   "Your rate of healing increases."},

  "slow healing"
},

{ MUT_FAST_METABOLISM,               10,  3,  true, false, false,
  "fast metabolism",

  {"You have a fast metabolism.",
   "You have a very fast metabolism.",
   "Your metabolism is lightning-fast."},

  {"You feel a little hungry.",
   "You feel a little hungry.",
   "You feel a little hungry."},

  {"Your metabolism slows.",
   "Your metabolism slows.",
   "Your metabolism slows."},

  "fast metabolism"
},

{ MUT_SLOW_METABOLISM,                7,  2, false, false, false,
  "slow metabolism",

  {"You have a slow metabolism.",
   "You need consume almost no food.",
   ""},

  {"Your metabolism slows.",
   "Your metabolism slows.",
   ""},

  {"You feel a little hungry.",
   "You feel a little hungry.",
   ""},

  "slow metabolism"
},

{ MUT_WEAK,                          8, 2,  true,  true, false,
  NULL,
  {"You are weak. (Str -2)",
   "You are very weak. (Str -4)", ""},
  {"", "", ""},
  {"", "", ""},
  "weak"
},

{ MUT_DOPEY,                         8, 2,  true,  true, false,
  NULL,
  {"You are dopey. (Int -2)",
   "You are very dopey. (Int -4)", ""},
  {"", "", ""},
  {"", "", ""},
  "dopey",
},

{ MUT_CLUMSY,                        8, 2,  true,  true, false,
  NULL,
  {"You are clumsy. (Dex -2)",
   "You are very clumsy. (Dex -4)", ""},
  {"", "", ""},
  {"", "", ""},
  "clumsy"
},

#if TAG_MAJOR_VERSION == 34
{ MUT_TELEPORT_CONTROL,               0,  1, false, false, false,
  "teleport control",

  {"You can control translocations.", "", ""},
  {"You feel controlled.", "", ""},
  {"You feel random.", "", ""},

  "teleport control"
},
#endif

{ MUT_TELEPORT,                       3,  3,  true, false, false,
  "teleportitis",

  {"Space occasionally distorts in your vicinity.",
   "Space sometimes distorts in your vicinity.",
   "Space frequently distorts in your vicinity."},

  {"You feel weirdly uncertain.",
   "You feel even more weirdly uncertain.",
   "You feel even more weirdly uncertain."},

  {"You feel stable.",
   "You feel stable.",
   "You feel stable."},

  "teleport"
},

{ MUT_MAGIC_RESISTANCE,               5,  3, false, false, false,
  "magic resistance",

  {"You are resistant to hostile enchantments.",
   "You are highly resistant to hostile enchantments.",
   "You are extremely resistant to the effects of hostile enchantments."},

  {"You feel resistant to hostile enchantments.",
   "You feel more resistant to hostile enchantments.",
   "You feel almost impervious to the effects of hostile enchantments."},

  {"You feel less resistant to hostile enchantments.",
   "You feel less resistant to hostile enchantments.",
   "You feel vulnerable to magic hostile enchantments."},

  "magic resistance"
},

{ MUT_FAST,                           1,  3, false, false,  true,
  "speed",

  {"You cover ground quickly.",
   "You cover ground very quickly.",
   "You cover ground extremely quickly."},

  {"You feel quick.",
   "You feel quick.",
   "You feel quick."},

  {"You feel sluggish.",
   "You feel sluggish.",
   "You feel sluggish."},

  "fast"
},

{ MUT_SLOW,                           3,  3,  true, false,  true,
  "slowness",

  {"You cover ground slowly.",
   "You cover ground very slowly.",
   "You cover ground extremely slowly."},

  {"You feel sluggish.",
   "You feel sluggish.",
   "You feel sluggish."},

  {"You feel quick.",
   "You feel quick.",
   "You feel quick."},

  "slow"
},

{ MUT_ACUTE_VISION,                   2,  1, false, false, false,
  "see invisible",

  {"You have supernaturally acute eyesight.", "", ""},

  {"Your vision sharpens.",
   "Your vision sharpens.",
   "Your vision sharpens."},

  {"Your vision seems duller.",
   "Your vision seems duller.",
   "Your vision seems duller."},

  "acute vision"
},

{ MUT_DEFORMED,                       8,  1,  true,  true,  true,
  "deformed body",

  {"Armour fits poorly on your strangely shaped body.", "", ""},
  {"Your body twists and deforms.", "", ""},
  {"Your body's shape seems more normal.", "", ""},

  "deformed"
},

{ MUT_SPIT_POISON,                    8,  3, false, false, false,
  "spit poison",

  {"You can spit poison.",
   "You can spit moderately strong poison.",
   "You can spit strong poison."},

  {"There is a nasty taste in your mouth for a moment.",
   "There is a nasty taste in your mouth for a moment.",
   "There is a nasty taste in your mouth for a moment."},

  {"You feel an ache in your throat.",
   "You feel an ache in your throat.",
   "You feel an ache in your throat."},

  "spit poison"
},

{ MUT_BREATHE_FLAMES,                 4,  3, false, false, false,
  "breathe flames",

  {"You can breathe flames.",
   "You can breathe fire.",
   "You can breathe blasts of fire."},

  {"Your throat feels hot.",
   "Your throat feels hot.",
   "Your throat feels hot."},

  {"A chill runs up and down your throat.",
   "A chill runs up and down your throat.",
   "A chill runs up and down your throat."},

  "breathe flames"
},

{ MUT_BLINK,                          3,  3, false, false, false,
  "blink",

  {"You can translocate small distances at will.",
   "You are good at translocating small distances at will.",
   "You can easily translocate small distances at will."},

  {"You feel jittery.",
   "You feel more jittery.",
   "You feel even more jittery."},

  {"You feel a little less jittery.",
   "You feel less jittery.",
   "You feel less jittery."},

  "blink"
},

#if TAG_MAJOR_VERSION == 34
{ MUT_STRONG_STIFF,                  0,  3, false,  true, false,
  NULL,

  {"Your muscles are strong, but stiff (Str +1, Dex -1).",
   "Your muscles are very strong, but stiff (Str +2, Dex -2).",
   "Your muscles are extremely strong, but stiff (Str +3, Dex -3)."},

  {"Your muscles feel sore.",
   "Your muscles feel sore.",
   "Your muscles feel sore."},

  {"Your muscles feel loose.",
   "Your muscles feel loose.",
   "Your muscles feel loose."},

  "strong stiff"
},

{ MUT_FLEXIBLE_WEAK,                 0,  3, false,  true, false,
  NULL,

  {"Your muscles are flexible, but weak (Str -1, Dex +1).",
   "Your muscles are very flexible, but weak (Str -2, Dex +2).",
   "Your muscles are extremely flexible, but weak (Str -3, Dex +3)."},

  {"Your muscles feel loose.",
   "Your muscles feel loose.",
   "Your muscles feel loose."},

  {"Your muscles feel sore.",
   "Your muscles feel sore.",
   "Your muscles feel sore."},

  "flexible weak"
},
#endif

{ MUT_SCREAM,                         6,  3,  true, false, false,
  "screaming",

  {"You occasionally shout uncontrollably.",
   "You sometimes yell uncontrollably.",
   "You frequently scream uncontrollably."},

  {"You feel the urge to shout.",
   "You feel a strong urge to yell.",
   "You feel a strong urge to scream."},

  {"Your urge to shout disappears.",
   "Your urge to yell lessens.",
   "Your urge to scream lessens."},

  "scream"
},

{ MUT_CLARITY,                        6,  1, false, false, false,
  "clarity",

  {"You possess an exceptional clarity of mind.", "", ""},
  {"Your thoughts seem clearer.", "", ""},
  {"Your thinking seems confused.", "", ""},

  "clarity"
},

{ MUT_BERSERK,                        7,  3,  true, false, false,
  "berserk",

  {"You tend to lose your temper in combat.",
   "You often lose your temper in combat.",
   "You have an uncontrollable temper."},

  {"You feel a little pissed off.",
   "You feel angry.",
   "You feel extremely angry at everything!"},

  {"You feel a little more calm.",
   "You feel a little less angry.",
   "You feel a little less angry."},

  "berserk"
},

{ MUT_DETERIORATION,                 10,  3,  true, false, false,
  "deterioration",

  {"Your body is slowly deteriorating.",
   "Your body is deteriorating.",
   "Your body is rapidly deteriorating."},

  {"You feel yourself wasting away.",
   "You feel yourself wasting away.",
   "You feel your body start to fall apart."},

  {"You feel healthier.",
   "You feel a little healthier.",
   "You feel a little healthier."},

  "deterioration"
},

{ MUT_BLURRY_VISION,                 10,  3,  true, false, false,
  "blurry vision",

  {"Your vision is a little blurry.",
   "Your vision is quite blurry.",
   "Your vision is extremely blurry."},

  {"Your vision blurs.",
   "Your vision blurs.",
   "Your vision blurs."},

  {"Your vision sharpens.",
   "Your vision sharpens a little.",
   "Your vision sharpens a little."},

  "blurry vision"
},

{ MUT_MUTATION_RESISTANCE,            4,  3, false, false, false,
  "mutation resistance",

  {"You are somewhat resistant to further mutation.",
   "You are somewhat resistant to both further mutation and mutation removal.",
   "You are almost entirely resistant to further mutation and mutation removal."},

  {"You feel genetically stable.",
   "You feel genetically stable.",
   "You feel genetically immutable."},

  {"You feel genetically unstable.",
   "You feel genetically unstable.",
   "You feel genetically unstable."},

  "mutation resistance"
},

{ MUT_EVOLUTION,                      4,  2, false, false, false,
  "evolution",

  {"You evolve.",
   "You rapidly evolve.",
   ""},

  {"You feel nature experimenting on you. Don't worry, failures die fast.",
   "Your genes go into a fast flux.",
   ""},

  {"You feel genetically stable.",
   "Your wild genetic ride slows down.",
   ""},

  "evolution"
},

{ MUT_FRAIL,                         10,  3,  true,  true, false,
  NULL,

  {"You are frail (-10% HP).",
   "You are very frail (-20% HP).",
   "You are extremely frail (-30% HP)."},

  {"You feel frail.",
   "You feel frail.",
   "You feel frail."},

  {"You feel robust.",
   "You feel robust.",
   "You feel robust."},

  "frail"
},

{ MUT_ROBUST,                         5,  3, false,  true, false,
  NULL,

  {"You are robust (+10% HP).",
   "You are very robust (+20% HP).",
   "You are extremely robust (+30% HP)."},

  {"You feel robust.",
   "You feel robust.",
   "You feel robust."},

  {"You feel frail.",
   "You feel frail.",
   "You feel frail."},

  "robust"
},

{ MUT_UNBREATHING,                    0,  1, false, false,  true,
  "unbreathing",

  {"You can survive without breathing.", "", ""},
  {"You feel breathless.", "", ""},
  {"", "", ""},

  "unbreathing"
},

{ MUT_TORMENT_RESISTANCE,             0,  1, false, false, false,
  "torment resistance",

  {"You are immune to unholy pain and torment.", "", ""},
  {"You feel a strange anaesthesia.", "", ""},
  {"", "", ""},

  "torment resistance"
},

{ MUT_NEGATIVE_ENERGY_RESISTANCE,     0,  3, false, false, false,
  "life protection",

  {"You resist negative energy.",
   "You are quite resistant to negative energy.",
   "You are immune to negative energy."},

  {"You feel negative.",
   "You feel negative.",
   "You feel negative."},

  {"", "", ""},

  "negative energy resistance"
},

{ MUT_HURL_HELLFIRE,                  0,  1, false, false, false,
  "hurl hellfire",

  {"You can hurl blasts of hellfire.", "", ""},
  {"You smell fire and brimstone.", "", ""},
  {"", "", ""},

  "hurl hellfire"
},

// body-slot facets
{ MUT_HORNS,                          7,  3, false,  true,  true,
  "horns",

  {"You have a pair of small horns on your head.",
   "You have a pair of horns on your head.",
   "You have a pair of large horns on your head."},

  {"A pair of horns grows on your head!",
   "The horns on your head grow some more.",
   "The horns on your head grow some more."},

  {"The horns on your head shrink away.",
   "The horns on your head shrink a bit.",
   "The horns on your head shrink a bit."},

  "horns"
},

{ MUT_BEAK,                           1,  1, false,  true,  true,
  "beak",

  {"You have a beak for a mouth.", "", ""},
  {"Your mouth lengthens and hardens into a beak!", "", ""},
  {"Your beak shortens and softens into a mouth.", "", ""},

  "beak"
},

{ MUT_CLAWS,                          2,  3, false,  true,  true,
  "claws",

  {"You have sharp fingernails.",
   "You have very sharp fingernails.",
   "You have claws for hands."},

  {"Your fingernails lengthen.",
   "Your fingernails sharpen.",
   "Your hands twist into claws."},

  {"Your fingernails shrink to normal size.",
   "Your fingernails look duller.",
   "Your hands feel fleshier."},

  "claws"
},

{ MUT_FANGS,                          1,  3, false,  true,  true,
  "fangs",

  {"You have very sharp teeth.",
   "You have extremely sharp teeth.",
   "You have razor-sharp teeth."},

  {"Your teeth lengthen and sharpen.",
   "Your teeth lengthen and sharpen some more.",
   "Your teeth are very long and razor-sharp."},

  {"Your teeth shrink to normal size.",
   "Your teeth shrink and become duller.",
   "Your teeth shrink and become duller."},

  "fangs"
},

{ MUT_HOOVES,                         5,  3, false,  true,  true,
  "hooves",

  {"You have large cloven feet.",
   "You have hoof-like feet.",
   "You have hooves in place of feet."},

  {"Your feet thicken and deform.",
   "Your feet thicken and deform.",
   "Your feet have mutated into hooves."},

  {"Your hooves expand and flesh out into feet!",
   "Your hooves look more like feet.",
   "Your hooves look more like feet."},

  "hooves"
},

{ MUT_ANTENNAE,                       4,  3, false,  true,  true,
  "antennae",

  {"You have a pair of small antennae on your head.",
   "You have a pair of antennae on your head.",
   "You have a pair of large antennae on your head (SInv)."},

  {"A pair of antennae grows on your head!",
   "The antennae on your head grow some more.",
   "The antennae on your head grow some more."},

  {"The antennae on your head shrink away.",
   "The antennae on your head shrink a bit.",
   "The antennae on your head shrink a bit."},

  "antennae"
},

{ MUT_TALONS,                         5,  3, false,  true,  true,
  "talons",

  {"You have sharp toenails.",
   "You have razor-sharp toenails.",
   "You have claws for feet."},

  {"Your toenails lengthen and sharpen.",
   "Your toenails lengthen and sharpen.",
   "Your feet stretch into talons."},

  {"Your talons dull and shrink into feet.",
   "Your talons look more like feet.",
   "Your talons look more like feet."},

  "talons"
},

// Octopode only
{ MUT_TENTACLE_SPIKE,                10,  3, false,  true,  true,
  "spike",

  {"One of your tentacles bears a spike.",
   "One of your tentacles bears a nasty spike.",
   "One of your tentacles bears a large vicious spike."},

  {"One of your lower tentacles grows a sharp spike.",
   "Your tentacle spike grows bigger.",
   "Your tentacle spike grows even bigger."},

  {"Your tentacle spike disappears.",
   "Your tentacle spike becomes smaller.",
   "Your tentacle spike recedes somewhat."},

  "tentacle spike"
},

// Naga only; getting it is special-cased.
{ MUT_BREATHE_POISON,                 0,  1, false, false,  false,
  "breathe poison",

  {"You can exhale a cloud of poison.", "", ""},
  {"You taste something nasty.", "", ""},
  {"Your breath is less nasty.", "", ""},

  "breathe poison"
},

// Naga and Draconian only
{ MUT_STINGER,                        8,  3, false,  true,  true,
  "stinger",

  {"Your tail ends in a poisonous barb.",
   "Your tail ends in a sharp poisonous barb.",
   "Your tail ends in a wickedly sharp and poisonous barb."},

  {"A poisonous barb forms on the end of your tail.",
   "The barb on your tail looks sharper.",
   "The barb on your tail looks very sharp."},

  {"The barb on your tail disappears.",
   "The barb on your tail seems less sharp.",
   "The barb on your tail seems less sharp."},

  "stinger"
},

// Draconian only
{ MUT_BIG_WINGS,                      4,  1, false,  true,  true,
  "large and strong wings",

  {"Your wings are large and strong.", "", ""},
  {"Your wings grow larger and stronger.", "", ""},
  {"Your wings shrivel and weaken.", "", ""},

  "big wings"
},

// species-dependent innate mutations
{ MUT_SAPROVOROUS,                    0,  3, false, false, false,
  "saprovore",

  {"You can tolerate rotten meat.",
   "You can eat rotten meat.",
   "You thrive on rotten meat."},

  {"You hunger for rotting flesh.",
   "You hunger for rotting flesh.",
   "You hunger for rotting flesh."},

  {"", "", ""},

  "saprovorous"
},

{ MUT_GOURMAND,                       0,  1, false, false, false,
  "gourmand",

  {"You like to eat raw meat.", "", ""},
  {"", "", ""},
  {"", "", ""},

  "gourmand"
},

{ MUT_SHAGGY_FUR,                     2,  3, false,  true,  true,
  NULL,

  {"You are covered in fur (AC +1).",
   "You are covered in thick fur (AC +2).",
   "Your thick and shaggy fur keeps you warm (AC +3, rC+)."},

  {"Fur sprouts all over your body.",
   "Your fur grows into a thick mane.",
   "Your thick fur grows shaggy and warm."},

  {"You shed all your fur.",
   "Your thick fur recedes somewhat.",
   "Your shaggy fur recedes somewhat."},

  "shaggy fur"
},

{ MUT_HIGH_MAGIC,                     2,  3, false, false, false,
  NULL,

  {"You have an increased reservoir of magic (+10% MP).",
   "You have a considerably increased reservoir of magic (+20% MP).",
   "You have a greatly increased reservoir of magic (+30% MP)."},

  {"You feel more energetic.",
   "You feel more energetic.",
   "You feel more energetic."},

  {"You feel less energetic.",
   "You feel less energetic.",
   "You feel less energetic."},

  "high mp"
},

{ MUT_LOW_MAGIC,                      9,  3,  true, false, false,
  NULL,

  {"Your magical capacity is low (-10% MP).",
   "Your magical capacity is very low (-20% MP).",
   "Your magical capacity is extremely low (-30% MP)."},

  {"You feel less energetic.",
   "You feel less energetic.",
   "You feel less energetic."},

  {"You feel more energetic.",
   "You feel more energetic.",
   "You feel more energetic."},

  "low mp"
},

{ MUT_WILD_MAGIC,                     6,  3, false, false, false,
  "wild magic",

  {"Your spells are a little harder to cast, but a little more powerful.",
   "Your spells are harder to cast, but more powerful.",
   "Your spells are much harder to cast, but much more powerful."},

  {"You feel less in control of your magic.",
   "You feel less in control of your magic.",
   "You feel your magical power running wild!"},

  {"You regain control of your magic.",
   "You feel more in control of your magic.",
   "You feel more in control of your magic."},

  "wild magic"
},

{ MUT_STOCHASTIC_TORMENT_RESISTANCE,  0,  1, false, false, false,
  "50% torment resistance",

  {"You are somewhat able to resist unholy torments (1 in 2 success).","",""},
  {"You feel a strange anaesthesia.","",""},
  {"","",""},

  "stochastic torment resistance"
},

{ MUT_PASSIVE_MAPPING,                3,  3, false, false, false,
  "sense surroundings",

  {"You passively map a small area around you.",
   "You passively map the area around you.",
   "You passively map a large area around you."},

  {"You feel a strange attunement to the structure of the dungeons.",
   "Your attunement to dungeon structure grows.",
   "Your attunement to dungeon structure grows further."},

  {"You feel slightly disoriented.",
   "You feel slightly disoriented.",
   "You feel slightly disoriented."},

  "passive mapping"
},

{ MUT_ICEMAIL,                        0,  1, false, false, false,
  NULL,

  {"A meltable icy envelope protects you from harm and freezing vapours (AC +", "", ""},
  {"An icy envelope takes form around you.", "", ""},
  {"", "", ""},

  "icemail"
},

{ MUT_CONSERVE_SCROLLS,               0,  1, false, false, false,
  "conserve scrolls",

  {"You are very good at protecting items from fire.", "", ""},
  {"You feel less concerned about heat.", "", ""},
  {"", "", ""},

  "conserve scrolls",
},

{ MUT_CONSERVE_POTIONS,               0,  1, false, false, false,
  "conserve potions",

  {"You are very good at protecting items from cold.", "", ""},
  {"You feel less concerned about cold.", "", ""},
  {"", "", ""},
  "conserve potions",
},

{ MUT_PASSIVE_FREEZE,                 0,  1, false, false, false,
  "passive freeze",

  {"A frigid envelope surrounds you and freezes all who hurt you.", "", ""},
  {"Your skin feels very cold.", "", ""},
  {"", "", ""},

  "passive freeze",
},

{ MUT_NIGHTSTALKER,                   0,  3, false,  true, false,
  "nightstalker",

  {"You are slightly more attuned to the shadows.",
   "You are significantly more attuned to the shadows.",
   "You are completely attuned to the shadows."},

  {"You slip into the darkness of the dungeon.",
   "You slip further into the darkness.",
   "You are surrounded by darkness."},

  {"Your affinity for the darkness vanishes.",
   "Your affinity for the darkness weakens.",
   "Your affinity for the darkness weakens."},

  "nightstalker"
},

{ MUT_SPINY,                          0,  3, false,  true,  true,
  "spiny",

  {"You are partially covered in sharp spines.",
   "You are mostly covered in sharp spines.",
   "You are completely covered in sharp spines."},

  {"Sharp spines emerge from parts of your body.",
   "Sharp spines emerge from more of your body.",
   "Sharp spines emerge from your entire body."},

  {"Your sharp spines disappear entirely.",
   "Your sharp spines retract somewhat.",
   "Your sharp spines retract somewhat."},

  "spiny"
},

{ MUT_POWERED_BY_DEATH,               0,  3, false, false, false,
  "powered by death",

  {"You can steal the life force of nearby defeated enemies.",
   "You can steal the life force of defeated enemies.",
   "You can steal the life force of all defeated enemies in sight."},

  {"A wave of death washes over you.",
   "The wave of death grows in power.",
   "The wave of death grows in power."},

  {"Your control of surrounding life forces is gone.",
   "Your control of surrounding life forces weakens.",
   "Your control of surrounding life forces weakens."},

  "powered by death"
},

{ MUT_POWERED_BY_PAIN,                0,  3, false, false, false,
  "powered by pain",

  {"You sometimes gain a little power by taking damage.",
   "You sometimes gain power by taking damage.",
   "You are powered by pain."},

  {"You feel energised by your suffering.",
   "You feel even more energised by your suffering.",
   "You feel completely energised by your suffering."},

  {"", "", ""},

  "powered by pain"
},

{ MUT_AUGMENTATION,                   0,  3, false, false, false,
  "augmentation",

  {"Your magical and physical power is slightly enhanced at high health.",
   "Your magical and physical power is enhanced at high health.",
   "Your magical and physical power is greatly enhanced at high health."},

  {"You feel power flowing into your body.",
   "You feel power rushing into your body.",
   "You feel saturated with power."},

  {"", "", ""},

  "augmentation"
},

{ MUT_MANA_SHIELD,                    0,  1, false, false, false,
  "magic shield",

  {"When hurt, damage is shared between your health and your magic reserves.", "", ""},
  {"You feel your magical essence form a protective shroud around your flesh.", "", ""},
  {"", "", ""},

  "magic shield"
},

{ MUT_MANA_REGENERATION,              0,  1, false, false, false,
  "magic regeneration",

  {"You regenerate magic rapidly.", "", ""},
  {"You feel your magic shroud grow more resilient.", "", ""},
  {"", "", ""},

  "magic regeneration"
},

{ MUT_MANA_LINK,                      0,  1, false, false, false,
  "magic link",

  {"When low on magic, you restore magic in place of health.", "", ""},
  {"You feel your life force and your magical essence meld.", "", ""},
  {"", "", ""},

  "magic link"
},

// Jiyva only mutations
{ MUT_GELATINOUS_BODY,                0,  3, false,  true,  true,
  NULL,

  {"Your rubbery body absorbs attacks (AC +1).",
   "Your pliable body absorbs attacks (AC +1, EV +1).",
   "Your gelatinous body deflects attacks (AC +2, EV +2)."},

  {"Your body becomes stretchy.",
   "Your body becomes more malleable.",
   "Your body becomes viscous."},

  {"Your body returns to its normal consistency.",
   "Your body becomes less malleable.",
   "Your body becomes less viscous."},

  "gelatinous body"
},

{ MUT_EYEBALLS,                       0,  3, false,  true,  true,
  NULL,

  {"Your body is partially covered in golden eyeballs (Acc +3).",
   "Your body is mostly covered in golden eyeballs (Acc +5).",
   "Your body is completely covered in golden eyeballs (Acc +7, SInv)."},

  {"Eyeballs grow over part of your body.",
   "Eyeballs cover a large portion of your body.",
   "Eyeballs cover you completely."},

  {"The eyeballs on your body disappear.",
   "The eyeballs on your body recede somewhat.",
   "The eyeballs on your body recede somewhat."},

  "eyeballs"
},

{ MUT_TRANSLUCENT_SKIN,               0,  3, false,  true,  true,
  "translucent skin",

  {"Your skin is partially translucent.",
   "Your skin is mostly translucent (Stlth).",
   "Your transparent skin reduces the accuracy of your foes (Stlth)."},

  {"Your skin becomes partially translucent.",
   "Your skin becomes more translucent.",
   "Your skin becomes completely transparent."},

  {"Your skin returns to its normal opacity.",
   "Your skin's translucency fades.",
   "Your skin's transparency fades."},

  "translucent skin"
},

{ MUT_PSEUDOPODS,                     0,  3, false,  true,  true,
  "pseudopods",

  {"Armour fits poorly on your pseudopods.",
   "Armour fits poorly on your large pseudopods.",
   "Armour fits poorly on your massive pseudopods."},

  {"Pseudopods emerge from your body.",
   "Your pseudopods grow in size.",
   "Your pseudopods grow in size."},

  {"Your pseudopods retract into your body.",
   "Your pseudopods become smaller.",
   "Your pseudopods become smaller."},

  "pseudopods"
},

#if TAG_MAJOR_VERSION == 34
{ MUT_FOOD_JELLY,                     0,  1, false,  true, false,
  "spawn jellies when eating",

  {"You occasionally spawn a jelly by eating.", "", ""},
  {"You feel more connected to the slimes.", "", ""},
  {"Your connection to the slimes vanishes.", "", ""},

  "jelly spawner"
},
#endif

{ MUT_ACIDIC_BITE,                    0,  1, false,  true,  true,
  "acidic bite",

  {"You have acidic saliva.", "", ""},
  {"Acid begins to drip from your mouth.", "", ""},
  {"Your mouth feels dry.", "", ""},

  "acidic bite"
},

// Scale mutations
{ MUT_DISTORTION_FIELD,               2,  3, false, false, false,
  NULL,

  {"You are surrounded by a mild repulsion field (EV +2).",
   "You are surrounded by a moderate repulsion field (EV +3).",
   "You are surrounded by a strong repulsion field (EV +4, rMsl)."},

  {"You begin to radiate repulsive energy.",
   "Your repulsive radiation grows stronger.",
   "Your repulsive radiation grows stronger."},

  {"You feel less repulsive.",
   "You feel less repulsive.",
   "You feel less repulsive."},

  "repulsion field"
},

{ MUT_ICY_BLUE_SCALES,                2,  3, false,  true,  true,
  NULL,

  {"You are partially covered in icy blue scales (AC +1).",
   "You are mostly covered in icy blue scales (AC +3, EV -1).",
   "You are completely covered in icy blue scales (AC +4, EV -1, rC+)."},

  {"Icy blue scales grow over part of your body.",
   "Icy blue scales spread over more of your body.",
   "Icy blue scales cover your body completely."},

  {"Your icy blue scales disappear.",
   "Your icy blue scales recede somewhat.",
   "Your icy blue scales recede somewhat."},

  "icy blue scales"
},

{ MUT_IRIDESCENT_SCALES,              2,  3, false,  true,  true,
  NULL,

  {"You are partially covered in iridescent scales (AC +4).",
   "You are mostly covered in iridescent scales (AC +6).",
   "You are completely covered in iridescent scales (AC +8)."},

  {"Iridescent scales grow over part of your body.",
   "Iridescent scales spread over more of your body.",
   "Iridescent scales cover you completely."},

  {"Your iridescent scales disappear.",
   "Your iridescent scales recede somewhat.",
   "Your iridescent scales recede somewhat."},

  "iridescent scales"
},

{ MUT_LARGE_BONE_PLATES,              2,  3, false,  true,  true,
  NULL,

  {"You are partially covered in large bone plates (AC +2, SH +2).",
   "You are mostly covered in large bone plates (AC +3, SH +4).",
   "You are completely covered in large bone plates (AC +4, SH +6)."},

  {"Large bone plates grow over parts of your arms.",
   "Large bone plates spread over more of your arms.",
   "Large bone plates cover your arms completely."},

  {"Your large bone plates disappear.",
   "Your large bone plates recede somewhat.",
   "Your large bone plates recede somewhat."},

  "large bone plates"
},

{ MUT_MOLTEN_SCALES,                  2,  3, false,  true,  true,
  NULL,

  {"You are partially covered in molten scales (AC +1).",
   "You are mostly covered in molten scales (AC +3, EV -1).",
   "You are completely covered in molten scales (AC +4, EV -1, rF+)."},

  {"Molten scales grow over part of your body.",
   "Molten scales spread over more of your body.",
   "Molten scales cover your body completely."},

  {"Your molten scales disappear.",
   "Your molten scales recede somewhat.",
   "Your molten scales recede somewhat."},

  "molten scales"
},

{ MUT_ROUGH_BLACK_SCALES,             2,  3, false,  true,  true,
  NULL,

  {"You are partially covered in rough black scales (AC +4, Dex -1).",
   "You are mostly covered in rough black scales (AC +7, Dex -2).",
   "You are completely covered in rough black scales (AC +10, Dex -3)."},

  {"Rough black scales grow over part of your body.",
   "Rough black scales spread over more of your body.",
   "Rough black scales cover you completely."},

  {"Your rough black scales disappear.",
   "Your rough black scales recede somewhat.",
   "Your rough black scales recede somewhat."},

  "rough black scales"
},

{ MUT_RUGGED_BROWN_SCALES,            2,  3, false,  true,  true,
  NULL,

  {"You are partially covered in rugged brown scales (AC +1, +3% HP).",
   "You are mostly covered in rugged brown scales (AC +2, +5% HP).",
   "You are completely covered in rugged brown scales (AC +3, +7% HP)."},

  {"Rugged brown scales grow over part of your body.",
   "Rugged brown scales spread over more of your body.",
   "Rugged brown scales cover you completely."},

  {"Your rugged brown scales disappear.",
   "Your rugged brown scales recede somewhat.",
   "Your rugged brown scales recede somewhat."},

  "rugged brown scales"
},

{ MUT_SLIMY_GREEN_SCALES,             2,  3, false,  true,  true,
  NULL,

  {"You are partially covered in slimy green scales (AC +2).",
   "You are mostly covered in slimy green scales (AC +3).",
   "You are completely covered in slimy green scales (AC +4, rPois)."},

  {"Slimy green scales grow over part of your body.",
   "Slimy green scales spread over more of your body.",
   "Slimy green scales cover your body completely."},

  {"Your slimy green scales disappear.",
   "Your slimy green scales recede somewhat.",
   "Your slimy green scales recede somewhat."},

  "slimy green scales"
},

{ MUT_THIN_METALLIC_SCALES,           2,  3, false,  true,  true,
  NULL,

  {"You are partially covered in thin metallic scales (AC +2).",
   "You are mostly covered in thin metallic scales (AC +3).",
   "You are completely covered in thin metallic scales (AC +4, rElec)."},

  {"Thin metallic scales grow over part of your body.",
   "Thin metallic scales spread over more of your body.",
   "Thin metallic scales cover your body completely."},

  {"Your thin metallic scales disappear.",
   "Your thin metallic scales recede somewhat.",
   "Your thin metallic scales recede somewhat."},

  "thin metallic scales"
},

{ MUT_THIN_SKELETAL_STRUCTURE,        2,  3, false,  true, false,
  NULL,

  {"You have a somewhat thin skeletal structure (Dex +2, Stlth).",
   "You have a moderately thin skeletal structure (Dex +4, Str -1, Stlth).",
   "You have an unnaturally thin skeletal structure (Dex +6, Str -2, Stlth)."},

  {"Your bones become slightly less dense.",
   "Your bones become somewhat less dense.",
   "Your bones become less dense."},

  {"Your skeletal structure returns to normal.",
   "Your skeletal structure densifies.",
   "Your skeletal structure densifies."},

  "thin skeletal structure"
},

{ MUT_YELLOW_SCALES,                  2,  3, false,  true,  true,
  NULL,

  {"You are partially covered in yellow scales (AC +2).",
   "You are mostly covered in yellow scales (AC +3).",
   "You are completely covered in yellow scales (AC +4, rCorr)."},

  {"Yellow scales grow over part of your body.",
   "Yellow scales spread over more of your body.",
   "Yellow scales cover you completely."},

  {"Your yellow scales disappear.",
   "Your yellow scales recede somewhat.",
   "Your yellow scales recede somewhat."},

  "yellow scales"
},

{ MUT_CAMOUFLAGE,                     1,  3, false,  true,  true,
  "camouflage",

  {"Your skin changes colour to match your surroundings (Stlth).",
   "Your skin blends seamlessly with your surroundings (Stlth).",
   "Your skin perfectly mimics your surroundings (Stlth)."},

  {"Your skin functions as natural camouflage.",
   "Your natural camouflage becomes more effective.",
   "Your natural camouflage becomes more effective."},

  {"Your skin no longer functions as natural camouflage.",
   "Your natural camouflage becomes less effective.",
   "Your natural camouflage becomes less effective."},

   "camouflage"
},

{ MUT_IGNITE_BLOOD,                   0,  1, false, false, false,
  "ignite blood",

  {"Your demonic aura causes spilled blood to erupt in flames.", "", ""},
  {"Your blood runs red-hot!", "", ""},
  {"", "", ""},

  "ignite blood"
},

{ MUT_FOUL_STENCH,                    0,  2, false, false, false,
  "foul stench",

  {"You emit a foul stench, and are resistant to rotting and decay.",
   "You radiate miasma, and are resistant to rotting and decay.",
   ""},

  {"You begin to emit a foul stench of rot and decay.",
   "You begin to radiate miasma.",
   ""},

  {"", "", ""},

  "foul stench"
},

{ MUT_TENDRILS,                       0,  1, false,  true, true,
  "tendrils",

  {"Thin tendrils of slime have grown from your body.", "", ""},
  {"Thin, slimy tendrils emerge from your body.", "", ""},
  {"Your tendrils retract into your body.", "", ""},

  "tendrils"
},

{ MUT_JELLY_GROWTH,                       0,  1, false,  true, true,
  "a jelly is attached to you",

  {"You have a small jelly attached to you that senses nearby items.", "", ""},
  {"Your body partially splits into a small jelly.", "", ""},
  {"The jelly growth is reabsorbed into your body.", "", ""},

  "jelly growth"
},

{ MUT_JELLY_MISSILE,                       0,  1, false,  true, true,
  "absorbing missiles",

  {"You have a small jelly attached to you that may absorb incoming projectiles.", "", ""},
  {"Your body partially splits into a small jelly.", "", ""},
  {"The jelly growth is reabsorbed into your body.", "", ""},

  "jelly missile"
},

{ MUT_PETRIFICATION_RESISTANCE,            0,  1, false, false, false,
  "petrification resistance",

  {"You are immune to petrification.", "", ""},
  {"Your body vibrates.", "", ""},
  {"You briefly stop moving.", "", ""},

  "petrification resistance"
},

#if TAG_MAJOR_VERSION == 34
{ MUT_TRAMPLE_RESISTANCE,                  0,  1, false, false, false,
  "trample resistance",

  {"You are resistant to trampling.", "", ""},
  {"You feel steady.", "", ""},
  {"You feel unsteady..", "", ""},

  "trample resistance"
},

{ MUT_CLING,                               0,  1, false, false, true,
  "cling",

  {"You can cling to walls.", "", ""},
  {"You feel sticky.", "", ""},
  {"You feel slippery.", "", ""},

  "cling"
},
#endif

<<<<<<< HEAD
{ MUT_EXOSKELETON,                         0,  2, false,  true,  true,
  "exoskeleton",

  {"Your body is surrounded by an exoskeleton. (HP +5, AC +1)",
   "Your body is surrounded by a tough exoskeleton. (HP +20, AC +2)",
   ""},

  {"Your exoskeleton hardens.",
   "Your exoskeleton hardens into an exoskeleton.",
   ""},

  {"Your exoskeleton softens.",
   "Your exoskeleton softens.",
   ""},

  "exoskeleton"
},

{ MUT_FUMES,            5,  2, false, false, false,
=======
{ MUT_FUMES,            0,  2, false, false, false,
>>>>>>> e7b95c8c
  "fuming",

  {"You emit clouds of smoke.", "You frequently emit clouds of smoke.", ""},
  {"You fume.", "You fume more.", ""},
  {"You stop fuming.", "You fume less.", ""},

  "fumes"
}<|MERGE_RESOLUTION|>--- conflicted
+++ resolved
@@ -1534,7 +1534,6 @@
 },
 #endif
 
-<<<<<<< HEAD
 { MUT_EXOSKELETON,                         0,  2, false,  true,  true,
   "exoskeleton",
 
@@ -1553,10 +1552,7 @@
   "exoskeleton"
 },
 
-{ MUT_FUMES,            5,  2, false, false, false,
-=======
 { MUT_FUMES,            0,  2, false, false, false,
->>>>>>> e7b95c8c
   "fuming",
 
   {"You emit clouds of smoke.", "You frequently emit clouds of smoke.", ""},
