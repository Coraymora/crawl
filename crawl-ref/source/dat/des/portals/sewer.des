--- conflicted
+++ resolved
@@ -803,17 +803,10 @@
 TAGS:   sewer no_item_gen no_monster_gen no_rotate no_pool_fixup
 ORIENT: encompass
 MONS:   rat w:3 / grey rat w:1 / nothing w:1, rat / grey rat / green rat
-<<<<<<< HEAD
 KMONS:  G = mermaid hd:3 name:malarious name_adjective name_species
 KMONS:  H = siren hd:3 name:sickly name_adjective name_species
-KMONS:  hJ = giant newt / small snake / snake / nothing w:2
-KMONS:  g = giant newt / small snake / giant mite / giant cockroach / \
-=======
-KMONS:  G = mermaid hd:3 name:malarious name_adjective
-KMONS:  H = siren hd:3 name:sickly name_adjective
 KMONS:  hJ = giant newt / ball python / adder / nothing w:2
 KMONS:  g = giant newt / ball python / giant mite / giant cockroach / \
->>>>>>> 570a689e
             giant gecko / nothing w:7
 KFEAT:  gsh = W
 KFEAT:  O = open_sea
